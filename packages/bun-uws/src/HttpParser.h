--- conflicted
+++ resolved
@@ -239,7 +239,7 @@
             }
             return unsignedIntegerValue;
         }
-        
+
         static inline uint64_t hasLess(uint64_t x, uint64_t n) {
             return (((x)-~0ULL/255*(n))&~(x)&~0ULL/255*128);
         }
@@ -283,7 +283,7 @@
             }
             return false;
         }
-        
+
         static inline void *consumeFieldName(char *p) {
             /* Best case fast path (particularly useful with clang) */
             while (true) {
@@ -323,14 +323,14 @@
 
             uint64_t http;
             __builtin_memcpy(&http, data, sizeof(uint64_t));
-            
+
             uint32_t first_four_bytes = http & static_cast<uint32_t>(0xFFFFFFFF);
             // check if any of the first four bytes are > non-ascii
             if ((first_four_bytes & 0x80808080) != 0) [[unlikely]] {
                 return 0;
             }
             first_four_bytes |= 0x20202020; // Lowercase the first four bytes
-            
+
             static constexpr char http_lowercase_bytes[4] = {'h', 't', 't', 'p'};
             static constexpr uint32_t http_lowercase_bytes_int = __builtin_bit_cast(uint32_t, http_lowercase_bytes);
             if (first_four_bytes == http_lowercase_bytes_int) [[likely]] {
@@ -343,7 +343,7 @@
 
                 static constexpr char S_colon_slash_slash[4] = {'S', ':', '/', '/'};
                 static constexpr uint32_t S_colon_slash_slash_int = __builtin_bit_cast(uint32_t, S_colon_slash_slash);
-              
+
                 // Extract the last four bytes from the uint64_t
                 const uint32_t last_four_bytes = (http >> 32) & static_cast<uint32_t>(0xFFFFFFFF);
                 return (last_four_bytes == s_colon_slash_slash_int) || (last_four_bytes == S_colon_slash_slash_int);
@@ -361,7 +361,7 @@
             if (&data[1] == end) [[unlikely]] {
                 return nullptr;
             }
-            
+
             if (data[0] == 32 && (__builtin_expect(data[1] == '/', 1) || isHTTPorHTTPSPrefixForProxies(data + 1, end) == 1)) [[likely]] {
                 header.key = {start, (size_t) (data - start)};
                 data++;
@@ -536,7 +536,7 @@
                     while (headers->value.length() && headers->value.front() < 33) {
                         headers->value.remove_prefix(1);
                     }
-                    
+
                     headers++;
 
                     /* We definitely have at least one header (or request line), so check if we are done */
@@ -598,7 +598,7 @@
             for (HttpRequest::Header *h = req->headers; (++h)->key.length(); ) {
                 req->bf.add(h->key);
             }
-            
+
             /* Break if no host header (but we can have empty string which is different from nullptr) */
             if (!req->getHeader("host").data()) {
                 return {HTTP_ERROR_400_BAD_REQUEST, FULLPTR};
@@ -616,7 +616,7 @@
             auto contentLengthStringLen = contentLengthString.length();
             if (transferEncodingStringLen && contentLengthStringLen) {
                 /* Returning fullptr is the same as calling the errorHandler */
-                /* We could be smart and set an error in the context along with this, to indicate what 
+                /* We could be smart and set an error in the context along with this, to indicate what
                  * http error response we might want to return */
                 return {HTTP_ERROR_400_BAD_REQUEST, FULLPTR};
             }
@@ -624,7 +624,7 @@
             /* Parse query */
             const char *querySeparatorPtr = (const char *) memchr(req->headers->value.data(), '?', req->headers->value.length());
             req->querySeparator = (unsigned int) ((querySeparatorPtr ? querySeparatorPtr : req->headers->value.data() + req->headers->value.length()) - req->headers->value.data());
-            
+
             // lets check if content len is valid before calling requestHandler
             if(contentLengthStringLen) {
                 remainingStreamingBytes = toUnsignedInteger(contentLengthString);
@@ -663,7 +663,7 @@
             if (transferEncodingStringLen) {
 
                 /* If a proxy sent us the transfer-encoding header that 100% means it must be chunked or else the proxy is
-                 * not RFC 9112 compliant. Therefore it is always better to assume this is the case, since that entirely eliminates 
+                 * not RFC 9112 compliant. Therefore it is always better to assume this is the case, since that entirely eliminates
                  * all forms of transfer-encoding obfuscation tricks. We just rely on the header. */
 
                 /* RFC 9112 6.3
@@ -692,13 +692,8 @@
                     consumedTotal += consumed;
                 }
             } else if (contentLengthStringLen) {
-<<<<<<< HEAD
-
-                if (!CONSUME_MINIMALLY) {
-=======
-              
+
                 if constexpr (!ConsumeMinimally) {
->>>>>>> 616e4cd5
                     unsigned int emittable = (unsigned int) std::min<uint64_t>(remainingStreamingBytes, length);
                     dataHandler(user, std::string_view(data, emittable), emittable == remainingStreamingBytes);
                     remainingStreamingBytes -= emittable;
