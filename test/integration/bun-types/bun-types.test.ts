--- conflicted
+++ resolved
@@ -111,12 +111,8 @@
     const importantLines = [
       `error TS2345: Argument of type 'AsyncGenerator<Uint8Array<ArrayBuffer>, void, unknown>' is not assignable to parameter of type 'BodyInit | null | undefined'.`,
       "error TS2769: No overload matches this call.",
-<<<<<<< HEAD
-      "Overload 1 of 3, '(underlyingSource: UnderlyingByteSource, strategy?: { highWaterMark?: number; } | undefined): ReadableStream<Uint8Array<ArrayBufferLike>>', gave the following error",
-=======
       "Overload 1 of 3, '(underlyingSource: UnderlyingByteSource, strategy?: { highWaterMark?: number", // This line ends early because we've seen TypeScript emit differing messages in different environments
       "ReadableStream<Uint8Array<ArrayBufferLike>>', gave the following error.",
->>>>>>> 934e41ae
       `Type '"direct"' is not assignable to type '"bytes"'`,
       "error TS2345: Argument of type '{ headers: { \"x-bun\": string; }; }' is not assignable to parameter of type 'number'.",
       "error TS2339: Property 'write' does not exist on type 'ReadableByteStreamController'.",
