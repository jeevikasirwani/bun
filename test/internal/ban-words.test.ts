--- conflicted
+++ resolved
@@ -27,13 +27,8 @@
   "alloc.ptr !=": { reason: "The std.mem.Allocator context pointer can be undefined, which makes this comparison undefined behavior" },
   "== alloc.ptr": { reason: "The std.mem.Allocator context pointer can be undefined, which makes this comparison undefined behavior" },
   "!= alloc.ptr": { reason: "The std.mem.Allocator context pointer can be undefined, which makes this comparison undefined behavior" },
-<<<<<<< HEAD
-  [String.raw`: [a-zA-Z0-9_\.\*\?\[\]\(\)]+ = undefined,`]: { reason: "Do not default a struct field to undefined", limit: 244, regex: true },
+  [String.raw`: [a-zA-Z0-9_\.\*\?\[\]\(\)]+ = undefined,`]: { reason: "Do not default a struct field to undefined", limit: 245, regex: true },
   "usingnamespace": { reason: "Zig deprecates this, and will not support it in incremental compilation.", limit: 493 },
-=======
-  [String.raw`: [a-zA-Z0-9_\.\*\?\[\]\(\)]+ = undefined,`]: { reason: "Do not default a struct field to undefined", limit: 245, regex: true },
-  "usingnamespace": { reason: "Zig deprecates this, and will not support it in incremental compilation.", limit: 492 },
->>>>>>> 340ae94d
 };
 const words_keys = [...Object.keys(words)];
 
