// Copyright Joyent, Inc. and other Node contributors.
//
// Permission is hereby granted, free of charge, to any person obtaining a
// copy of this software and associated documentation files (the
// "Software"), to deal in the Software without restriction, including
// without limitation the rights to use, copy, modify, merge, publish,
// distribute, sublicense, and/or sell copies of the Software, and to permit
// persons to whom the Software is furnished to do so, subject to the
// following conditions:
//
// The above copyright notice and this permission notice shall be included
// in all copies or substantial portions of the Software.
//
// THE SOFTWARE IS PROVIDED "AS IS", WITHOUT WARRANTY OF ANY KIND, EXPRESS
// OR IMPLIED, INCLUDING BUT NOT LIMITED TO THE WARRANTIES OF
// MERCHANTABILITY, FITNESS FOR A PARTICULAR PURPOSE AND NONINFRINGEMENT. IN
// NO EVENT SHALL THE AUTHORS OR COPYRIGHT HOLDERS BE LIABLE FOR ANY CLAIM,
// DAMAGES OR OTHER LIABILITY, WHETHER IN AN ACTION OF CONTRACT, TORT OR
// OTHERWISE, ARISING FROM, OUT OF OR IN CONNECTION WITH THE SOFTWARE OR THE
// USE OR OTHER DEALINGS IN THE SOFTWARE.

/* eslint-disable node-core/crypto-check */
'use strict';
const process = global.process;  // Some tests tamper with the process global.

const assert = require('assert');
const { exec, execSync, spawn, spawnSync } = require('child_process');
const fs = require('fs');
const net = require('net');
// Do not require 'os' until needed so that test-os-checked-function can
// monkey patch it. If 'os' is required here, that test will fail.
const path = require('path');
<<<<<<< HEAD
const inspect = Bun.inspect; // const { inspect } = require('util');
=======
const { inspect, getCallSites } = require('util');
>>>>>>> 1e75cd54
const { isMainThread } = require('worker_threads');
const { isModuleNamespaceObject } = require('util/types');

const tmpdir = require('./tmpdir');
const bits = ['arm64', 'loong64', 'mips', 'mipsel', 'ppc64', 'riscv64', 's390x', 'x64']
  .includes(process.arch) ? 64 : 32;
const hasIntl = !!process.config.variables.v8_enable_i18n_support;

const {
  atob,
  btoa,
} = require('buffer');

// Some tests assume a umask of 0o022 so set that up front. Tests that need a
// different umask will set it themselves.
//
// Workers can read, but not set the umask, so check that this is the main
// thread.
if (isMainThread)
  process.umask(0o022);

const noop = () => {};

const hasCrypto = Boolean(process.versions.openssl) &&
                  !process.env.NODE_SKIP_CRYPTO;

// Synthesize OPENSSL_VERSION_NUMBER format with the layout 0xMNN00PPSL
const opensslVersionNumber = (major = 0, minor = 0, patch = 0) => {
  assert(major >= 0 && major <= 0xf);
  assert(minor >= 0 && minor <= 0xff);
  assert(patch >= 0 && patch <= 0xff);
  return (major << 28) | (minor << 20) | (patch << 4);
};

// https://github.com/electron/electron/blob/5680c628b6718385bbd975b51ec2640aa7df226b/patches/node/fix_crypto_tests_to_run_with_bssl.patch#L21
const openSSLIsBoringSSL = process.versions.boringssl !== undefined;

let OPENSSL_VERSION_NUMBER;
const hasOpenSSL = (major = 0, minor = 0, patch = 0) => {
  if (!hasCrypto) return false;
  if (OPENSSL_VERSION_NUMBER === undefined) {
    const regexp = /(?<m>\d+)\.(?<n>\d+)\.(?<p>\d+)/;
    const { m, n, p } = process.versions.openssl.match(regexp).groups;
    OPENSSL_VERSION_NUMBER = opensslVersionNumber(m, n, p);
  }
  return OPENSSL_VERSION_NUMBER >= opensslVersionNumber(major, minor, patch);
};

const hasQuic = hasCrypto && !!process.config.variables.openssl_quic;

function parseTestFlags(filename = process.argv[1]) {
  // The copyright notice is relatively big and the flags could come afterwards.
  const bytesToRead = 1500;
  const buffer = Buffer.allocUnsafe(bytesToRead);
  const fd = fs.openSync(filename, 'r');
  const bytesRead = fs.readSync(fd, buffer, 0, bytesToRead);
  fs.closeSync(fd);
  const source = buffer.toString('utf8', 0, bytesRead);

  const flagStart = source.search(/\/\/ Flags:\s+--/) + 10;

  if (flagStart === 9) {
    return [];
  }
  let flagEnd = source.indexOf('\n', flagStart);
  // Normalize different EOL.
  if (source[flagEnd - 1] === '\r') {
    flagEnd--;
  }
  return source
    .substring(flagStart, flagEnd)
    .split(/\s+/)
    .filter(Boolean);
}

// Check for flags. Skip this for workers (both, the `cluster` module and
// `worker_threads`) and child processes.
// If the binary was built without-ssl then the crypto flags are
// invalid (bad option). The test itself should handle this case.
if ((process.argv.length === 2 || process.argv.length === 3) &&
    !process.env.NODE_SKIP_FLAG_CHECK &&
    isMainThread &&
    hasCrypto &&
    require('cluster').isPrimary &&
    fs.existsSync(process.argv[1])) {
  const flags = parseTestFlags();
  for (const flag of flags) {
    if (!process.execArgv.includes(flag) &&
        // If the binary is build without `intl` the inspect option is
        // invalid. The test itself should handle this case.
        (process.features.inspector || !flag.startsWith('--inspect'))) {
      if (flag === "--expose-gc" && process.versions.bun) {
        globalThis.gc ??= () => Bun.gc(true);
        break;
      }
      if (flag === "--expose-internals" && process.versions.bun) {
        process.env.SKIP_FLAG_CHECK = "1";
        break;
      }
      console.log(
        'NOTE: The test started as a child_process using these flags:',
        inspect(flags),
        'Use NODE_SKIP_FLAG_CHECK to run the test with the original flags.',
      );
      const args = [...flags, ...process.execArgv, ...process.argv.slice(1)];
      const options = { encoding: 'utf8', stdio: 'inherit' };
      const result = spawnSync(process.execPath, args, options);
      if (result.signal) {
        process.kill(process.pid, result.signal);
      } else {
        process.exit(result.status);
      }
    }
  }
}

const isWindows = process.platform === 'win32';
const isSunOS = process.platform === 'sunos';
const isFreeBSD = process.platform === 'freebsd';
const isOpenBSD = process.platform === 'openbsd';
const isLinux = process.platform === 'linux';
const isMacOS = process.platform === 'darwin';
const isASan = process.config.variables.asan === 1;
const isRiscv64 = process.arch === 'riscv64';
const isDebug = process.features.debug;
const isPi = (() => {
  try {
    // Normal Raspberry Pi detection is to find the `Raspberry Pi` string in
    // the contents of `/sys/firmware/devicetree/base/model` but that doesn't
    // work inside a container. Match the chipset model number instead.
    const cpuinfo = fs.readFileSync('/proc/cpuinfo', { encoding: 'utf8' });
    const ok = /^Hardware\s*:\s*(.*)$/im.exec(cpuinfo)?.[1] === 'BCM2835';
    /^/.test('');  // Clear RegExp.$_, some tests expect it to be empty.
    return ok;
  } catch {
    return false;
  }
})();

const isDumbTerminal = process.env.TERM === 'dumb';

// When using high concurrency or in the CI we need much more time for each connection attempt
net.setDefaultAutoSelectFamilyAttemptTimeout(platformTimeout(net.getDefaultAutoSelectFamilyAttemptTimeout() * 10));
const defaultAutoSelectFamilyAttemptTimeout = net.getDefaultAutoSelectFamilyAttemptTimeout();

const buildType = process.config.target_defaults ?
  process.config.target_defaults.default_configuration :
  'Release';

// If env var is set then enable async_hook hooks for all tests.
if (process.env.NODE_TEST_WITH_ASYNC_HOOKS) {
  const destroydIdsList = {};
  const destroyListList = {};
  const initHandles = {};
  const async_wrap = process.binding('async_wrap');

  process.on('exit', () => {
    // Iterate through handles to make sure nothing crashes
    for (const k in initHandles)
      inspect(initHandles[k]);
  });

  const _queueDestroyAsyncId = async_wrap.queueDestroyAsyncId;
  async_wrap.queueDestroyAsyncId = function queueDestroyAsyncId(id) {
    if (destroyListList[id] !== undefined) {
      process._rawDebug(destroyListList[id]);
      process._rawDebug();
      throw new Error(`same id added to destroy list twice (${id})`);
    }
    destroyListList[id] = inspect(new Error());
    _queueDestroyAsyncId(id);
  };

  require('async_hooks').createHook({
    init(id, ty, tr, resource) {
      if (initHandles[id]) {
        process._rawDebug(
          `Is same resource: ${resource === initHandles[id].resource}`);
        process._rawDebug(`Previous stack:\n${initHandles[id].stack}\n`);
        throw new Error(`init called twice for same id (${id})`);
      }
      initHandles[id] = {
        resource,
        stack: inspect(new Error()).slice(6),
      };
    },
    before() { },
    after() { },
    destroy(id) {
      if (destroydIdsList[id] !== undefined) {
        process._rawDebug(destroydIdsList[id]);
        process._rawDebug();
        throw new Error(`destroy called for same id (${id})`);
      }
      destroydIdsList[id] = inspect(new Error());
    },
  }).enable();
}

let opensslCli = null;
let inFreeBSDJail = null;
let localhostIPv4 = null;

const localIPv6Hosts =
  isLinux ? [
    // Debian/Ubuntu
    'ip6-localhost',
    'ip6-loopback',

    // SUSE
    'ipv6-localhost',
    'ipv6-loopback',

    // Typically universal
    'localhost',
  ] : [ 'localhost' ];

const PIPE = (() => {
  const localRelative = path.relative(process.cwd(), `${tmpdir.path}/`);
  const pipePrefix = isWindows ? '\\\\.\\pipe\\' : localRelative;
  const pipeName = `node-test.${process.pid}.sock`;
  return path.join(pipePrefix, pipeName);
})();

// Check that when running a test with
// `$node --abort-on-uncaught-exception $file child`
// the process aborts.
function childShouldThrowAndAbort() {
  let testCmd = '';
  if (!isWindows) {
    // Do not create core files, as it can take a lot of disk space on
    // continuous testing and developers' machines
    testCmd += 'ulimit -c 0 && ';
  }
  testCmd += `"${process.argv[0]}" --abort-on-uncaught-exception `;
  testCmd += `"${process.argv[1]}" child`;
  const child = exec(testCmd);
  child.on('exit', function onExit(exitCode, signal) {
    const errMsg = 'Test should have aborted ' +
                   `but instead exited with exit code ${exitCode}` +
                   ` and signal ${signal}`;
    assert(nodeProcessAborted(exitCode, signal), errMsg);
  });
}

function createZeroFilledFile(filename) {
  const fd = fs.openSync(filename, 'w');
  fs.ftruncateSync(fd, 10 * 1024 * 1024);
  fs.closeSync(fd);
}


const pwdCommand = isWindows ?
  ['cmd.exe', ['/d', '/c', 'cd']] :
  ['pwd', []];


function platformTimeout(ms) {
  const multipliers = typeof ms === 'bigint' ?
    { two: 2n, four: 4n, seven: 7n } : { two: 2, four: 4, seven: 7 };

  if (isDebug)
    ms = multipliers.two * ms;

  if (exports.isAIX || exports.isIBMi)
    return multipliers.two * ms; // Default localhost speed is slower on AIX

  if (isPi)
    return multipliers.two * ms;  // Raspberry Pi devices

  if (isRiscv64) {
    return multipliers.four * ms;
  }

  return ms;
}

let knownGlobals = [
  AbortController,
  atob,
  btoa,
  clearImmediate,
  clearInterval,
  clearTimeout,
  global,
  setImmediate,
  setInterval,
  setTimeout,
  queueMicrotask,
];

if (global.gc) {
  knownGlobals.push(global.gc);
}

if (global.navigator) {
  knownGlobals.push(global.navigator);
}

if (global.Navigator) {
  knownGlobals.push(global.Navigator);
}

if (global.Performance) {
  knownGlobals.push(global.Performance);
}
if (global.performance) {
  knownGlobals.push(global.performance);
}
if (global.PerformanceMark) {
  knownGlobals.push(global.PerformanceMark);
}
if (global.PerformanceMeasure) {
  knownGlobals.push(global.PerformanceMeasure);
}

// TODO(@ethan-arrowood): Similar to previous checks, this can be temporary
// until v16.x is EOL. Once all supported versions have structuredClone we
// can add this to the list above instead.
if (global.structuredClone) {
  knownGlobals.push(global.structuredClone);
}

if (global.EventSource) {
  knownGlobals.push(EventSource);
}

if (global.fetch) {
  knownGlobals.push(fetch);
}
if (hasCrypto && global.crypto) {
  knownGlobals.push(global.crypto);
  knownGlobals.push(global.Crypto);
  knownGlobals.push(global.CryptoKey);
  knownGlobals.push(global.SubtleCrypto);
}
if (global.CustomEvent) {
  knownGlobals.push(global.CustomEvent);
}
if (global.ReadableStream) {
  knownGlobals.push(
    global.ReadableStream,
    global.ReadableStreamDefaultReader,
    global.ReadableStreamBYOBReader,
    global.ReadableStreamBYOBRequest,
    global.ReadableByteStreamController,
    global.ReadableStreamDefaultController,
    global.TransformStream,
    global.TransformStreamDefaultController,
    global.WritableStream,
    global.WritableStreamDefaultWriter,
    global.WritableStreamDefaultController,
    global.ByteLengthQueuingStrategy,
    global.CountQueuingStrategy,
    global.TextEncoderStream,
    global.TextDecoderStream,
    global.CompressionStream,
    global.DecompressionStream,
  );
}

if (global.Storage) {
  knownGlobals.push(
    global.localStorage,
    global.sessionStorage,
    global.Storage,
  );
}

if (global.Bun) {
  knownGlobals.push(
    global.addEventListener,
    global.alert,
    global.confirm,
    global.dispatchEvent,
    global.postMessage,
    global.prompt,
    global.removeEventListener,
    global.reportError,
    global.Bun,
    global.File,
    global.process,
    global.Blob,
    global.Buffer,
    global.BuildError,
    global.BuildMessage,
    global.HTMLRewriter,
    global.Request,
    global.ResolveError,
    global.ResolveMessage,
    global.Response,
    global.TextDecoder,
    global.AbortSignal,
    global.BroadcastChannel,
    global.CloseEvent,
    global.DOMException,
    global.ErrorEvent,
    global.Event,
    global.EventTarget,
    global.FormData,
    global.Headers,
    global.MessageChannel,
    global.MessageEvent,
    global.MessagePort,
    global.PerformanceEntry,
    global.PerformanceObserver,
    global.PerformanceObserverEntryList,
    global.PerformanceResourceTiming,
    global.PerformanceServerTiming,
    global.PerformanceTiming,
    global.TextEncoder,
    global.URL,
    global.URLSearchParams,
    global.WebSocket,
    global.Worker,
    global.onmessage,
    global.onerror
  );
}

function allowGlobals(...allowlist) {
  knownGlobals = knownGlobals.concat(allowlist);
}

if (process.env.NODE_TEST_KNOWN_GLOBALS !== '0') {
  if (process.env.NODE_TEST_KNOWN_GLOBALS) {
    const knownFromEnv = process.env.NODE_TEST_KNOWN_GLOBALS.split(',');
    allowGlobals(...knownFromEnv);
  }

  function leakedGlobals() {
    const leaked = [];

    for (const val in global) {
      // globalThis.crypto is a getter that throws if Node.js was compiled
      // without OpenSSL.
      if (val !== 'crypto' && !knownGlobals.includes(global[val])) {
        leaked.push(val);
      }
    }

    return leaked;
  }

  // --- Commmented out for Bun ---
  // process.on('exit', function() {
  //   const leaked = leakedGlobals();
  //   if (leaked.length > 0) {
  //     assert.fail(`Unexpected global(s) found: ${leaked.join(', ')}`);
  //   }
  // });
  // --- Commmented out for Bun ---
}

const mustCallChecks = [];

function runCallChecks(exitCode) {
  if (exitCode !== 0) return;

  const failed = mustCallChecks.filter(function(context) {
    if ('minimum' in context) {
      context.messageSegment = `at least ${context.minimum}`;
      return context.actual < context.minimum;
    }
    context.messageSegment = `exactly ${context.exact}`;
    return context.actual !== context.exact;
  });

  failed.forEach(function(context) {
    console.log('Mismatched %s function calls. Expected %s, actual %d.',
                context.name,
                context.messageSegment,
                context.actual);
    console.log(context.stack.split('\n').slice(2).join('\n'));
  });

  if (failed.length) process.exit(1);
}

function mustCall(fn, exact) {
  return _mustCallInner(fn, exact, 'exact');
}

function mustSucceed(fn, exact) {
  return mustCall(function(err, ...args) {
    assert.ifError(err);
    if (typeof fn === 'function')
      return fn.apply(this, args);
  }, exact);
}

function mustCallAtLeast(fn, minimum) {
  return _mustCallInner(fn, minimum, 'minimum');
}

function _mustCallInner(fn, criteria = 1, field) {
  if (process._exiting)
    throw new Error('Cannot use common.mustCall*() in process exit handler');
  if (typeof fn === 'number') {
    criteria = fn;
    fn = noop;
  } else if (fn === undefined) {
    fn = noop;
  }

  if (typeof criteria !== 'number')
    throw new TypeError(`Invalid ${field} value: ${criteria}`);

  const context = {
    [field]: criteria,
    actual: 0,
    stack: inspect(new Error()),
    name: fn.name || '<anonymous>',
  };

  // Add the exit listener only once to avoid listener leak warnings
  if (mustCallChecks.length === 0) process.on('exit', runCallChecks);

  mustCallChecks.push(context);

  const _return = function() { // eslint-disable-line func-style
    context.actual++;
    return fn.apply(this, arguments);
  };
  // Function instances have own properties that may be relevant.
  // Let's replicate those properties to the returned function.
  // Refs: https://tc39.es/ecma262/#sec-function-instances
  Object.defineProperties(_return, {
    name: {
      value: fn.name,
      writable: false,
      enumerable: false,
      configurable: true,
    },
    length: {
      value: fn.length,
      writable: false,
      enumerable: false,
      configurable: true,
    },
  });
  return _return;
}

function hasMultiLocalhost() {
  const { TCP, constants: TCPConstants } = process.binding('tcp_wrap');
  const t = new TCP(TCPConstants.SOCKET);
  const ret = t.bind('127.0.0.2', 0);
  t.close();
  return ret === 0;
}

function skipIfEslintMissing() {
  if (!fs.existsSync(
    path.join(__dirname, '..', '..', 'tools', 'eslint', 'node_modules', 'eslint'),
  )) {
    skip('missing ESLint');
  }
}

function canCreateSymLink() {
  // On Windows, creating symlinks requires admin privileges.
  // We'll only try to run symlink test if we have enough privileges.
  // On other platforms, creating symlinks shouldn't need admin privileges
  if (isWindows) {
    // whoami.exe needs to be the one from System32
    // If unix tools are in the path, they can shadow the one we want,
    // so use the full path while executing whoami
    const whoamiPath = path.join(process.env.SystemRoot,
                                 'System32', 'whoami.exe');

    try {
      const output = execSync(`${whoamiPath} /priv`, { timeout: 1000 });
      return output.includes('SeCreateSymbolicLinkPrivilege');
    } catch {
      return false;
    }
  }
  // On non-Windows platforms, this always returns `true`
  return true;
}

function getCallSite(top) {
  const originalStackFormatter = Error.prepareStackTrace;
  Error.prepareStackTrace = (err, stack) =>
    `${stack[0].getFileName()}:${stack[0].getLineNumber()}`;
  const err = new Error();
  Error.captureStackTrace(err, top);
  // With the V8 Error API, the stack is not formatted until it is accessed
  err.stack; // eslint-disable-line no-unused-expressions
  Error.prepareStackTrace = originalStackFormatter;
  return err.stack;
}

function mustNotCall(msg) {
  const callSite = getCallSite(mustNotCall);
  return function mustNotCall(...args) {
    const argsInfo = args.length > 0 ?
      `\ncalled with arguments: ${args.map((arg) => inspect(arg)).join(', ')}` : '';
    assert.fail(
      `${msg || 'function should not have been called'} at ${callSite}` +
      argsInfo);
  };
}

const _mustNotMutateObjectDeepProxies = new WeakMap();

function mustNotMutateObjectDeep(original) {
  // Return primitives and functions directly. Primitives are immutable, and
  // proxied functions are impossible to compare against originals, e.g. with
  // `assert.deepEqual()`.
  if (original === null || typeof original !== 'object') {
    return original;
  }

  const classes = [AbortSignal];
  if (classes.some(c => original instanceof c)) {
    return original;
  }

  const cachedProxy = _mustNotMutateObjectDeepProxies.get(original);
  if (cachedProxy) {
    return cachedProxy;
  }

  const _mustNotMutateObjectDeepHandler = {
    __proto__: null,
    defineProperty(target, property, descriptor) {
      assert.fail(`Expected no side effects, got ${inspect(property)} ` +
                  'defined');
    },
    deleteProperty(target, property) {
      assert.fail(`Expected no side effects, got ${inspect(property)} ` +
                  'deleted');
    },
    get(target, prop, receiver) {
      return mustNotMutateObjectDeep(Reflect.get(target, prop, receiver));
    },
    preventExtensions(target) {
      assert.fail('Expected no side effects, got extensions prevented on ' +
                  inspect(target));
    },
    set(target, property, value, receiver) {
      assert.fail(`Expected no side effects, got ${inspect(value)} ` +
                  `assigned to ${inspect(property)}`);
    },
    setPrototypeOf(target, prototype) {
      assert.fail(`Expected no side effects, got set prototype to ${prototype}`);
    },
  };

  const proxy = new Proxy(original, _mustNotMutateObjectDeepHandler);
  _mustNotMutateObjectDeepProxies.set(original, proxy);
  return proxy;
}

function printSkipMessage(msg) {
  console.log(`1..0 # Skipped: ${msg}`);
}

function skip(msg) {
  printSkipMessage(msg);
  // In known_issues test, skipping should produce a non-zero exit code.
  process.exit(require.main?.filename.startsWith(path.resolve(__dirname, '../known_issues/')) ? 1 : 0);
}

// Returns true if the exit code "exitCode" and/or signal name "signal"
// represent the exit code and/or signal name of a node process that aborted,
// false otherwise.
function nodeProcessAborted(exitCode, signal) {
  // Depending on the compiler used, node will exit with either
  // exit code 132 (SIGILL), 133 (SIGTRAP) or 134 (SIGABRT).
  let expectedExitCodes = [132, 133, 134];

  // On platforms using KSH as the default shell (like SmartOS),
  // when a process aborts, KSH exits with an exit code that is
  // greater than 256, and thus the exit code emitted with the 'exit'
  // event is null and the signal is set to either SIGILL, SIGTRAP,
  // or SIGABRT (depending on the compiler).
  const expectedSignals = ['SIGILL', 'SIGTRAP', 'SIGABRT'];

  // On Windows, 'aborts' are of 2 types, depending on the context:
  // (i) Exception breakpoint, if --abort-on-uncaught-exception is on
  // which corresponds to exit code 2147483651 (0x80000003)
  // (ii) Otherwise, _exit(134) which is called in place of abort() due to
  // raising SIGABRT exiting with ambiguous exit code '3' by default
  if (isWindows)
    expectedExitCodes = [0x80000003, 134];

  // When using --abort-on-uncaught-exception, V8 will use
  // base::OS::Abort to terminate the process.
  // Depending on the compiler used, the shell or other aspects of
  // the platform used to build the node binary, this will actually
  // make V8 exit by aborting or by raising a signal. In any case,
  // one of them (exit code or signal) needs to be set to one of
  // the expected exit codes or signals.
  if (signal !== null) {
    return expectedSignals.includes(signal);
  }
  return expectedExitCodes.includes(exitCode);
}

function isAlive(pid) {
  try {
    process.kill(pid, 'SIGCONT');
    return true;
  } catch {
    return false;
  }
}

function _expectWarning(name, expected, code) {
  if (typeof expected === 'string') {
    expected = [[expected, code]];
  } else if (!Array.isArray(expected)) {
    expected = Object.entries(expected).map(([a, b]) => [b, a]);
  } else if (expected.length !== 0 && !Array.isArray(expected[0])) {
    expected = [[expected[0], expected[1]]];
  }
  // Deprecation codes are mandatory, everything else is not.
  if (name === 'DeprecationWarning') {
    expected.forEach(([_, code]) => assert(code, `Missing deprecation code: ${expected}`));
  }
  return mustCall((warning) => {
    const expectedProperties = expected.shift();
    if (!expectedProperties) {
      assert.fail(`Unexpected extra warning received: ${warning}`);
    }
    const [ message, code ] = expectedProperties;
    assert.strictEqual(warning.name, name);
    if (typeof message === 'string') {
      assert.strictEqual(warning.message, message);
    } else {
      assert.match(warning.message, message);
    }
    assert.strictEqual(warning.code, code);
  }, expected.length);
}

let catchWarning;

// Accepts a warning name and description or array of descriptions or a map of
// warning names to description(s) ensures a warning is generated for each
// name/description pair.
// The expected messages have to be unique per `expectWarning()` call.
function expectWarning(nameOrMap, expected, code) {
  if (catchWarning === undefined) {
    catchWarning = {};
    process.on('warning', (warning) => {
      if (!catchWarning[warning.name]) {
        throw new TypeError(
          `"${warning.name}" was triggered without being expected.\n` +
          inspect(warning),
        );
      }
      catchWarning[warning.name](warning);
    });
  }
  if (typeof nameOrMap === 'string') {
    catchWarning[nameOrMap] = _expectWarning(nameOrMap, expected, code);
  } else {
    Object.keys(nameOrMap).forEach((name) => {
      catchWarning[name] = _expectWarning(name, nameOrMap[name]);
    });
  }
}

// Useful for testing expected internal/error objects
function expectsError(validator, exact) {
  return mustCall((...args) => {
    if (args.length !== 1) {
      // Do not use `assert.strictEqual()` to prevent `inspect` from
      // always being called.
      assert.fail(`Expected one argument, got ${inspect(args)}`);
    }
    const error = args.pop();
    // The error message should be non-enumerable
    assert.strictEqual(Object.prototype.propertyIsEnumerable.call(error, 'message'), false);

    assert.throws(() => { throw error; }, validator);
    return true;
  }, exact);
}

function skipIfInspectorDisabled() {
  if (!process.features.inspector) {
    skip('V8 inspector is disabled');
  }
}

function skipIf32Bits() {
  if (bits < 64) {
    skip('The tested feature is not available in 32bit builds');
  }
}

function skipIfWorker() {
  if (!isMainThread) {
    skip('This test only works on a main thread');
  }
}

function getArrayBufferViews(buf) {
  const { buffer, byteOffset, byteLength } = buf;

  const out = [];

  const arrayBufferViews = [
    Int8Array,
    Uint8Array,
    Uint8ClampedArray,
    Int16Array,
    Uint16Array,
    Int32Array,
    Uint32Array,
    Float32Array,
    Float64Array,
    BigInt64Array,
    BigUint64Array,
    DataView,
  ];

  for (const type of arrayBufferViews) {
    const { BYTES_PER_ELEMENT = 1 } = type;
    if (byteLength % BYTES_PER_ELEMENT === 0) {
      out.push(new type(buffer, byteOffset, byteLength / BYTES_PER_ELEMENT));
    }
  }
  return out;
}

function getBufferSources(buf) {
  return [...getArrayBufferViews(buf), new Uint8Array(buf).buffer];
}

function getTTYfd() {
  // Do our best to grab a tty fd.
  const tty = require('tty');
  // Don't attempt fd 0 as it is not writable on Windows.
  // Ref: ef2861961c3d9e9ed6972e1e84d969683b25cf95
  const ttyFd = [1, 2, 4, 5].find(tty.isatty);
  if (ttyFd === undefined) {
    try {
      return fs.openSync('/dev/tty');
    } catch {
      // There aren't any tty fd's available to use.
      return -1;
    }
  }
  return ttyFd;
}

function runWithInvalidFD(func) {
  let fd = 1 << 30;
  // Get first known bad file descriptor. 1 << 30 is usually unlikely to
  // be an valid one.
  try {
    while (fs.fstatSync(fd--) && fd > 0);
  } catch {
    return func(fd);
  }

  printSkipMessage('Could not generate an invalid fd');
}

// A helper function to simplify checking for ERR_INVALID_ARG_TYPE output.
function invalidArgTypeHelper(input) {
  if (input == null) {
    return ` Received ${input}`;
  }
  if (typeof input === 'function') {
    if (input.name) return ` Received function ${input.name}`;
    return ` Received function`;
  }
  if (typeof input === 'object') {
    if (input.constructor?.name) {
      return ` Received an instance of ${input.constructor.name}`;
    }
    return ` Received ${inspect(input, { depth: 0 })}`;
  }

  let inspected = inspect(input, { colors: false });
  if (inspected.length > 28) { inspected = `${inspected.slice(inspected, 0, 25)}...`; }

  if (inspected.startsWith("'") && inspected.endsWith("'")) inspected = `"${inspected.slice(1, inspected.length - 1)}"`; // BUN: util.inspect uses ' but bun uses " for strings
  return ` Received type ${typeof input} (${inspected})`;
}

function skipIfDumbTerminal() {
  if (isDumbTerminal) {
    skip('skipping - dumb terminal');
  }
}

function gcUntil(name, condition) {
  if (typeof name === 'function') {
    condition = name;
    name = undefined;
  }
  return new Promise((resolve, reject) => {
    let count = 0;
    function gcAndCheck() {
      setImmediate(() => {
        count++;
        global.gc();
        if (condition()) {
          resolve();
        } else if (count < 10) {
          gcAndCheck();
        } else {
          reject(name === undefined ? undefined : 'Test ' + name + ' failed');
        }
      });
    }
    gcAndCheck();
  });
}

function requireNoPackageJSONAbove(dir = __dirname) {
  let possiblePackage = path.join(dir, '..', 'package.json');
  let lastPackage = null;
  while (possiblePackage !== lastPackage) {
    if (fs.existsSync(possiblePackage)) {
      assert.fail(
        'This test shouldn\'t load properties from a package.json above ' +
        `its file location. Found package.json at ${possiblePackage}.`);
    }
    lastPackage = possiblePackage;
    possiblePackage = path.join(possiblePackage, '..', '..', 'package.json');
  }
}

function spawnPromisified(...args) {
  let stderr = '';
  let stdout = '';

  const child = spawn(...args);
  child.stderr.setEncoding('utf8');
  child.stderr.on('data', (data) => { stderr += data; });
  child.stdout.setEncoding('utf8');
  child.stdout.on('data', (data) => { stdout += data; });

  return new Promise((resolve, reject) => {
    child.on('close', (code, signal) => {
      resolve({
        code,
        signal,
        stderr,
        stdout,
      });
    });
    child.on('error', (code, signal) => {
      reject({
        code,
        signal,
        stderr,
        stdout,
      });
    });
  });
}

/**
 * Escape values in a string template literal. On Windows, this function
 * does not escape anything (which is fine for paths, as `"` is not a valid char
 * in a path on Windows), so you should use it only to escape paths – or other
 * values on tests which are skipped on Windows.
 * This function is meant to be used for tagged template strings.
 * @returns {[string, object | undefined]} An array that can be passed as
 *                                         arguments to `exec` or `execSync`.
 */
function escapePOSIXShell(cmdParts, ...args) {
  if (common.isWindows) {
    // On Windows, paths cannot contain `"`, so we can return the string unchanged.
    return [String.raw({ raw: cmdParts }, ...args)];
  }
  // On POSIX shells, we can pass values via the env, as there's a standard way for referencing a variable.
  const env = { ...process.env };
  let cmd = cmdParts[0];
  for (let i = 0; i < args.length; i++) {
    const envVarName = `ESCAPED_${i}`;
    env[envVarName] = args[i];
    cmd += '${' + envVarName + '}' + cmdParts[i + 1];
  }

  return [cmd, { env }];
};

function getPrintedStackTrace(stderr) {
  const lines = stderr.split('\n');

  let state = 'initial';
  const result = {
    message: [],
    nativeStack: [],
    jsStack: [],
  };
  for (let i = 0; i < lines.length; ++i) {
    const line = lines[i].trim();
    if (line.length === 0) {
      continue;  // Skip empty lines.
    }

    switch (state) {
      case 'initial':
        result.message.push(line);
        if (line.includes('Native stack trace')) {
          state = 'native-stack';
        } else {
          result.message.push(line);
        }
        break;
      case 'native-stack':
        if (line.includes('JavaScript stack trace')) {
          state = 'js-stack';
        } else {
          result.nativeStack.push(line);
        }
        break;
      case 'js-stack':
        result.jsStack.push(line);
        break;
    }
  }
  return result;
}

/**
 * Check the exports of require(esm).
 * TODO(joyeecheung): use it in all the test-require-module-* tests to minimize changes
 * if/when we change the layout of the result returned by require(esm).
 * @param {object} mod result returned by require()
 * @param {object} expectation shape of expected namespace.
 */
function expectRequiredModule(mod, expectation, checkESModule = true) {
  const clone = { ...mod };
  if (Object.hasOwn(mod, 'default') && checkESModule) {
    assert.strictEqual(mod.__esModule, true);
    delete clone.__esModule;
  }
  assert(isModuleNamespaceObject(mod));
  assert.deepStrictEqual(clone, { ...expectation });
}

const common = {
  allowGlobals,
  buildType,
  canCreateSymLink,
  childShouldThrowAndAbort,
  createZeroFilledFile,
  defaultAutoSelectFamilyAttemptTimeout,
  escapePOSIXShell,
  expectsError,
  expectRequiredModule,
  expectWarning,
  gcUntil,
  getArrayBufferViews,
  getBufferSources,
  getCallSite,
  getPrintedStackTrace,
  getTTYfd,
  hasIntl,
  hasCrypto,
  hasOpenSSL,
  hasQuic,
  hasMultiLocalhost,
  invalidArgTypeHelper,
  isAlive,
  isASan,
  isDebug,
  isDumbTerminal,
  isFreeBSD,
  isLinux,
  isMainThread,
  isOpenBSD,
  isMacOS,
  isPi,
  isSunOS,
  isWindows,
  localIPv6Hosts,
  mustCall,
  mustCallAtLeast,
  mustNotCall,
  mustNotMutateObjectDeep,
  mustSucceed,
  nodeProcessAborted,
  openSSLIsBoringSSL,
  PIPE,
  parseTestFlags,
  platformTimeout,
  printSkipMessage,
  pwdCommand,
  requireNoPackageJSONAbove,
  runWithInvalidFD,
  skip,
  skipIf32Bits,
  skipIfDumbTerminal,
  skipIfEslintMissing,
  skipIfInspectorDisabled,
  skipIfWorker,
  spawnPromisified,

  get enoughTestMem() {
    return require('os').totalmem() > 0x70000000; /* 1.75 Gb */
  },

  get hasFipsCrypto() {
    return hasCrypto && require('crypto').getFips();
  },

  get hasIPv6() {
    const iFaces = require('os').networkInterfaces();
    let re;
    if (isWindows) {
      re = /Loopback Pseudo-Interface/;
    } else if (this.isIBMi) {
      re = /\*LOOPBACK/;
    } else {
      re = /lo/;
    }
    return Object.keys(iFaces).some((name) => {
      return re.test(name) &&
             iFaces[name].some(({ family }) => family === 'IPv6');
    });
  },

  get hasOpenSSL3() {
    return hasOpenSSL(3);
  },

  get hasOpenSSL31() {
    return hasOpenSSL(3, 1);
  },

  get hasOpenSSL32() {
    return hasOpenSSL(3, 2);
  },

  get inFreeBSDJail() {
    if (inFreeBSDJail !== null) return inFreeBSDJail;

    if (exports.isFreeBSD &&
        execSync('sysctl -n security.jail.jailed').toString() === '1\n') {
      inFreeBSDJail = true;
    } else {
      inFreeBSDJail = false;
    }
    return inFreeBSDJail;
  },

  // On IBMi, process.platform and os.platform() both return 'aix',
  // when built with Python versions earlier than 3.9.
  // It is not enough to differentiate between IBMi and real AIX system.
  get isAIX() {
    return require('os').type() === 'AIX';
  },

  get isIBMi() {
    return require('os').type() === 'OS400';
  },

  get isLinuxPPCBE() {
    return (process.platform === 'linux') && (process.arch === 'ppc64') &&
           (require('os').endianness() === 'BE');
  },

  get localhostIPv4() {
    if (localhostIPv4 !== null) return localhostIPv4;

    if (this.inFreeBSDJail) {
      // Jailed network interfaces are a bit special - since we need to jump
      // through loops, as well as this being an exception case, assume the
      // user will provide this instead.
      if (process.env.LOCALHOST) {
        localhostIPv4 = process.env.LOCALHOST;
      } else {
        console.error('Looks like we\'re in a FreeBSD Jail. ' +
                      'Please provide your default interface address ' +
                      'as LOCALHOST or expect some tests to fail.');
      }
    }

    if (localhostIPv4 === null) localhostIPv4 = '127.0.0.1';

    return localhostIPv4;
  },

  // opensslCli defined lazily to reduce overhead of spawnSync
  get opensslCli() {
    if (opensslCli !== null) return opensslCli;

    if (process.config.variables.node_shared_openssl) {
      // Use external command
      opensslCli = 'openssl';
    } else {
      // Use command built from sources included in Node.js repository
      opensslCli = path.join(path.dirname(process.execPath), 'openssl-cli');
    }

    if (exports.isWindows) opensslCli += '.exe';

    const opensslCmd = spawnSync(opensslCli, ['version']);
    if (opensslCmd.status !== 0 || opensslCmd.error !== undefined) {
      // OpenSSL command cannot be executed
      opensslCli = false;
    }
    return opensslCli;
  },

  get PORT() {
    if (+process.env.TEST_PARALLEL) {
      throw new Error('common.PORT cannot be used in a parallelized test');
    }
    return +process.env.NODE_COMMON_PORT || 12346;
  },

  /**
   * Returns the EOL character used by this Git checkout.
   */
  get checkoutEOL() {
    return fs.readFileSync(__filename).includes('\r\n') ? '\r\n' : '\n';
  },

  get isInsideDirWithUnusualChars() {
    return __dirname.includes('%') ||
           (!isWindows && __dirname.includes('\\')) ||
           __dirname.includes('$') ||
           __dirname.includes('\n') ||
           __dirname.includes('\r') ||
           __dirname.includes('\t');
  },
};

const validProperties = new Set(Object.keys(common));
module.exports = new Proxy(common, {
  get(obj, prop) {
    if (!validProperties.has(prop))
      throw new Error(`Using invalid common property: '${prop}'`);
    return obj[prop];
  },
});<|MERGE_RESOLUTION|>--- conflicted
+++ resolved
@@ -30,11 +30,8 @@
 // Do not require 'os' until needed so that test-os-checked-function can
 // monkey patch it. If 'os' is required here, that test will fail.
 const path = require('path');
-<<<<<<< HEAD
-const inspect = Bun.inspect; // const { inspect } = require('util');
-=======
+const { inspect } = require('util');
 const { inspect, getCallSites } = require('util');
->>>>>>> 1e75cd54
 const { isMainThread } = require('worker_threads');
 const { isModuleNamespaceObject } = require('util/types');
 
