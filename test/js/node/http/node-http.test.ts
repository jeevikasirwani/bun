--- conflicted
+++ resolved
@@ -2286,7 +2286,6 @@
   }
 });
 
-<<<<<<< HEAD
 it("should correctly transform rawHeaders into headersDistinct", async () => {
   const server = createServer((req, res) => {
     // Send multiple headers with same name to test distinct handling
@@ -2314,7 +2313,7 @@
     });
 
     await promise;
-=======
+    
 it("should handle data if not immediately handled", async () => {
   // Create a local server to receive data from
   const server = http.createServer();
@@ -2396,7 +2395,6 @@
           break;
       }
     }
->>>>>>> 13068395
   } finally {
     server.close();
   }
