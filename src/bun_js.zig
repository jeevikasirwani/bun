const bun = @import("root").bun;
const string = bun.string;
const Output = bun.Output;
const Global = bun.Global;
const Environment = bun.Environment;
const strings = bun.strings;
const MutableString = bun.MutableString;
const stringZ = bun.stringZ;
const default_allocator = bun.default_allocator;
const C = bun.C;
const std = @import("std");

const lex = bun.js_lexer;
const logger = bun.logger;
const options = @import("options.zig");
const js_parser = bun.js_parser;
const json_parser = bun.JSON;
const js_printer = bun.js_printer;
const js_ast = bun.JSAst;
const linker = @import("linker.zig");

const sync = @import("./sync.zig");
const Api = @import("api/schema.zig").Api;
const resolve_path = @import("./resolver/resolve_path.zig");
const configureTransformOptionsForBun = @import("./bun.js/config.zig").configureTransformOptionsForBun;
const Command = @import("cli.zig").Command;
const transpiler = bun.transpiler;
const DotEnv = @import("env_loader.zig");
const which = @import("which.zig").which;
const JSC = bun.JSC;
const AsyncHTTP = bun.http.AsyncHTTP;
const Arena = @import("./allocators/mimalloc_arena.zig").Arena;
const DNSResolver = @import("bun.js/api/bun/dns_resolver.zig").DNSResolver;

const OpaqueWrap = JSC.OpaqueWrap;
const VirtualMachine = JSC.VirtualMachine;

var run: Run = undefined;
pub const Run = struct {
    ctx: Command.Context,
    vm: *VirtualMachine,
    entry_path: string,
    arena: Arena,
    any_unhandled: bool = false,
    is_html_entrypoint: bool = false,

    pub fn bootStandalone(ctx: Command.Context, entry_path: string, graph: bun.StandaloneModuleGraph) !void {
        JSC.markBinding(@src());
        bun.JSC.initialize(false);
        bun.Analytics.Features.standalone_executable += 1;

        const graph_ptr = try bun.default_allocator.create(bun.StandaloneModuleGraph);
        graph_ptr.* = graph;
        graph_ptr.set();

        js_ast.Expr.Data.Store.create();
        js_ast.Stmt.Data.Store.create();
        var arena = try Arena.init();

        if (!ctx.debug.loaded_bunfig) {
            try bun.CLI.Arguments.loadConfigPath(ctx.allocator, true, "bunfig.toml", ctx, .RunCommand);
        }

        run = .{
            .vm = try VirtualMachine.initWithModuleGraph(.{
                .allocator = arena.allocator(),
                .log = ctx.log,
                .args = ctx.args,
                .graph = graph_ptr,
                .is_main_thread = true,
            }),
            .arena = arena,
            .ctx = ctx,
            .entry_path = entry_path,
        };

        var vm = run.vm;
        var b = &vm.transpiler;
        vm.preload = ctx.preloads;
        vm.argv = ctx.passthrough;
        vm.arena = &run.arena;
        vm.allocator = arena.allocator();

        b.options.install = ctx.install;
        b.resolver.opts.install = ctx.install;
        b.resolver.opts.global_cache = ctx.debug.global_cache;
        b.resolver.opts.prefer_offline_install = (ctx.debug.offline_mode_setting orelse .online) == .offline;
        b.resolver.opts.prefer_latest_install = (ctx.debug.offline_mode_setting orelse .online) == .latest;
        b.options.global_cache = b.resolver.opts.global_cache;
        b.options.prefer_offline_install = b.resolver.opts.prefer_offline_install;
        b.options.prefer_latest_install = b.resolver.opts.prefer_latest_install;
        b.resolver.env_loader = b.env;

        b.options.minify_identifiers = ctx.bundler_options.minify_identifiers;
        b.options.minify_whitespace = ctx.bundler_options.minify_whitespace;
        b.options.ignore_dce_annotations = ctx.bundler_options.ignore_dce_annotations;
        b.resolver.opts.minify_identifiers = ctx.bundler_options.minify_identifiers;
        b.resolver.opts.minify_whitespace = ctx.bundler_options.minify_whitespace;

        b.options.serve_plugins = ctx.args.serve_plugins;
        b.options.bunfig_path = ctx.args.bunfig_path;

        // b.options.minify_syntax = ctx.bundler_options.minify_syntax;

        switch (ctx.debug.macros) {
            .disable => {
                b.options.no_macros = true;
            },
            .map => |macros| {
                b.options.macro_remap = macros;
            },
            .unspecified => {},
        }

        b.options.env.behavior = .load_all_without_inlining;

        b.configureDefines() catch {
            failWithBuildError(vm);
        };

        AsyncHTTP.loadEnv(vm.allocator, vm.log, b.env);

        vm.loadExtraEnvAndSourceCodePrinter();
        vm.is_main_thread = true;
        JSC.VirtualMachine.is_main_thread_vm = true;

        doPreconnect(ctx.runtime_options.preconnect);

        const callback = OpaqueWrap(Run, Run.start);
        vm.global.vm().holdAPILock(&run, callback);
    }

    fn doPreconnect(preconnect: []const string) void {
        if (preconnect.len == 0) return;
        bun.HTTPThread.init(&.{});

        for (preconnect) |url_str| {
            const url = bun.URL.parse(url_str);

            if (!url.isHTTP() and !url.isHTTPS()) {
                Output.errGeneric("preconnect URL must be HTTP or HTTPS: {}", .{bun.fmt.quote(url_str)});
                Global.exit(1);
            }

            if (url.hostname.len == 0) {
                Output.errGeneric("preconnect URL must have a hostname: {}", .{bun.fmt.quote(url_str)});
                Global.exit(1);
            }

            if (!url.hasValidPort()) {
                Output.errGeneric("preconnect URL must have a valid port: {}", .{bun.fmt.quote(url_str)});
                Global.exit(1);
            }

            AsyncHTTP.preconnect(url, false);
        }
    }

    fn bootBunShell(ctx: Command.Context, entry_path: []const u8) !bun.shell.ExitCode {
        @branchHint(.cold);

        // this is a hack: make dummy bundler so we can use its `.runEnvLoader()` function to populate environment variables probably should split out the functionality
        var bundle = try bun.Transpiler.init(
            ctx.allocator,
            ctx.log,
            try @import("./bun.js/config.zig").configureTransformOptionsForBunVM(ctx.allocator, ctx.args),
            null,
        );
        try bundle.runEnvLoader(false);
        const mini = JSC.MiniEventLoop.initGlobal(bundle.env);
        mini.top_level_dir = ctx.args.absolute_working_dir orelse "";
        return bun.shell.Interpreter.initAndRunFromFile(ctx, mini, entry_path);
    }

<<<<<<< HEAD
    pub fn boot(ctx: Command.Context, _arena: ?*Arena, entry_path: string) !void {
=======
    pub fn boot(ctx: Command.Context, entry_path: string, loader: ?bun.options.Loader) !void {
>>>>>>> 0b6aa966
        JSC.markBinding(@src());

        if (!ctx.debug.loaded_bunfig) {
            try bun.CLI.Arguments.loadConfigPath(ctx.allocator, true, "bunfig.toml", ctx, .RunCommand);
        }

        // The shell does not need to initialize JSC.
        // JSC initialization costs 1-3ms. We skip this if we know it's a shell script.
        if (strings.endsWithComptime(entry_path, ".sh")) {
            const exit_code = try bootBunShell(ctx, entry_path);
            Global.exit(exit_code);
            return;
        }

        bun.JSC.initialize(ctx.runtime_options.eval.eval_and_print);

        js_ast.Expr.Data.Store.create();
        js_ast.Stmt.Data.Store.create();
        var arena = try Arena.init();
        if (_arena) |a| a.* = arena;

        run = .{
            .vm = try VirtualMachine.init(
                .{
                    .allocator = arena.allocator(),
                    .log = ctx.log,
                    .args = ctx.args,
                    .store_fd = ctx.debug.hot_reload != .none,
                    .smol = ctx.runtime_options.smol,
                    .eval = ctx.runtime_options.eval.eval_and_print,
                    .debugger = ctx.runtime_options.debugger,
                    .dns_result_order = DNSResolver.Order.fromStringOrDie(ctx.runtime_options.dns_result_order),
                    .is_main_thread = true,
                },
            ),
            .arena = arena,
            .ctx = ctx,
            .entry_path = entry_path,
        };

        var vm = run.vm;
        var b = &vm.transpiler;
        vm.preload = ctx.preloads;
        vm.argv = ctx.passthrough;
        vm.arena = &run.arena;
        vm.allocator = arena.allocator();

        if (ctx.runtime_options.eval.script.len > 0) {
            const script_source = try bun.default_allocator.create(logger.Source);
            script_source.* = logger.Source.initPathString(entry_path, ctx.runtime_options.eval.script);
            vm.module_loader.eval_source = script_source;

            if (ctx.runtime_options.eval.eval_and_print) {
                b.options.dead_code_elimination = false;
            }
        }

        b.options.install = ctx.install;
        b.resolver.opts.install = ctx.install;
        b.resolver.opts.global_cache = ctx.debug.global_cache;
        b.resolver.opts.prefer_offline_install = (ctx.debug.offline_mode_setting orelse .online) == .offline;
        b.resolver.opts.prefer_latest_install = (ctx.debug.offline_mode_setting orelse .online) == .latest;
        b.options.global_cache = b.resolver.opts.global_cache;
        b.options.prefer_offline_install = b.resolver.opts.prefer_offline_install;
        b.options.prefer_latest_install = b.resolver.opts.prefer_latest_install;
        b.resolver.env_loader = b.env;

        b.options.minify_identifiers = ctx.bundler_options.minify_identifiers;
        b.options.minify_whitespace = ctx.bundler_options.minify_whitespace;
        b.options.ignore_dce_annotations = ctx.bundler_options.ignore_dce_annotations;
        b.resolver.opts.minify_identifiers = ctx.bundler_options.minify_identifiers;
        b.resolver.opts.minify_whitespace = ctx.bundler_options.minify_whitespace;

        b.options.env.behavior = .load_all_without_inlining;
        // b.options.minify_syntax = ctx.bundler_options.minify_syntax;

        switch (ctx.debug.macros) {
            .disable => {
                b.options.no_macros = true;
            },
            .map => |macros| {
                b.options.macro_remap = macros;
            },
            .unspecified => {},
        }

        b.configureDefines() catch {
            failWithBuildError(vm);
        };

        AsyncHTTP.loadEnv(vm.allocator, vm.log, b.env);

        vm.loadExtraEnvAndSourceCodePrinter();
        vm.is_main_thread = true;
        JSC.VirtualMachine.is_main_thread_vm = true;

        // Allow setting a custom timezone
        if (vm.transpiler.env.get("TZ")) |tz| {
            if (tz.len > 0) {
                _ = vm.global.setTimeZone(&JSC.ZigString.init(tz));
            }
        }

        vm.transpiler.env.loadTracy();

        doPreconnect(ctx.runtime_options.preconnect);

        vm.main_is_html_entrypoint = (loader orelse vm.transpiler.options.loader(std.fs.path.extension(entry_path))) == .html;

        const callback = OpaqueWrap(Run, Run.start);
        vm.global.vm().holdAPILock(&run, callback);
    }

    fn onUnhandledRejectionBeforeClose(this: *JSC.VirtualMachine, _: *JSC.JSGlobalObject, value: JSC.JSValue) void {
        this.runErrorHandler(value, this.onUnhandledRejectionExceptionList);
        run.any_unhandled = true;
    }

    pub fn start(this: *Run) void {
        var vm = this.vm;
        vm.hot_reload = this.ctx.debug.hot_reload;
        vm.onUnhandledRejection = &onUnhandledRejectionBeforeClose;

        this.addConditionalGlobals();

        switch (this.ctx.debug.hot_reload) {
            .hot => JSC.HotReloader.enableHotModuleReloading(vm),
            .watch => JSC.WatchReloader.enableHotModuleReloading(vm),
            else => {},
        }

        if (strings.eqlComptime(this.entry_path, ".") and vm.transpiler.fs.top_level_dir.len > 0) {
            this.entry_path = vm.transpiler.fs.top_level_dir;
        }

        if (vm.loadEntryPoint(this.entry_path)) |promise| {
            if (promise.status(vm.global.vm()) == .rejected) {
                const handled = vm.uncaughtException(vm.global, promise.result(vm.global.vm()), true);
                promise.setHandled(vm.global.vm());

                if (vm.hot_reload != .none or handled) {
                    vm.eventLoop().tick();
                    vm.eventLoop().tickPossiblyForever();
                } else {
                    vm.exit_handler.exit_code = 1;
                    vm.onExit();

                    if (run.any_unhandled) {
                        bun.JSC.SavedSourceMap.MissingSourceMapNoteInfo.print();

                        Output.prettyErrorln(
                            "<r>\n<d>{s}<r>",
                            .{Global.unhandled_error_bun_version_string},
                        );
                    }
                    vm.globalExit();
                }
            }

            _ = promise.result(vm.global.vm());

            if (vm.log.msgs.items.len > 0) {
                dumpBuildError(vm);
                vm.log.msgs.items.len = 0;
            }
        } else |err| {
            if (vm.log.msgs.items.len > 0) {
                dumpBuildError(vm);
                vm.log.msgs.items.len = 0;
            } else {
                Output.prettyErrorln("Error occurred loading entry point: {s}", .{@errorName(err)});
                Output.flush();
            }
            // TODO: Do a event loop tick when we figure out how to watch the file that wasn't found
            //   under hot reload mode
            vm.exit_handler.exit_code = 1;
            vm.onExit();
            if (run.any_unhandled) {
                bun.JSC.SavedSourceMap.MissingSourceMapNoteInfo.print();

                Output.prettyErrorln(
                    "<r>\n<d>{s}<r>",
                    .{Global.unhandled_error_bun_version_string},
                );
            }
            vm.globalExit();
        }

        // don't run the GC if we don't actually need to
        if (vm.isEventLoopAlive() or
            vm.eventLoop().tickConcurrentWithCount() > 0)
        {
            vm.global.vm().releaseWeakRefs();
            _ = vm.arena.gc(false);
            _ = vm.global.vm().runGC(false);
            vm.tick();
        }

        {
            if (this.vm.isWatcherEnabled()) {
                vm.handlePendingInternalPromiseRejection();

                while (true) {
                    while (vm.isEventLoopAlive()) {
                        vm.tick();

                        // Report exceptions in hot-reloaded modules
                        vm.handlePendingInternalPromiseRejection();

                        vm.eventLoop().autoTickActive();
                    }

                    vm.onBeforeExit();

                    vm.handlePendingInternalPromiseRejection();

                    vm.eventLoop().tickPossiblyForever();
                }
            } else {
                while (vm.isEventLoopAlive()) {
                    vm.tick();
                    vm.eventLoop().autoTickActive();
                }

                if (this.ctx.runtime_options.eval.eval_and_print) {
                    const to_print = brk: {
                        const result = vm.entry_point_result.value.get() orelse .undefined;
                        if (result.asAnyPromise()) |promise| {
                            switch (promise.status(vm.jsc)) {
                                .pending => {
                                    result._then2(vm.global, .undefined, Bun__onResolveEntryPointResult, Bun__onRejectEntryPointResult);

                                    vm.tick();
                                    vm.eventLoop().autoTickActive();

                                    while (vm.isEventLoopAlive()) {
                                        vm.tick();
                                        vm.eventLoop().autoTickActive();
                                    }

                                    break :brk result;
                                },
                                else => break :brk promise.result(vm.jsc),
                            }
                        }

                        break :brk result;
                    };

                    to_print.print(vm.global, .Log, .Log);
                }

                vm.onBeforeExit();
            }

            if (vm.log.msgs.items.len > 0) {
                dumpBuildError(vm);
                Output.flush();
            }
        }

        vm.onUnhandledRejection = &onUnhandledRejectionBeforeClose;
        vm.global.handleRejectedPromises();
        vm.onExit();

        if (this.any_unhandled and this.vm.exit_handler.exit_code == 0) {
            this.vm.exit_handler.exit_code = 1;

            bun.JSC.SavedSourceMap.MissingSourceMapNoteInfo.print();

            Output.prettyErrorln(
                "<r>\n<d>{s}<r>",
                .{Global.unhandled_error_bun_version_string},
            );
        }

        JSC.napi.fixDeadCodeElimination();
        vm.globalExit();
    }

    extern fn Bun__ExposeNodeModuleGlobals(*JSC.JSGlobalObject) void;
    /// add `gc()` to `globalThis`.
    extern fn JSC__JSGlobalObject__addGc(*JSC.JSGlobalObject) void;

    fn addConditionalGlobals(this: *Run) void {
        const vm = this.vm;
        const runtime_options: *const Command.RuntimeOptions = &this.ctx.runtime_options;

        if (runtime_options.eval.script.len > 0) {
            Bun__ExposeNodeModuleGlobals(vm.global);
        }
        if (runtime_options.expose_gc) {
            JSC__JSGlobalObject__addGc(vm.global);
        }
    }
};

pub export fn Bun__onResolveEntryPointResult(global: *JSC.JSGlobalObject, callframe: *JSC.CallFrame) callconv(JSC.conv) noreturn {
    const arguments = callframe.arguments_old(1).slice();
    const result = arguments[0];
    result.print(global, .Log, .Log);
    Global.exit(global.bunVM().exit_handler.exit_code);
    return .undefined;
}

pub export fn Bun__onRejectEntryPointResult(global: *JSC.JSGlobalObject, callframe: *JSC.CallFrame) callconv(JSC.conv) noreturn {
    const arguments = callframe.arguments_old(1).slice();
    const result = arguments[0];
    result.print(global, .Log, .Log);
    Global.exit(global.bunVM().exit_handler.exit_code);
    return .undefined;
}

noinline fn dumpBuildError(vm: *JSC.VirtualMachine) void {
    @branchHint(.cold);

    Output.flush();

    const error_writer = Output.errorWriter();
    var buffered_writer = std.io.bufferedWriter(error_writer);
    defer {
        buffered_writer.flush() catch {};
    }

    const writer = buffered_writer.writer();

    vm.log.print(writer) catch {};
}

pub noinline fn failWithBuildError(vm: *JSC.VirtualMachine) noreturn {
    @branchHint(.cold);
    dumpBuildError(vm);
    Global.exit(1);
}<|MERGE_RESOLUTION|>--- conflicted
+++ resolved
@@ -172,11 +172,7 @@
         return bun.shell.Interpreter.initAndRunFromFile(ctx, mini, entry_path);
     }
 
-<<<<<<< HEAD
-    pub fn boot(ctx: Command.Context, _arena: ?*Arena, entry_path: string) !void {
-=======
-    pub fn boot(ctx: Command.Context, entry_path: string, loader: ?bun.options.Loader) !void {
->>>>>>> 0b6aa966
+    pub fn boot(ctx: Command.Context, _arena: ?*Arena, entry_path: string, loader: ?bun.options.Loader) !void {
         JSC.markBinding(@src());
 
         if (!ctx.debug.loaded_bunfig) {
