--- conflicted
+++ resolved
@@ -1098,27 +1098,12 @@
         const arguments_ = callframe.arguments_old(2);
         var arguments = JSC.Node.ArgumentsSlice.init(globalThis.bunVM(), arguments_.slice());
 
-<<<<<<< HEAD
-        const old_folder_jsval = arguments.nextEat() orelse return globalThis.throw2("expected 2 strings", .{});
+        const old_folder_jsval = arguments.nextEat() orelse return globalThis.throw2("expected 2 strings", .{});;
         const old_folder_bunstr = try old_folder_jsval.toBunString(globalThis);
         defer old_folder_bunstr.deref();
 
         const new_folder_jsval = arguments.nextEat() orelse return globalThis.throw2("expected 2 strings", .{});
         const new_folder_bunstr = try new_folder_jsval.toBunString(globalThis);
-=======
-        const old_folder_jsval = arguments.nextEat() orelse {
-            globalThis.throw("expected 2 strings", .{});
-            return .zero;
-        };
-        const old_folder_bunstr = old_folder_jsval.toBunString(globalThis);
-        defer old_folder_bunstr.deref();
-
-        const new_folder_jsval = arguments.nextEat() orelse {
-            globalThis.throw("expected 2 strings", .{});
-            return .zero;
-        };
-        const new_folder_bunstr = new_folder_jsval.toBunString(globalThis);
->>>>>>> 8ca0eb83
         defer new_folder_bunstr.deref();
 
         const old_folder = old_folder_bunstr.toUTF8(bun.default_allocator);
