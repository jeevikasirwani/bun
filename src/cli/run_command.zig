--- conflicted
+++ resolved
@@ -1344,15 +1344,7 @@
             };
         }
 
-<<<<<<< HEAD
-        _ = _bootAndHandleError(ctx, absolute_script_path.?);
-=======
-        if (!ctx.debug.loaded_bunfig) {
-            bun.CLI.Arguments.loadConfigPath(ctx.allocator, true, "bunfig.toml", ctx, .RunCommand) catch {};
-        }
-
         _ = _bootAndHandleError(ctx, absolute_script_path.?, null);
->>>>>>> 251c2b7d
         return true;
     }
     pub fn exec(
