--- conflicted
+++ resolved
@@ -697,16 +697,8 @@
     for (const boundary of failures) {
       const path: Id[] = [];
       let current = registry.get(boundary)!;
-<<<<<<< HEAD
-      if (IS_BUN_DEVELOPMENT) {
-        assert(current);
-        assert(current.selfAccept === null);
-      }
-=======
-        DEBUG.ASSERT(!boundary.endsWith(".html")); // caller should have already reloaded
-        DEBUG.ASSERT(current);
-        DEBUG.ASSERT(current.selfAccept === null);
->>>>>>> 74768449
+      DEBUG.ASSERT(current);
+      DEBUG.ASSERT(current.selfAccept === null);
       if (current.importers.size === 0) {
         message += `Module "${boundary}" is a root module that does not self-accept.\n`;
         continue;
@@ -974,7 +966,6 @@
   registerSynthetic("bun:bake/client", {
     onServerSideReload: cb => (onServerSideReload = cb),
   });
-<<<<<<< HEAD
   window.addEventListener("navigate", ev => {
     beforeUnload = new Promise(resolve => {
       function done() {
@@ -986,8 +977,6 @@
       window.addEventListener("navigateerror", done);
     });
   });
-}
-=======
 }
 
 // The following API may be altered at any point.
@@ -998,5 +987,4 @@
     eventHandlers[event] ??= [];
     eventHandlers[event]!.push(cb);
   },
-});
->>>>>>> 74768449
+});