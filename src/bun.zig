--- conflicted
+++ resolved
@@ -4117,13 +4117,6 @@
 
 pub inline fn itemOrNull(comptime T: type, slice: []const T, index: usize) ?T {
     return if (index < slice.len) slice[index] else null;
-<<<<<<< HEAD
-}
-
-/// Code used by the classes generator
-pub const gen_classes_lib = @import("gen_classes_lib.zig");
-
-pub const sql = @import("./sql/shared_sql.zig");
-=======
-}
->>>>>>> 56ad4cc4
+}
+
+pub const sql = @import("./sql/shared_sql.zig");