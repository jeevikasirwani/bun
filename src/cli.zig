const bun = @import("root").bun;
const string = bun.string;
const Output = bun.Output;
const Global = bun.Global;
const Environment = bun.Environment;
const strings = bun.strings;
const MutableString = bun.MutableString;
const stringZ = bun.stringZ;
const default_allocator = bun.default_allocator;
const FeatureFlags = bun.FeatureFlags;
const C = bun.C;
const root = @import("root");
const std = @import("std");
const lex = bun.js_lexer;
const logger = bun.logger;
const options = @import("options.zig");
const js_parser = bun.js_parser;
const json_parser = bun.JSON;
const js_printer = bun.js_printer;
const js_ast = bun.JSAst;
const linker = @import("linker.zig");
const RegularExpression = bun.RegularExpression;
const builtin = @import("builtin");
const File = bun.sys.File;

const debug = Output.scoped(.CLI, true);

const sync = @import("./sync.zig");
const Api = @import("api/schema.zig").Api;
const resolve_path = @import("./resolver/resolve_path.zig");
const configureTransformOptionsForBun = @import("./bun.js/config.zig").configureTransformOptionsForBun;
const clap = bun.clap;
const BunJS = @import("./bun_js.zig");
const Install = @import("./install/install.zig");
const transpiler = bun.transpiler;
const DotEnv = @import("./env_loader.zig");
const RunCommand_ = @import("./cli/run_command.zig").RunCommand;
const CreateCommand_ = @import("./cli/create_command.zig").CreateCommand;
const FilterRun = @import("./cli/filter_run.zig");

const fs = @import("fs.zig");
const Router = @import("./router.zig");

const MacroMap = @import("./resolver/package_json.zig").MacroMap;
const TestCommand = @import("./cli/test_command.zig").TestCommand;
pub var start_time: i128 = undefined;
const Bunfig = @import("./bunfig.zig").Bunfig;
const OOM = bun.OOM;

<<<<<<< HEAD
export var Bun__Node__ZeroFillBuffers = false;
=======
export var Bun__Node__ProcessNoDeprecation = false;
export var Bun__Node__ProcessThrowDeprecation = false;

pub var Bun__Node__ProcessTitle: ?string = null;
>>>>>>> 1e75cd54

pub const Cli = struct {
    pub const CompileTarget = @import("./compile_target.zig");
    var wait_group: sync.WaitGroup = undefined;
    pub var log_: logger.Log = undefined;
    pub fn startTransform(_: std.mem.Allocator, _: Api.TransformOptions, _: *logger.Log) anyerror!void {}
    pub fn start(allocator: std.mem.Allocator) void {
        is_main_thread = true;
        start_time = std.time.nanoTimestamp();
        log_ = logger.Log.init(allocator);

        var log = &log_;

        // var panicker = MainPanicHandler.init(log);
        // MainPanicHandler.Singleton = &panicker;
        Command.start(allocator, log) catch |err| {
            log.print(Output.errorWriter()) catch {};

            bun.crash_handler.handleRootError(err, @errorReturnTrace());
        };
    }

    pub var cmd: ?Command.Tag = null;
    pub threadlocal var is_main_thread: bool = false;
};

pub const debug_flags = if (Environment.isDebug) struct {
    var resolve_breakpoints: []const []const u8 = &.{};
    var print_breakpoints: []const []const u8 = &.{};

    pub fn hasResolveBreakpoint(str: []const u8) bool {
        for (resolve_breakpoints) |bp| {
            if (strings.contains(str, bp)) {
                return true;
            }
        }
        return false;
    }

    pub fn hasPrintBreakpoint(path: fs.Path) bool {
        for (print_breakpoints) |bp| {
            if (strings.contains(path.pretty, bp)) {
                return true;
            }
            if (strings.contains(path.text, bp)) {
                return true;
            }
        }
        return false;
    }
} else @compileError("Do not access this namespace in a release build");

const LoaderMatcher = strings.ExactSizeMatcher(4);
const ColonListType = @import("./cli/colon_list_type.zig").ColonListType;
pub const LoaderColonList = ColonListType(Api.Loader, Arguments.loader_resolver);
pub const DefineColonList = ColonListType(string, Arguments.noop_resolver);
fn invalidTarget(diag: *clap.Diagnostic, _target: []const u8) noreturn {
    @setCold(true);
    diag.name.long = "target";
    diag.arg = _target;
    diag.report(Output.errorWriter(), error.InvalidTarget) catch {};
    std.process.exit(1);
}

pub const BuildCommand = @import("./cli/build_command.zig").BuildCommand;
pub const AddCommand = @import("./cli/add_command.zig").AddCommand;
pub const CreateCommand = @import("./cli/create_command.zig").CreateCommand;
pub const CreateCommandExample = @import("./cli/create_command.zig").Example;
pub const CreateListExamplesCommand = @import("./cli/create_command.zig").CreateListExamplesCommand;
pub const DiscordCommand = @import("./cli/discord_command.zig").DiscordCommand;
pub const InstallCommand = @import("./cli/install_command.zig").InstallCommand;
pub const LinkCommand = @import("./cli/link_command.zig").LinkCommand;
pub const UnlinkCommand = @import("./cli/unlink_command.zig").UnlinkCommand;
pub const InstallCompletionsCommand = @import("./cli/install_completions_command.zig").InstallCompletionsCommand;
pub const PackageManagerCommand = @import("./cli/package_manager_command.zig").PackageManagerCommand;
pub const RemoveCommand = @import("./cli/remove_command.zig").RemoveCommand;
pub const RunCommand = @import("./cli/run_command.zig").RunCommand;
pub const ShellCompletions = @import("./cli/shell_completions.zig");
pub const UpdateCommand = @import("./cli/update_command.zig").UpdateCommand;
pub const UpgradeCommand = @import("./cli/upgrade_command.zig").UpgradeCommand;
pub const BunxCommand = @import("./cli/bunx_command.zig").BunxCommand;
pub const ExecCommand = @import("./cli/exec_command.zig").ExecCommand;
pub const PatchCommand = @import("./cli/patch_command.zig").PatchCommand;
pub const PatchCommitCommand = @import("./cli/patch_commit_command.zig").PatchCommitCommand;
pub const OutdatedCommand = @import("./cli/outdated_command.zig").OutdatedCommand;
pub const PublishCommand = @import("./cli/publish_command.zig").PublishCommand;
pub const PackCommand = @import("./cli/pack_command.zig").PackCommand;
pub const InitCommand = @import("./cli/init_command.zig").InitCommand;

pub const Arguments = struct {
    pub fn loader_resolver(in: string) !Api.Loader {
        const option_loader = options.Loader.fromString(in) orelse return error.InvalidLoader;
        return option_loader.toAPI();
    }

    pub fn noop_resolver(in: string) !string {
        return in;
    }

    pub fn fileReadError(err: anyerror, stderr: anytype, filename: string, kind: string) noreturn {
        stderr.writer().print("Error reading file \"{s}\" for {s}: {s}", .{ filename, kind, @errorName(err) }) catch {};
        std.process.exit(1);
    }

    pub fn readFile(
        allocator: std.mem.Allocator,
        cwd: string,
        filename: string,
    ) ![]u8 {
        var paths = [_]string{ cwd, filename };
        const outpath = try std.fs.path.resolve(allocator, &paths);
        defer allocator.free(outpath);
        var file = try bun.openFileZ(&try std.posix.toPosixPath(outpath), std.fs.File.OpenFlags{ .mode = .read_only });
        defer file.close();
        const size = try file.getEndPos();
        return try file.readToEndAlloc(allocator, size);
    }

    pub fn resolve_jsx_runtime(str: string) !Api.JsxRuntime {
        if (strings.eqlComptime(str, "automatic")) {
            return Api.JsxRuntime.automatic;
        } else if (strings.eqlComptime(str, "fallback") or strings.eqlComptime(str, "classic")) {
            return Api.JsxRuntime.classic;
        } else if (strings.eqlComptime(str, "solid")) {
            return Api.JsxRuntime.solid;
        } else {
            return error.InvalidJSXRuntime;
        }
    }

    pub const ParamType = clap.Param(clap.Help);

    const base_params_ = (if (Environment.isDebug) debug_params else [_]ParamType{}) ++ [_]ParamType{
        clap.parseParam("--env-file <STR>...               Load environment variables from the specified file(s)") catch unreachable,
        clap.parseParam("--cwd <STR>                       Absolute path to resolve files & entry points from. This just changes the process' cwd.") catch unreachable,
        clap.parseParam("-c, --config <PATH>?              Specify path to Bun config file. Default <d>$cwd<r>/bunfig.toml") catch unreachable,
        clap.parseParam("-h, --help                        Display this menu and exit") catch unreachable,
    } ++ (if (builtin.have_error_return_tracing) [_]ParamType{
        // This will print more error return traces, as a debug aid
        clap.parseParam("--verbose-error-trace             Dump error return traces") catch unreachable,
    } else [_]ParamType{}) ++ [_]ParamType{
        clap.parseParam("<POS>...") catch unreachable,
    };

    const debug_params = [_]ParamType{
        clap.parseParam("--breakpoint-resolve <STR>...     DEBUG MODE: breakpoint when resolving something that includes this string") catch unreachable,
        clap.parseParam("--breakpoint-print <STR>...       DEBUG MODE: breakpoint when printing something that includes this string") catch unreachable,
    };

    const transpiler_params_ = [_]ParamType{
        clap.parseParam("--main-fields <STR>...             Main fields to lookup in package.json. Defaults to --target dependent") catch unreachable,
        clap.parseParam("--extension-order <STR>...        Defaults to: .tsx,.ts,.jsx,.js,.json ") catch unreachable,
        clap.parseParam("--tsconfig-override <STR>          Specify custom tsconfig.json. Default <d>$cwd<r>/tsconfig.json") catch unreachable,
        clap.parseParam("-d, --define <STR>...              Substitute K:V while parsing, e.g. --define process.env.NODE_ENV:\"development\". Values are parsed as JSON.") catch unreachable,
        clap.parseParam("--drop <STR>...                   Remove function calls, e.g. --drop=console removes all console.* calls.") catch unreachable,
        clap.parseParam("-l, --loader <STR>...             Parse files with .ext:loader, e.g. --loader .js:jsx. Valid loaders: js, jsx, ts, tsx, json, toml, text, file, wasm, napi") catch unreachable,
        clap.parseParam("--no-macros                       Disable macros from being executed in the bundler, transpiler and runtime") catch unreachable,
        clap.parseParam("--jsx-factory <STR>               Changes the function called when compiling JSX elements using the classic JSX runtime") catch unreachable,
        clap.parseParam("--jsx-fragment <STR>              Changes the function called when compiling JSX fragments") catch unreachable,
        clap.parseParam("--jsx-import-source <STR>         Declares the module specifier to be used for importing the jsx and jsxs factory functions. Default: \"react\"") catch unreachable,
        clap.parseParam("--jsx-runtime <STR>               \"automatic\" (default) or \"classic\"") catch unreachable,
        clap.parseParam("--ignore-dce-annotations          Ignore tree-shaking annotations such as @__PURE__") catch unreachable,
    };
    const runtime_params_ = [_]ParamType{
        clap.parseParam("--watch                           Automatically restart the process on file change") catch unreachable,
        clap.parseParam("--hot                             Enable auto reload in the Bun runtime, test runner, or bundler") catch unreachable,
        clap.parseParam("--no-clear-screen                 Disable clearing the terminal screen on reload when --hot or --watch is enabled") catch unreachable,
        clap.parseParam("--smol                            Use less memory, but run garbage collection more often") catch unreachable,
        clap.parseParam("-r, --preload <STR>...            Import a module before other modules are loaded") catch unreachable,
        clap.parseParam("--inspect <STR>?                  Activate Bun's debugger") catch unreachable,
        clap.parseParam("--inspect-wait <STR>?             Activate Bun's debugger, wait for a connection before executing") catch unreachable,
        clap.parseParam("--inspect-brk <STR>?              Activate Bun's debugger, set breakpoint on first line of code and wait") catch unreachable,
        clap.parseParam("--if-present                      Exit without an error if the entrypoint does not exist") catch unreachable,
        clap.parseParam("--no-install                      Disable auto install in the Bun runtime") catch unreachable,
        clap.parseParam("--install <STR>                   Configure auto-install behavior. One of \"auto\" (default, auto-installs when no node_modules), \"fallback\" (missing packages only), \"force\" (always).") catch unreachable,
        clap.parseParam("-i                                Auto-install dependencies during execution. Equivalent to --install=fallback.") catch unreachable,
        clap.parseParam("-e, --eval <STR>                  Evaluate argument as a script") catch unreachable,
        clap.parseParam("-p, --print <STR>                 Evaluate argument as a script and print the result") catch unreachable,
        clap.parseParam("--prefer-offline                  Skip staleness checks for packages in the Bun runtime and resolve from disk") catch unreachable,
        clap.parseParam("--prefer-latest                   Use the latest matching versions of packages in the Bun runtime, always checking npm") catch unreachable,
        clap.parseParam("--port <STR>                      Set the default port for Bun.serve") catch unreachable,
        clap.parseParam("-u, --origin <STR>") catch unreachable,
        clap.parseParam("--conditions <STR>...             Pass custom conditions to resolve") catch unreachable,
        clap.parseParam("--fetch-preconnect <STR>...       Preconnect to a URL while code is loading") catch unreachable,
        clap.parseParam("--max-http-header-size <INT>      Set the maximum size of HTTP headers in bytes. Default is 16KiB") catch unreachable,
<<<<<<< HEAD
        clap.parseParam("--expose-internals                Expose internals used for testing Bun itself. Usage of these APIs are completely unsupported.") catch unreachable,
        clap.parseParam("--zero-fill-buffers               Boolean to force Buffer.allocUnsafe(size) to be zero-filled.") catch unreachable,
=======
        clap.parseParam("--dns-result-order <STR>          Set the default order of DNS lookup results. Valid orders: verbatim (default), ipv4first, ipv6first") catch unreachable,
        clap.parseParam("--expose-gc                       Expose gc() on the global object. Has no effect on Bun.gc().") catch unreachable,
        clap.parseParam("--no-deprecation                  Suppress all reporting of the custom deprecation.") catch unreachable,
        clap.parseParam("--throw-deprecation               Determine whether or not deprecation warnings result in errors.") catch unreachable,
        clap.parseParam("--title <STR>                     Set the process title") catch unreachable,
>>>>>>> 1e75cd54
    };

    const auto_or_run_params = [_]ParamType{
        clap.parseParam("-F, --filter <STR>...             Run a script in all workspace packages matching the pattern") catch unreachable,
        clap.parseParam("-b, --bun                         Force a script or package to use Bun's runtime instead of Node.js (via symlinking node)") catch unreachable,
        clap.parseParam("--shell <STR>                     Control the shell used for package.json scripts. Supports either 'bun' or 'system'") catch unreachable,
    };

    const auto_only_params = [_]ParamType{
        // clap.parseParam("--all") catch unreachable,
        clap.parseParam("--silent                          Don't print the script command") catch unreachable,
        clap.parseParam("--elide-lines <NUMBER>            Number of lines of script output shown when using --filter (default: 10). Set to 0 to show all lines.") catch unreachable,
        clap.parseParam("-v, --version                     Print version and exit") catch unreachable,
        clap.parseParam("--revision                        Print version with revision and exit") catch unreachable,
    } ++ auto_or_run_params;
    pub const auto_params = auto_only_params ++ runtime_params_ ++ transpiler_params_ ++ base_params_;

    const run_only_params = [_]ParamType{
        clap.parseParam("--silent                          Don't print the script command") catch unreachable,
        clap.parseParam("--elide-lines <NUMBER>            Number of lines of script output shown when using --filter (default: 10). Set to 0 to show all lines.") catch unreachable,
    } ++ auto_or_run_params;
    pub const run_params = run_only_params ++ runtime_params_ ++ transpiler_params_ ++ base_params_;

    const bunx_commands = [_]ParamType{
        clap.parseParam("-b, --bun                         Force a script or package to use Bun's runtime instead of Node.js (via symlinking node)") catch unreachable,
    } ++ auto_only_params;

    const build_only_params = [_]ParamType{
        clap.parseParam("--compile                        Generate a standalone Bun executable containing your bundled code") catch unreachable,
        clap.parseParam("--bytecode                       Use a bytecode cache") catch unreachable,
        clap.parseParam("--watch                          Automatically restart the process on file change") catch unreachable,
        clap.parseParam("--no-clear-screen                Disable clearing the terminal screen on reload when --watch is enabled") catch unreachable,
        clap.parseParam("--target <STR>                   The intended execution environment for the bundle. \"browser\", \"bun\" or \"node\"") catch unreachable,
        clap.parseParam("--outdir <STR>                   Default to \"dist\" if multiple files") catch unreachable,
        clap.parseParam("--outfile <STR>                  Write to a file") catch unreachable,
        clap.parseParam("--sourcemap <STR>?               Build with sourcemaps - 'linked', 'inline', 'external', or 'none'") catch unreachable,
        clap.parseParam("--banner <STR>                   Add a banner to the bundled output such as \"use client\"; for a bundle being used with RSCs") catch unreachable,
        clap.parseParam("--footer <STR>                   Add a footer to the bundled output such as // built with bun!") catch unreachable,
        clap.parseParam("--format <STR>                   Specifies the module format to build to. Only \"esm\" is supported.") catch unreachable,
        clap.parseParam("--root <STR>                     Root directory used for multiple entry points") catch unreachable,
        clap.parseParam("--splitting                      Enable code splitting") catch unreachable,
        clap.parseParam("--public-path <STR>              A prefix to be appended to any import paths in bundled code") catch unreachable,
        clap.parseParam("-e, --external <STR>...          Exclude module from transpilation (can use * wildcards). ex: -e react") catch unreachable,
        clap.parseParam("--packages <STR>                 Add dependencies to bundle or keep them external. \"external\", \"bundle\" is supported. Defaults to \"bundle\".") catch unreachable,
        clap.parseParam("--entry-naming <STR>             Customize entry point filenames. Defaults to \"[dir]/[name].[ext]\"") catch unreachable,
        clap.parseParam("--chunk-naming <STR>             Customize chunk filenames. Defaults to \"[name]-[hash].[ext]\"") catch unreachable,
        clap.parseParam("--asset-naming <STR>             Customize asset filenames. Defaults to \"[name]-[hash].[ext]\"") catch unreachable,
        clap.parseParam("--react-fast-refresh             Enable React Fast Refresh transform (does not emit hot-module code, use this for testing)") catch unreachable,
        clap.parseParam("--no-bundle                      Transpile file only, do not bundle") catch unreachable,
        clap.parseParam("--emit-dce-annotations           Re-emit DCE annotations in bundles. Enabled by default unless --minify-whitespace is passed.") catch unreachable,
        clap.parseParam("--minify                         Enable all minification flags") catch unreachable,
        clap.parseParam("--minify-syntax                  Minify syntax and inline data") catch unreachable,
        clap.parseParam("--minify-whitespace              Minify whitespace") catch unreachable,
        clap.parseParam("--minify-identifiers             Minify identifiers") catch unreachable,
        clap.parseParam("--css-chunking      Chunk CSS files together to reduce duplicated CSS loaded in a browser. Only has an affect when multiple entrypoints import CSS") catch unreachable,
        clap.parseParam("--dump-environment-variables") catch unreachable,
        clap.parseParam("--conditions <STR>...            Pass custom conditions to resolve") catch unreachable,
        clap.parseParam("--app                            (EXPERIMENTAL) Build a web app for production using Bun Bake.") catch unreachable,
        clap.parseParam("--server-components              (EXPERIMENTAL) Enable server components") catch unreachable,
        clap.parseParam("--env <inline|prefix*|disable>   Inline environment variables into the bundle as process.env.${name}. Defaults to 'inline'. To inline environment variables matching a prefix, use my prefix like 'FOO_PUBLIC_*'. To disable, use 'disable'. In Bun v1.2+, the default is 'disable'.") catch unreachable,
        clap.parseParam("--windows-hide-console           When using --compile targeting Windows, prevent a Command prompt from opening alongside the executable") catch unreachable,
        clap.parseParam("--windows-icon <STR>             When using --compile targeting Windows, assign an executable icon") catch unreachable,
    } ++ if (FeatureFlags.bake_debugging_features) [_]ParamType{
        clap.parseParam("--debug-dump-server-files        When --app is set, dump all server files to disk even when building statically") catch unreachable,
        clap.parseParam("--debug-no-minify                When --app is set, do not minify anything") catch unreachable,
    } else .{};
    pub const build_params = build_only_params ++ transpiler_params_ ++ base_params_;

    // TODO: update test completions
    const test_only_params = [_]ParamType{
        clap.parseParam("--timeout <NUMBER>               Set the per-test timeout in milliseconds, default is 5000.") catch unreachable,
        clap.parseParam("-u, --update-snapshots           Update snapshot files") catch unreachable,
        clap.parseParam("--rerun-each <NUMBER>            Re-run each test file <NUMBER> times, helps catch certain bugs") catch unreachable,
        clap.parseParam("--only                           Only run tests that are marked with \"test.only()\"") catch unreachable,
        clap.parseParam("--todo                           Include tests that are marked with \"test.todo()\"") catch unreachable,
        clap.parseParam("--coverage                       Generate a coverage profile") catch unreachable,
        clap.parseParam("--coverage-reporter <STR>...     Report coverage in 'text' and/or 'lcov'. Defaults to 'text'.") catch unreachable,
        clap.parseParam("--coverage-dir <STR>             Directory for coverage files. Defaults to 'coverage'.") catch unreachable,
        clap.parseParam("--bail <NUMBER>?                 Exit the test suite after <NUMBER> failures. If you do not specify a number, it defaults to 1.") catch unreachable,
        clap.parseParam("-t, --test-name-pattern <STR>    Run only tests with a name that matches the given regex.") catch unreachable,
        clap.parseParam("--reporter <STR>                 Specify the test reporter. Currently --reporter=junit is the only supported format.") catch unreachable,
        clap.parseParam("--reporter-outfile <STR>         The output file used for the format from --reporter.") catch unreachable,
    };
    pub const test_params = test_only_params ++ runtime_params_ ++ transpiler_params_ ++ base_params_;

    pub fn loadConfigPath(allocator: std.mem.Allocator, auto_loaded: bool, config_path: [:0]const u8, ctx: Command.Context, comptime cmd: Command.Tag) !void {
        var config_file = switch (bun.sys.openA(config_path, bun.O.RDONLY, 0)) {
            .result => |fd| fd.asFile(),
            .err => |err| {
                if (auto_loaded) return;
                Output.prettyErrorln("{}\nwhile opening config \"{s}\"", .{
                    err,
                    config_path,
                });
                Global.exit(1);
            },
        };

        defer config_file.close();
        const contents = config_file.readToEndAlloc(allocator, std.math.maxInt(usize)) catch |err| {
            if (auto_loaded) return;
            Output.prettyErrorln("<r><red>error<r>: {s} reading config \"{s}\"", .{
                @errorName(err),
                config_path,
            });
            Global.exit(1);
        };

        js_ast.Stmt.Data.Store.create();
        js_ast.Expr.Data.Store.create();
        defer {
            js_ast.Stmt.Data.Store.reset();
            js_ast.Expr.Data.Store.reset();
        }
        const original_level = ctx.log.level;
        defer {
            ctx.log.level = original_level;
        }
        ctx.log.level = logger.Log.Level.warn;
        try Bunfig.parse(allocator, logger.Source.initPathString(bun.asByteSlice(config_path), contents), ctx, cmd);
    }

    fn getHomeConfigPath(buf: *bun.PathBuffer) ?[:0]const u8 {
        if (bun.getenvZ("XDG_CONFIG_HOME") orelse bun.getenvZ(bun.DotEnv.home_env)) |data_dir| {
            var paths = [_]string{".bunfig.toml"};
            return resolve_path.joinAbsStringBufZ(data_dir, buf, &paths, .auto);
        }

        return null;
    }
    pub fn loadConfig(allocator: std.mem.Allocator, user_config_path_: ?string, ctx: Command.Context, comptime cmd: Command.Tag) OOM!void {
        var config_buf: bun.PathBuffer = undefined;
        if (comptime cmd.readGlobalConfig()) {
            if (!ctx.has_loaded_global_config) {
                ctx.has_loaded_global_config = true;

                if (getHomeConfigPath(&config_buf)) |path| {
                    loadConfigPath(allocator, true, path, ctx, comptime cmd) catch |err| {
                        if (ctx.log.hasAny()) {
                            ctx.log.print(Output.errorWriter()) catch {};
                        }
                        if (ctx.log.hasAny()) Output.printError("\n", .{});
                        Output.err(err, "failed to load bunfig", .{});
                        Global.crash();
                    };
                }
            }
        }

        var config_path_: []const u8 = user_config_path_ orelse "";

        var auto_loaded: bool = false;
        if (config_path_.len == 0 and (user_config_path_ != null or
            Command.Tag.always_loads_config.get(cmd) or
            (cmd == .AutoCommand and
            // "bun"
            (ctx.positionals.len == 0 or
            // "bun file.js"
            ctx.positionals.len > 0 and options.defaultLoaders.has(std.fs.path.extension(ctx.positionals[0]))))))
        {
            config_path_ = "bunfig.toml";
            auto_loaded = true;
        }

        if (config_path_.len == 0) {
            return;
        }
        defer ctx.debug.loaded_bunfig = true;
        var config_path: [:0]u8 = undefined;
        if (config_path_[0] == '/') {
            @memcpy(config_buf[0..config_path_.len], config_path_);
            config_buf[config_path_.len] = 0;
            config_path = config_buf[0..config_path_.len :0];
        } else {
            if (ctx.args.absolute_working_dir == null) {
                var secondbuf: bun.PathBuffer = undefined;
                const cwd = bun.getcwd(&secondbuf) catch return;

                ctx.args.absolute_working_dir = try allocator.dupeZ(u8, cwd);
            }

            var parts = [_]string{ ctx.args.absolute_working_dir.?, config_path_ };
            config_path_ = resolve_path.joinAbsStringBuf(
                ctx.args.absolute_working_dir.?,
                &config_buf,
                &parts,
                .auto,
            );
            config_buf[config_path_.len] = 0;
            config_path = config_buf[0..config_path_.len :0];
        }

        loadConfigPath(allocator, auto_loaded, config_path, ctx, comptime cmd) catch |err| {
            if (ctx.log.hasAny()) {
                ctx.log.print(Output.errorWriter()) catch {};
            }
            if (ctx.log.hasAny()) Output.printError("\n", .{});
            Output.err(err, "failed to load bunfig", .{});
            Global.crash();
        };
    }

    pub fn loadConfigWithCmdArgs(
        comptime cmd: Command.Tag,
        allocator: std.mem.Allocator,
        args: clap.Args(clap.Help, cmd.params()),
        ctx: Command.Context,
    ) OOM!void {
        return try loadConfig(allocator, args.option("--config"), ctx, comptime cmd);
    }

    pub fn parse(allocator: std.mem.Allocator, ctx: Command.Context, comptime cmd: Command.Tag) !Api.TransformOptions {
        var diag = clap.Diagnostic{};
        const params_to_parse = comptime cmd.params();

        var args = clap.parse(clap.Help, params_to_parse, .{
            .diagnostic = &diag,
            .allocator = allocator,
            .stop_after_positional_at = switch (cmd) {
                .RunCommand => 2,
                .AutoCommand, .RunAsNodeCommand => 1,
                else => 0,
            },
        }) catch |err| {
            // Report useful error and exit
            diag.report(Output.errorWriter(), err) catch {};
            cmd.printHelp(false);
            Global.exit(1);
        };

        const print_help = args.flag("--help");
        if (print_help) {
            cmd.printHelp(true);
            Output.flush();
            Global.exit(0);
        }

        if (cmd == .AutoCommand) {
            if (args.flag("--version")) {
                printVersionAndExit();
            }

            if (args.flag("--revision")) {
                printRevisionAndExit();
            }
        }

        if (builtin.have_error_return_tracing) {
            if (args.flag("--verbose-error-trace")) {
                bun.crash_handler.verbose_error_trace = true;
            }
        }

        var cwd: [:0]u8 = undefined;
        if (args.option("--cwd")) |cwd_arg| {
            cwd = brk: {
                var outbuf: bun.PathBuffer = undefined;
                const out = bun.path.joinAbs(try bun.getcwd(&outbuf), .loose, cwd_arg);
                bun.sys.chdir("", out).unwrap() catch |err| {
                    Output.err(err, "Could not change directory to \"{s}\"\n", .{cwd_arg});
                    Global.exit(1);
                };
                break :brk try allocator.dupeZ(u8, out);
            };
        } else {
            cwd = try bun.getcwdAlloc(allocator);
        }

        if (cmd == .RunCommand or cmd == .AutoCommand) {
            ctx.filters = args.options("--filter");

            if (args.option("--elide-lines")) |elide_lines| {
                if (elide_lines.len > 0) {
                    ctx.bundler_options.elide_lines = std.fmt.parseInt(usize, elide_lines, 10) catch {
                        Output.prettyErrorln("<r><red>error<r>: Invalid elide-lines: \"{s}\"", .{elide_lines});
                        Global.exit(1);
                    };
                }
            }
        }

        if (cmd == .TestCommand) {
            if (args.option("--timeout")) |timeout_ms| {
                if (timeout_ms.len > 0) {
                    ctx.test_options.default_timeout_ms = std.fmt.parseInt(u32, timeout_ms, 10) catch {
                        Output.prettyErrorln("<r><red>error<r>: Invalid timeout: \"{s}\"", .{timeout_ms});
                        Global.exit(1);
                    };
                }
            }

            if (!ctx.test_options.coverage.enabled) {
                ctx.test_options.coverage.enabled = args.flag("--coverage");
            }

            if (args.options("--coverage-reporter").len > 0) {
                ctx.test_options.coverage.reporters = .{ .text = false, .lcov = false };
                for (args.options("--coverage-reporter")) |reporter| {
                    if (bun.strings.eqlComptime(reporter, "text")) {
                        ctx.test_options.coverage.reporters.text = true;
                    } else if (bun.strings.eqlComptime(reporter, "lcov")) {
                        ctx.test_options.coverage.reporters.lcov = true;
                    } else {
                        Output.prettyErrorln("<r><red>error<r>: --coverage-reporter received invalid reporter: \"{s}\"", .{reporter});
                        Global.exit(1);
                    }
                }
            }

            if (args.option("--reporter-outfile")) |reporter_outfile| {
                ctx.test_options.reporter_outfile = reporter_outfile;
            }

            if (args.option("--reporter")) |reporter| {
                if (strings.eqlComptime(reporter, "junit")) {
                    if (ctx.test_options.reporter_outfile == null) {
                        Output.errGeneric("--reporter=junit expects an output file from --reporter-outfile", .{});
                        Global.crash();
                    }
                    ctx.test_options.file_reporter = .junit;
                } else {
                    Output.errGeneric("unrecognized reporter format: '{s}'. Currently, only 'junit' is supported", .{reporter});
                    Global.crash();
                }
            }

            if (args.option("--coverage-dir")) |dir| {
                ctx.test_options.coverage.reports_directory = dir;
            }

            if (args.option("--bail")) |bail| {
                if (bail.len > 0) {
                    ctx.test_options.bail = std.fmt.parseInt(u32, bail, 10) catch |e| {
                        Output.prettyErrorln("<r><red>error<r>: --bail expects a number: {s}", .{@errorName(e)});
                        Global.exit(1);
                    };

                    if (ctx.test_options.bail == 0) {
                        Output.prettyErrorln("<r><red>error<r>: --bail expects a number greater than 0", .{});
                        Global.exit(1);
                    }
                } else {
                    ctx.test_options.bail = 1;
                }
            }
            if (args.option("--rerun-each")) |repeat_count| {
                if (repeat_count.len > 0) {
                    ctx.test_options.repeat_count = std.fmt.parseInt(u32, repeat_count, 10) catch |e| {
                        Output.prettyErrorln("<r><red>error<r>: --rerun-each expects a number: {s}", .{@errorName(e)});
                        Global.exit(1);
                    };
                }
            }
            if (args.option("--test-name-pattern")) |namePattern| {
                const regex = RegularExpression.init(bun.String.fromBytes(namePattern), RegularExpression.Flags.none) catch {
                    Output.prettyErrorln(
                        "<r><red>error<r>: --test-name-pattern expects a valid regular expression but received {}",
                        .{
                            bun.fmt.QuotedFormatter{
                                .text = namePattern,
                            },
                        },
                    );
                    Global.exit(1);
                };
                ctx.test_options.test_filter_regex = regex;
            }
            ctx.test_options.update_snapshots = args.flag("--update-snapshots");
            ctx.test_options.run_todo = args.flag("--todo");
            ctx.test_options.only = args.flag("--only");
        }

        ctx.args.absolute_working_dir = cwd;
        ctx.positionals = args.positionals();

        if (comptime Command.Tag.loads_config.get(cmd)) {
            try loadConfigWithCmdArgs(cmd, allocator, args, ctx);
        }

        var opts: Api.TransformOptions = ctx.args;

        const defines_tuple = try DefineColonList.resolve(allocator, args.options("--define"));

        if (defines_tuple.keys.len > 0) {
            opts.define = .{
                .keys = defines_tuple.keys,
                .values = defines_tuple.values,
            };
        }

        opts.drop = args.options("--drop");

        const loader_tuple = try LoaderColonList.resolve(allocator, args.options("--loader"));

        if (loader_tuple.keys.len > 0) {
            opts.loaders = .{
                .extensions = loader_tuple.keys,
                .loaders = loader_tuple.values,
            };
        }

        opts.tsconfig_override = if (args.option("--tsconfig-override")) |ts|
            (Arguments.readFile(allocator, cwd, ts) catch |err| fileReadError(err, Output.errorStream(), ts, "tsconfig.json"))
        else
            null;

        opts.main_fields = args.options("--main-fields");
        // we never actually supported inject.
        // opts.inject = args.options("--inject");
        opts.env_files = args.options("--env-file");
        opts.extension_order = args.options("--extension-order");

        ctx.passthrough = args.remaining();

        if (cmd == .AutoCommand or cmd == .RunCommand or cmd == .BuildCommand or cmd == .TestCommand) {
            if (args.options("--conditions").len > 0) {
                opts.conditions = args.options("--conditions");
            }
        }

        // runtime commands
        if (cmd == .AutoCommand or cmd == .RunCommand or cmd == .TestCommand or cmd == .RunAsNodeCommand) {
            const preloads = args.options("--preload");

            if (args.flag("--hot")) {
                ctx.debug.hot_reload = .hot;
                if (args.flag("--no-clear-screen")) {
                    bun.DotEnv.Loader.has_no_clear_screen_cli_flag = true;
                }
            } else if (args.flag("--watch")) {
                ctx.debug.hot_reload = .watch;

                // Windows applies this to the watcher child process.
                // The parent process is unable to re-launch itself
                if (!bun.Environment.isWindows)
                    bun.auto_reload_on_crash = true;

                if (args.flag("--no-clear-screen")) {
                    bun.DotEnv.Loader.has_no_clear_screen_cli_flag = true;
                }
            }

            if (args.option("--origin")) |origin| {
                opts.origin = origin;
            }

            if (args.option("--port")) |port_str| {
                if (comptime cmd == .RunAsNodeCommand) {
                    // TODO: prevent `node --port <script>` from working
                    ctx.runtime_options.eval.script = port_str;
                    ctx.runtime_options.eval.eval_and_print = true;
                } else {
                    opts.port = std.fmt.parseInt(u16, port_str, 10) catch {
                        Output.errFmt(
                            bun.fmt.outOfRange(port_str, .{
                                .field_name = "--port",
                                .min = 0,
                                .max = std.math.maxInt(u16),
                            }),
                        );
                        Output.note("To evaluate TypeScript here, use 'bun --print'", .{});
                        Global.exit(1);
                    };
                }
            }

            if (args.option("--max-http-header-size")) |size_str| {
                const size = std.fmt.parseInt(usize, size_str, 10) catch {
                    Output.errGeneric("Invalid value for --max-http-header-size: \"{s}\". Must be a positive integer\n", .{size_str});
                    Global.exit(1);
                };
                if (size == 0) {
                    bun.http.max_http_header_size = 1024 * 1024 * 1024;
                } else {
                    bun.http.max_http_header_size = size;
                }
            }

            ctx.debug.offline_mode_setting = if (args.flag("--prefer-offline"))
                Bunfig.OfflineMode.offline
            else if (args.flag("--prefer-latest"))
                Bunfig.OfflineMode.latest
            else
                Bunfig.OfflineMode.online;

            if (args.flag("--no-install")) {
                ctx.debug.global_cache = .disable;
            } else if (args.flag("-i")) {
                ctx.debug.global_cache = .fallback;
            } else if (args.option("--install")) |enum_value| {
                // -i=auto --install=force, --install=disable
                if (options.GlobalCache.Map.get(enum_value)) |result| {
                    ctx.debug.global_cache = result;
                    // -i, --install
                } else if (enum_value.len == 0) {
                    ctx.debug.global_cache = options.GlobalCache.force;
                } else {
                    Output.errGeneric("Invalid value for --install: \"{s}\". Must be either \"auto\", \"fallback\", \"force\", or \"disable\"\n", .{enum_value});
                    Global.exit(1);
                }
            }

            if (ctx.preloads.len > 0 and preloads.len > 0) {
                var all = std.ArrayList(string).initCapacity(ctx.allocator, ctx.preloads.len + preloads.len) catch unreachable;
                all.appendSliceAssumeCapacity(ctx.preloads);
                all.appendSliceAssumeCapacity(preloads);
                ctx.preloads = all.items;
            } else if (preloads.len > 0) {
                ctx.preloads = preloads;
            }

            if (args.option("--print")) |script| {
                ctx.runtime_options.eval.script = script;
                ctx.runtime_options.eval.eval_and_print = true;
            } else if (args.option("--eval")) |script| {
                ctx.runtime_options.eval.script = script;
            }
            ctx.runtime_options.if_present = args.flag("--if-present");
            ctx.runtime_options.smol = args.flag("--smol");
            ctx.runtime_options.preconnect = args.options("--fetch-preconnect");
            ctx.runtime_options.expose_gc = args.flag("--expose-gc");

            if (args.option("--dns-result-order")) |order| {
                ctx.runtime_options.dns_result_order = order;
            }

            if (args.option("--inspect")) |inspect_flag| {
                ctx.runtime_options.debugger = if (inspect_flag.len == 0)
                    Command.Debugger{ .enable = .{} }
                else
                    Command.Debugger{ .enable = .{
                        .path_or_port = inspect_flag,
                    } };

                bun.JSC.RuntimeTranspilerCache.is_disabled = true;
            } else if (args.option("--inspect-wait")) |inspect_flag| {
                ctx.runtime_options.debugger = if (inspect_flag.len == 0)
                    Command.Debugger{ .enable = .{
                        .wait_for_connection = true,
                    } }
                else
                    Command.Debugger{ .enable = .{
                        .path_or_port = inspect_flag,
                        .wait_for_connection = true,
                    } };

                bun.JSC.RuntimeTranspilerCache.is_disabled = true;
            } else if (args.option("--inspect-brk")) |inspect_flag| {
                ctx.runtime_options.debugger = if (inspect_flag.len == 0)
                    Command.Debugger{ .enable = .{
                        .wait_for_connection = true,
                        .set_breakpoint_on_first_line = true,
                    } }
                else
                    Command.Debugger{ .enable = .{
                        .path_or_port = inspect_flag,
                        .wait_for_connection = true,
                        .set_breakpoint_on_first_line = true,
                    } };

                bun.JSC.RuntimeTranspilerCache.is_disabled = true;
            }

            if (args.flag("--no-deprecation")) {
                Bun__Node__ProcessNoDeprecation = true;
            }
            if (args.flag("--throw-deprecation")) {
                Bun__Node__ProcessThrowDeprecation = true;
            }
            if (args.option("--title")) |title| {
                Bun__Node__ProcessTitle = title;
            }
            if (args.flag("--zero-fill-buffers")) {
                Bun__Node__ZeroFillBuffers = true;
            }
        }

        if (opts.port != null and opts.origin == null) {
            opts.origin = try std.fmt.allocPrint(allocator, "http://localhost:{d}/", .{opts.port.?});
        }

        const output_dir: ?string = null;
        const output_file: ?string = null;

        ctx.bundler_options.ignore_dce_annotations = args.flag("--ignore-dce-annotations");

        if (cmd == .BuildCommand) {
            ctx.bundler_options.transform_only = args.flag("--no-bundle");
            ctx.bundler_options.bytecode = args.flag("--bytecode");

            if (args.flag("--app")) {
                if (!bun.FeatureFlags.bake()) {
                    Output.errGeneric("To use the experimental \"--app\" option, upgrade to the canary build of bun via \"bun upgrade --canary\"", .{});
                    Global.crash();
                }

                ctx.bundler_options.bake = true;
                ctx.bundler_options.bake_debug_dump_server = bun.FeatureFlags.bake_debugging_features and
                    args.flag("--debug-dump-server-files");
                ctx.bundler_options.bake_debug_disable_minify = bun.FeatureFlags.bake_debugging_features and
                    args.flag("--debug-no-minify");
            }

            // TODO: support --format=esm
            if (ctx.bundler_options.bytecode) {
                ctx.bundler_options.output_format = .cjs;
                ctx.args.target = .bun;
            }

            if (args.option("--public-path")) |public_path| {
                ctx.bundler_options.public_path = public_path;
            }

            if (args.option("--banner")) |banner| {
                ctx.bundler_options.banner = banner;
            }

            if (args.option("--footer")) |footer| {
                ctx.bundler_options.footer = footer;
            }

            const minify_flag = args.flag("--minify");
            ctx.bundler_options.minify_syntax = minify_flag or args.flag("--minify-syntax");
            ctx.bundler_options.minify_whitespace = minify_flag or args.flag("--minify-whitespace");
            ctx.bundler_options.minify_identifiers = minify_flag or args.flag("--minify-identifiers");

            ctx.bundler_options.css_chunking = args.flag("--css-chunking");

            ctx.bundler_options.emit_dce_annotations = args.flag("--emit-dce-annotations") or
                !ctx.bundler_options.minify_whitespace;

            if (args.options("--external").len > 0) {
                var externals = try allocator.alloc([]const u8, args.options("--external").len);
                for (args.options("--external"), 0..) |external, i| {
                    externals[i] = external;
                }
                opts.external = externals;
            }

            if (args.option("--packages")) |packages| {
                if (strings.eqlComptime(packages, "bundle")) {
                    opts.packages = .bundle;
                } else if (strings.eqlComptime(packages, "external")) {
                    opts.packages = .external;
                } else {
                    Output.prettyErrorln("<r><red>error<r>: Invalid packages setting: \"{s}\"", .{packages});
                    Global.crash();
                }
            }

            if (args.option("--env")) |env| {
                if (strings.indexOfChar(env, '*')) |asterisk| {
                    if (asterisk == 0) {
                        ctx.bundler_options.env_behavior = .load_all;
                    } else {
                        ctx.bundler_options.env_behavior = .prefix;
                        ctx.bundler_options.env_prefix = env[0..asterisk];
                    }
                } else if (strings.eqlComptime(env, "inline") or strings.eqlComptime(env, "1")) {
                    ctx.bundler_options.env_behavior = .load_all;
                } else if (strings.eqlComptime(env, "disable") or strings.eqlComptime(env, "0")) {
                    ctx.bundler_options.env_behavior = .load_all_without_inlining;
                } else {
                    Output.prettyErrorln("<r><red>error<r>: Expected 'env' to be 'inline', 'disable', or a prefix with a '*' character", .{});
                    Global.crash();
                }
            }

            const TargetMatcher = strings.ExactSizeMatcher(8);
            if (args.option("--target")) |_target| brk: {
                if (comptime cmd == .BuildCommand) {
                    if (args.flag("--compile")) {
                        if (_target.len > 4 and strings.hasPrefixComptime(_target, "bun-")) {
                            ctx.bundler_options.compile_target = Cli.CompileTarget.from(_target[3..]);
                            if (!ctx.bundler_options.compile_target.isSupported()) {
                                Output.errGeneric("Unsupported compile target: {}\n", .{ctx.bundler_options.compile_target});
                                Global.exit(1);
                            }
                            opts.target = .bun;
                            break :brk;
                        }
                    }
                }

                opts.target = opts.target orelse switch (TargetMatcher.match(_target)) {
                    TargetMatcher.case("browser") => Api.Target.browser,
                    TargetMatcher.case("node") => Api.Target.node,
                    TargetMatcher.case("macro") => if (cmd == .BuildCommand) Api.Target.bun_macro else Api.Target.bun,
                    TargetMatcher.case("bun") => Api.Target.bun,
                    else => invalidTarget(&diag, _target),
                };

                if (opts.target.? == .bun) {
                    ctx.debug.run_in_bun = opts.target.? == .bun;
                } else {
                    if (ctx.bundler_options.bytecode) {
                        Output.errGeneric("target must be 'bun' when bytecode is true. Received: {s}", .{@tagName(opts.target.?)});
                        Global.exit(1);
                    }

                    if (ctx.bundler_options.bake) {
                        Output.errGeneric("target must be 'bun' when using --app. Received: {s}", .{@tagName(opts.target.?)});
                    }
                }
            }

            if (args.flag("--watch")) {
                ctx.debug.hot_reload = .watch;
                bun.auto_reload_on_crash = true;

                if (args.flag("--no-clear-screen")) {
                    bun.DotEnv.Loader.has_no_clear_screen_cli_flag = true;
                }
            }

            if (args.flag("--compile")) {
                ctx.bundler_options.compile = true;
                ctx.bundler_options.inline_entrypoint_import_meta_main = true;
            }

            if (args.flag("--windows-hide-console")) {
                // --windows-hide-console technically doesnt depend on WinAPI, but since since --windows-icon
                // does, all of these customization options have been gated to windows-only
                if (!Environment.isWindows) {
                    Output.errGeneric("Using --windows-hide-console is only available when compiling on Windows", .{});
                    Global.crash();
                }
                if (!ctx.bundler_options.compile) {
                    Output.errGeneric("--windows-hide-console requires --compile", .{});
                    Global.crash();
                }
                ctx.bundler_options.windows_hide_console = true;
            }
            if (args.option("--windows-icon")) |path| {
                if (!Environment.isWindows) {
                    Output.errGeneric("Using --windows-icon is only available when compiling on Windows", .{});
                    Global.crash();
                }
                if (!ctx.bundler_options.compile) {
                    Output.errGeneric("--windows-icon requires --compile", .{});
                    Global.crash();
                }
                ctx.bundler_options.windows_icon = path;
            }

            if (args.option("--outdir")) |outdir| {
                if (outdir.len > 0) {
                    ctx.bundler_options.outdir = outdir;
                }
            } else if (args.option("--outfile")) |outfile| {
                if (outfile.len > 0) {
                    ctx.bundler_options.outfile = outfile;
                }
            }

            if (args.option("--root")) |root_dir| {
                if (root_dir.len > 0) {
                    ctx.bundler_options.root_dir = root_dir;
                }
            }

            if (args.option("--format")) |format_str| {
                const format = options.Format.fromString(format_str) orelse {
                    Output.errGeneric("Invalid format - must be esm, cjs, or iife", .{});
                    Global.crash();
                };

                switch (format) {
                    .internal_bake_dev => {
                        bun.Output.warn("--format={s} is for debugging only, and may experience breaking changes at any moment", .{format_str});
                        bun.Output.flush();
                    },
                    .cjs => {
                        if (ctx.args.target == null) {
                            ctx.args.target = .node;
                        }
                    },
                    else => {},
                }

                ctx.bundler_options.output_format = format;
                if (format != .cjs and ctx.bundler_options.bytecode) {
                    Output.errGeneric("format must be 'cjs' when bytecode is true. Eventually we'll add esm support as well.", .{});
                    Global.exit(1);
                }
            }

            if (args.flag("--splitting")) {
                ctx.bundler_options.code_splitting = true;
            }

            if (args.option("--entry-naming")) |entry_naming| {
                ctx.bundler_options.entry_naming = try strings.concat(allocator, &.{ "./", bun.strings.removeLeadingDotSlash(entry_naming) });
            }

            if (args.option("--chunk-naming")) |chunk_naming| {
                ctx.bundler_options.chunk_naming = try strings.concat(allocator, &.{ "./", bun.strings.removeLeadingDotSlash(chunk_naming) });
            }

            if (args.option("--asset-naming")) |asset_naming| {
                ctx.bundler_options.asset_naming = try strings.concat(allocator, &.{ "./", bun.strings.removeLeadingDotSlash(asset_naming) });
            }

            if (args.flag("--server-components")) {
                ctx.bundler_options.server_components = true;
                if (opts.target) |target| {
                    if (!bun.options.Target.from(target).isServerSide()) {
                        bun.Output.errGeneric("Cannot use client-side --target={s} with --server-components", .{@tagName(target)});
                        Global.crash();
                    } else {
                        opts.target = .bun;
                    }
                }
            }

            if (args.flag("--react-fast-refresh")) {
                ctx.bundler_options.react_fast_refresh = true;
            }

            if (args.option("--sourcemap")) |setting| {
                if (setting.len == 0) {
                    // In the future, Bun is going to make this default to .linked
                    opts.source_map = .linked;
                } else if (strings.eqlComptime(setting, "inline")) {
                    opts.source_map = .@"inline";
                } else if (strings.eqlComptime(setting, "none")) {
                    opts.source_map = .none;
                } else if (strings.eqlComptime(setting, "external")) {
                    opts.source_map = .external;
                } else if (strings.eqlComptime(setting, "linked")) {
                    opts.source_map = .linked;
                } else {
                    Output.prettyErrorln("<r><red>error<r>: Invalid sourcemap setting: \"{s}\"", .{setting});
                    Global.crash();
                }

                // when using --compile, only `external` works, as we do not
                // look at the source map comment. so after we validate the
                // user's choice was in the list, we secretly override it
                if (ctx.bundler_options.compile) {
                    opts.source_map = .external;
                }
            }
        }

        if (opts.entry_points.len == 0) {
            var entry_points = ctx.positionals;

            switch (comptime cmd) {
                .BuildCommand => {
                    if (entry_points.len > 0 and (strings.eqlComptime(
                        entry_points[0],
                        "build",
                    ) or strings.eqlComptime(entry_points[0], "bun"))) {
                        var out_entry = entry_points[1..];
                        for (entry_points, 0..) |entry, i| {
                            if (entry.len > 0) {
                                out_entry = out_entry[i..];
                                break;
                            }
                        }
                        entry_points = out_entry;
                    }
                },
                .RunCommand => {
                    if (entry_points.len > 0 and (strings.eqlComptime(
                        entry_points[0],
                        "run",
                    ) or strings.eqlComptime(
                        entry_points[0],
                        "r",
                    ))) {
                        entry_points = entry_points[1..];
                    }
                },
                else => {},
            }

            opts.entry_points = entry_points;
        }

        const jsx_factory = args.option("--jsx-factory");
        const jsx_fragment = args.option("--jsx-fragment");
        const jsx_import_source = args.option("--jsx-import-source");
        const jsx_runtime = args.option("--jsx-runtime");
        const react_fast_refresh = true;

        if (cmd == .AutoCommand or cmd == .RunCommand) {
            // "run.silent" in bunfig.toml
            if (args.flag("--silent")) {
                ctx.debug.silent = true;
            }

            if (args.option("--elide-lines")) |elide_lines| {
                if (elide_lines.len > 0) {
                    ctx.bundler_options.elide_lines = std.fmt.parseInt(usize, elide_lines, 10) catch {
                        Output.prettyErrorln("<r><red>error<r>: Invalid elide-lines: \"{s}\"", .{elide_lines});
                        Global.exit(1);
                    };
                }
            }

            if (opts.define) |define| {
                if (define.keys.len > 0)
                    bun.JSC.RuntimeTranspilerCache.is_disabled = true;
            }
        }

        if (cmd == .RunCommand or cmd == .AutoCommand or cmd == .BunxCommand) {
            // "run.bun" in bunfig.toml
            if (args.flag("--bun")) {
                ctx.debug.run_in_bun = true;
            }
        }

        opts.resolve = Api.ResolveMode.lazy;

        if (jsx_factory != null or
            jsx_fragment != null or
            jsx_import_source != null or
            jsx_runtime != null or
            !react_fast_refresh)
        {
            var default_factory = "".*;
            var default_fragment = "".*;
            var default_import_source = "".*;
            if (opts.jsx == null) {
                opts.jsx = Api.Jsx{
                    .factory = (jsx_factory orelse &default_factory),
                    .fragment = (jsx_fragment orelse &default_fragment),
                    .import_source = (jsx_import_source orelse &default_import_source),
                    .runtime = if (jsx_runtime) |runtime| try resolve_jsx_runtime(runtime) else Api.JsxRuntime.automatic,
                    .development = false,
                    .react_fast_refresh = react_fast_refresh,
                };
            } else {
                opts.jsx = Api.Jsx{
                    .factory = (jsx_factory orelse opts.jsx.?.factory),
                    .fragment = (jsx_fragment orelse opts.jsx.?.fragment),
                    .import_source = (jsx_import_source orelse opts.jsx.?.import_source),
                    .runtime = if (jsx_runtime) |runtime| try resolve_jsx_runtime(runtime) else opts.jsx.?.runtime,
                    .development = false,
                    .react_fast_refresh = react_fast_refresh,
                };
            }
        }

        if (cmd == .BuildCommand) {
            if (opts.entry_points.len == 0 and !ctx.bundler_options.bake) {
                Output.prettyln("<r><b>bun build <r><d>v" ++ Global.package_json_version_with_sha ++ "<r>", .{});
                Output.pretty("<r><red>error: Missing entrypoints. What would you like to bundle?<r>\n\n", .{});
                Output.flush();
                Output.pretty("Usage:\n  <d>$<r> <b><green>bun build<r> \\<entrypoint\\> [...\\<entrypoints\\>] <cyan>[...flags]<r>  \n", .{});
                Output.pretty("\nTo see full documentation:\n  <d>$<r> <b><green>bun build<r> --help\n", .{});
                Output.flush();
                Global.exit(1);
            }
        }

        if (opts.log_level) |log_level| {
            logger.Log.default_log_level = switch (log_level) {
                .debug => logger.Log.Level.debug,
                .err => logger.Log.Level.err,
                .warn => logger.Log.Level.warn,
                else => logger.Log.Level.err,
            };
            ctx.log.level = logger.Log.default_log_level;
        }

        if (args.flag("--no-macros")) {
            ctx.debug.macros = .{ .disable = {} };
        }

        opts.output_dir = output_dir;
        if (output_file != null)
            ctx.debug.output_file = output_file.?;

        if (cmd == .RunCommand or cmd == .AutoCommand) {
            if (args.option("--shell")) |shell| {
                if (strings.eqlComptime(shell, "bun")) {
                    ctx.debug.use_system_shell = false;
                } else if (strings.eqlComptime(shell, "system")) {
                    ctx.debug.use_system_shell = true;
                } else {
                    Output.errGeneric("Expected --shell to be one of 'bun' or 'system'. Received: \"{s}\"", .{shell});
                    Global.exit(1);
                }
            }
        }

        if (Environment.isDebug) {
            debug_flags.resolve_breakpoints = args.options("--breakpoint-resolve");
            debug_flags.print_breakpoints = args.options("--breakpoint-print");
        }

        return opts;
    }
};

const AutoCommand = struct {
    pub fn exec(allocator: std.mem.Allocator) !void {
        try HelpCommand.execWithReason(allocator, .invalid_command);
    }
};

pub const HelpCommand = struct {
    pub fn exec(allocator: std.mem.Allocator) !void {
        @setCold(true);
        execWithReason(allocator, .explicit);
    }

    pub const Reason = enum {
        explicit,
        invalid_command,
    };

    // someone will get mad at me for this
    pub const packages_to_remove_filler = [_]string{
        "moment",
        "underscore",
        "jquery",
        "backbone",
        "redux",
        "browserify",
        "webpack",
        "left-pad",
        "is-array",
        "babel-core",
        "@parcel/core",
    };

    pub const packages_to_add_filler = [_]string{
        "elysia",
        "@shumai/shumai",
        "hono",
        "react",
        "lyra",
        "@remix-run/dev",
        "@evan/duckdb",
        "@zarfjs/zarf",
        "zod",
        "tailwindcss",
    };

    pub const packages_to_x_filler = [_]string{
        "bun-repl",
        "next",
        "vite",
        "prisma",
        "nuxi",
        "prettier",
        "eslint",
    };

    pub const packages_to_create_filler = [_]string{
        "next-app",
        "vite",
        "astro",
        "svelte",
        "elysia",
    };

    // the spacing between commands here is intentional
    pub const cli_helptext_fmt =
        \\<b>Usage:<r> <b>bun \<command\> <cyan>[...flags]<r> <b>[...args]<r>
        \\
        \\<b>Commands:<r>
        \\  <b><magenta>run<r>       <d>./my-script.ts<r>       Execute a file with Bun
        \\            <d>lint<r>                 Run a package.json script
        \\  <b><magenta>test<r>                           Run unit tests with Bun
        \\  <b><magenta>x<r>         <d>{s:<16}<r>     Execute a package binary (CLI), installing if needed <d>(bunx)<r>
        \\  <b><magenta>repl<r>                           Start a REPL session with Bun
        \\  <b><magenta>exec<r>                           Run a shell script directly with Bun
        \\
        \\  <b><blue>install<r>                        Install dependencies for a package.json <d>(bun i)<r>
        \\  <b><blue>add<r>       <d>{s:<16}<r>     Add a dependency to package.json <d>(bun a)<r>
        \\  <b><blue>remove<r>    <d>{s:<16}<r>     Remove a dependency from package.json <d>(bun rm)<r>
        \\  <b><blue>update<r>    <d>{s:<16}<r>     Update outdated dependencies
        \\  <b><blue>outdated<r>                       Display latest versions of outdated dependencies
        \\  <b><blue>link<r>      <d>[\<package\>]<r>          Register or link a local npm package
        \\  <b><blue>unlink<r>                         Unregister a local npm package
        \\  <b><blue>publish<r>                        Publish a package to the npm registry
        \\  <b><blue>patch <d>\<pkg\><r>                    Prepare a package for patching
        \\  <b><blue>pm <d>\<subcommand\><r>                Additional package management utilities
        \\
        \\  <b><yellow>build<r>     <d>./a.ts ./b.jsx<r>       Bundle TypeScript & JavaScript into a single file
        \\
        \\  <b><cyan>init<r>                           Start an empty Bun project from a blank template
        \\  <b><cyan>create<r>    <d>{s:<16}<r>     Create a new project from a template <d>(bun c)<r>
        \\  <b><cyan>upgrade<r>                        Upgrade to latest version of Bun.
        \\  <d>\<command\><r> <b><cyan>--help<r>               Print help text for command.
        \\
    ;
    const cli_helptext_footer =
        \\
        \\Learn more about Bun:            <magenta>https://bun.sh/docs<r>
        \\Join our Discord community:      <blue>https://bun.sh/discord<r>
        \\
    ;

    pub fn printWithReason(comptime reason: Reason, show_all_flags: bool) void {
        var rand_state = std.rand.DefaultPrng.init(@as(u64, @intCast(@max(std.time.milliTimestamp(), 0))));
        const rand = rand_state.random();

        const package_x_i = rand.uintAtMost(usize, packages_to_x_filler.len - 1);
        const package_add_i = rand.uintAtMost(usize, packages_to_add_filler.len - 1);
        const package_remove_i = rand.uintAtMost(usize, packages_to_remove_filler.len - 1);
        const package_create_i = rand.uintAtMost(usize, packages_to_create_filler.len - 1);

        const args = .{
            packages_to_x_filler[package_x_i],
            packages_to_add_filler[package_add_i],
            packages_to_remove_filler[package_remove_i],
            packages_to_add_filler[(package_add_i + 1) % packages_to_add_filler.len],
            packages_to_create_filler[package_create_i],
        };

        switch (reason) {
            .explicit => {
                Output.pretty(
                    "<r><b><magenta>Bun<r> is a fast JavaScript runtime, package manager, bundler, and test runner. <d>(" ++
                        Global.package_json_version_with_revision ++
                        ")<r>\n\n" ++
                        cli_helptext_fmt,
                    args,
                );
                if (show_all_flags) {
                    Output.pretty("\n<b>Flags:<r>", .{});

                    const flags = Arguments.runtime_params_ ++ Arguments.auto_only_params ++ Arguments.base_params_;
                    clap.simpleHelpBunTopLevel(comptime &flags);
                    Output.pretty("\n\n(more flags in <b>bun install --help<r>, <b>bun test --help<r>, and <b>bun build --help<r>)\n", .{});
                }
                Output.pretty(cli_helptext_footer, .{});
            },
            .invalid_command => Output.prettyError(
                "<r><red>Uh-oh<r> not sure what to do with that command.\n\n" ++ cli_helptext_fmt,
                args,
            ),
        }

        Output.flush();
    }

    pub fn execWithReason(_: std.mem.Allocator, comptime reason: Reason) void {
        @setCold(true);
        printWithReason(reason, false);

        if (reason == .invalid_command) {
            Global.exit(1);
        }
        Global.exit(0);
    }
};

pub const ReservedCommand = struct {
    pub fn exec(_: std.mem.Allocator) !void {
        @setCold(true);
        const command_name = for (bun.argv[1..]) |arg| {
            if (arg.len > 1 and arg[0] == '-') continue;
            break arg;
        } else bun.argv[1];
        Output.prettyError(
            \\<r><red>Uh-oh<r>. <b><yellow>bun {s}<r> is a subcommand reserved for future use by Bun.
            \\
            \\If you were trying to run a package.json script called {s}, use <b><magenta>bun run {s}<r>.
            \\
        , .{ command_name, command_name, command_name });
        Output.flush();
        std.process.exit(1);
    }
};

const AddCompletions = @import("./cli/add_completions.zig");

/// This is set `true` during `Command.which()` if argv0 is "node", in which the CLI is going
/// to pretend to be node.js by always choosing RunCommand with a relative filepath.
///
/// Examples of how this differs from bun alone:
/// - `node build`               -> `bun run ./build`
/// - `node scripts/postinstall` -> `bun run ./scripts/postinstall`
pub var pretend_to_be_node = false;

/// This is set `true` during `Command.which()` if argv0 is "bunx"
pub var is_bunx_exe = false;

pub const Command = struct {
    pub fn get() Context {
        return global_cli_ctx;
    }

    pub const DebugOptions = struct {
        dump_environment_variables: bool = false,
        dump_limits: bool = false,
        fallback_only: bool = false,
        silent: bool = false,
        hot_reload: HotReload = HotReload.none,
        global_cache: options.GlobalCache = .auto,
        offline_mode_setting: ?Bunfig.OfflineMode = null,
        run_in_bun: bool = false,
        loaded_bunfig: bool = false,
        /// Disables using bun.shell.Interpreter for `bun run`, instead spawning cmd.exe
        use_system_shell: bool = !bun.Environment.isWindows,

        // technical debt
        macros: MacroOptions = MacroOptions.unspecified,
        editor: string = "",
        package_bundle_map: bun.StringArrayHashMapUnmanaged(options.BundlePackage) = bun.StringArrayHashMapUnmanaged(options.BundlePackage){},

        test_directory: []const u8 = "",
        output_file: []const u8 = "",
    };

    pub const MacroOptions = union(enum) { unspecified: void, disable: void, map: MacroMap };

    pub const HotReload = enum {
        none,
        hot,
        watch,
    };

    pub const TestOptions = struct {
        default_timeout_ms: u32 = 5 * std.time.ms_per_s,
        update_snapshots: bool = false,
        repeat_count: u32 = 0,
        run_todo: bool = false,
        only: bool = false,
        bail: u32 = 0,
        coverage: TestCommand.CodeCoverageOptions = .{},
        test_filter_regex: ?*RegularExpression = null,

        file_reporter: ?TestCommand.FileReporter = null,
        reporter_outfile: ?[]const u8 = null,
    };

    pub const Debugger = union(enum) {
        unspecified: void,
        enable: struct {
            path_or_port: []const u8 = "",
            wait_for_connection: bool = false,
            set_breakpoint_on_first_line: bool = false,
        },
    };

    pub const RuntimeOptions = struct {
        smol: bool = false,
        debugger: Debugger = .{ .unspecified = {} },
        if_present: bool = false,
        eval: struct {
            script: []const u8 = "",
            eval_and_print: bool = false,
        } = .{},
        preconnect: []const []const u8 = &[_][]const u8{},
        dns_result_order: []const u8 = "verbatim",
        /// `--expose-gc` makes `globalThis.gc()` available. Added for Node
        /// compatibility.
        expose_gc: bool = false,
    };

    var global_cli_ctx: Context = undefined;
    var context_data: ContextData = undefined;

    pub const init = ContextData.create;

    pub const ContextData = struct {
        start_time: i128,
        args: Api.TransformOptions,
        log: *logger.Log,
        allocator: std.mem.Allocator,
        positionals: []const string = &.{},
        passthrough: []const string = &.{},
        install: ?*Api.BunInstall = null,

        debug: DebugOptions = .{},
        test_options: TestOptions = .{},
        bundler_options: BundlerOptions = .{},
        runtime_options: RuntimeOptions = .{},

        filters: []const []const u8 = &.{},

        preloads: []const string = &.{},
        has_loaded_global_config: bool = false,

        pub const BundlerOptions = struct {
            outdir: []const u8 = "",
            outfile: []const u8 = "",
            root_dir: []const u8 = "",
            public_path: []const u8 = "",
            entry_naming: []const u8 = "[dir]/[name].[ext]",
            chunk_naming: []const u8 = "./[name]-[hash].[ext]",
            asset_naming: []const u8 = "./[name]-[hash].[ext]",
            server_components: bool = false,
            react_fast_refresh: bool = false,
            code_splitting: bool = false,
            transform_only: bool = false,
            inline_entrypoint_import_meta_main: bool = false,
            minify_syntax: bool = false,
            minify_whitespace: bool = false,
            minify_identifiers: bool = false,
            ignore_dce_annotations: bool = false,
            emit_dce_annotations: bool = true,
            output_format: options.Format = .esm,
            bytecode: bool = false,
            banner: []const u8 = "",
            footer: []const u8 = "",
            css_chunking: bool = false,

            bake: bool = false,
            bake_debug_dump_server: bool = false,
            bake_debug_disable_minify: bool = false,

            env_behavior: Api.DotEnvBehavior = .disable,
            env_prefix: []const u8 = "",
            elide_lines: ?usize = null,
            // Compile options
            compile: bool = false,
            compile_target: Cli.CompileTarget = .{},
            windows_hide_console: bool = false,
            windows_icon: ?[]const u8 = null,
        };

        pub fn create(allocator: std.mem.Allocator, log: *logger.Log, comptime command: Command.Tag) anyerror!Context {
            Cli.cmd = command;
            context_data = .{
                .args = std.mem.zeroes(Api.TransformOptions),
                .log = log,
                .start_time = start_time,
                .allocator = allocator,
            };
            global_cli_ctx = &context_data;

            if (comptime Command.Tag.uses_global_options.get(command)) {
                global_cli_ctx.args = try Arguments.parse(allocator, global_cli_ctx, command);
            }

            if (comptime Environment.isWindows) {
                if (global_cli_ctx.debug.hot_reload == .watch) {
                    if (!bun.isWatcherChild()) {
                        // this is noreturn
                        bun.becomeWatcherManager(allocator);
                    } else {
                        bun.auto_reload_on_crash = true;
                    }
                }
            }

            return global_cli_ctx;
        }
    };
    pub const Context = *ContextData;

    // std.process.args allocates!
    const ArgsIterator = struct {
        buf: [][:0]const u8,
        i: u32 = 0,

        pub fn next(this: *ArgsIterator) ?[]const u8 {
            if (this.buf.len <= this.i) {
                return null;
            }
            const i = this.i;
            this.i += 1;
            return this.buf[i];
        }

        pub fn skip(this: *ArgsIterator) bool {
            return this.next() != null;
        }
    };

    pub fn isBunX(argv0: []const u8) bool {
        if (Environment.isWindows) {
            return strings.endsWithComptime(argv0, "bunx.exe") or strings.endsWithComptime(argv0, "bunx");
        }
        return strings.endsWithComptime(argv0, "bunx");
    }

    pub fn isNode(argv0: []const u8) bool {
        if (Environment.isWindows) {
            return strings.endsWithComptime(argv0, "node.exe") or strings.endsWithComptime(argv0, "node");
        }
        return strings.endsWithComptime(argv0, "node");
    }

    pub fn which() Tag {
        var args_iter = ArgsIterator{ .buf = bun.argv };

        const argv0 = args_iter.next() orelse return .HelpCommand;

        if (isBunX(argv0)) {
            // if we are bunx, but NOT a symlink to bun. when we run `<self> install`, we dont
            // want to recursively run bunx. so this check lets us peek back into bun install.
            if (args_iter.next()) |next| {
                if (bun.strings.eqlComptime(next, "add") and
                    bun.getenvZ("BUN_INTERNAL_BUNX_INSTALL") != null)
                {
                    return .AddCommand;
                }
            }

            is_bunx_exe = true;
            return .BunxCommand;
        }

        if (isNode(argv0)) {
            @import("./deps/zig-clap/clap/streaming.zig").warn_on_unrecognized_flag = false;
            pretend_to_be_node = true;
            return .RunAsNodeCommand;
        }

        var next_arg = ((args_iter.next()) orelse return .AutoCommand);
        while (next_arg.len > 0 and next_arg[0] == '-' and !(next_arg.len > 1 and next_arg[1] == 'e')) {
            next_arg = ((args_iter.next()) orelse return .AutoCommand);
        }

        const first_arg_name = next_arg;
        const RootCommandMatcher = strings.ExactSizeMatcher(12);

        return switch (RootCommandMatcher.match(first_arg_name)) {
            RootCommandMatcher.case("init") => .InitCommand,
            RootCommandMatcher.case("build"), RootCommandMatcher.case("bun") => .BuildCommand,
            RootCommandMatcher.case("discord") => .DiscordCommand,
            RootCommandMatcher.case("upgrade") => .UpgradeCommand,
            RootCommandMatcher.case("completions") => .InstallCompletionsCommand,
            RootCommandMatcher.case("getcompletes") => .GetCompletionsCommand,
            RootCommandMatcher.case("link") => .LinkCommand,
            RootCommandMatcher.case("unlink") => .UnlinkCommand,
            RootCommandMatcher.case("x") => .BunxCommand,
            RootCommandMatcher.case("repl") => .ReplCommand,

            RootCommandMatcher.case("i"),
            RootCommandMatcher.case("install"),
            => brk: {
                for (args_iter.buf) |arg| {
                    if (arg.len > 0 and (strings.eqlComptime(arg, "-g") or strings.eqlComptime(arg, "--global"))) {
                        break :brk .AddCommand;
                    }
                }

                break :brk .InstallCommand;
            },
            RootCommandMatcher.case("c"), RootCommandMatcher.case("create") => .CreateCommand,

            RootCommandMatcher.case("test") => .TestCommand,

            RootCommandMatcher.case("pm") => .PackageManagerCommand,

            RootCommandMatcher.case("add"), RootCommandMatcher.case("a") => .AddCommand,

            RootCommandMatcher.case("update") => .UpdateCommand,
            RootCommandMatcher.case("patch") => .PatchCommand,
            RootCommandMatcher.case("patch-commit") => .PatchCommitCommand,

            RootCommandMatcher.case("r"),
            RootCommandMatcher.case("remove"),
            RootCommandMatcher.case("rm"),
            RootCommandMatcher.case("uninstall"),
            => .RemoveCommand,

            RootCommandMatcher.case("run") => .RunCommand,
            RootCommandMatcher.case("help") => .HelpCommand,

            RootCommandMatcher.case("exec") => .ExecCommand,

            RootCommandMatcher.case("outdated") => .OutdatedCommand,
            RootCommandMatcher.case("publish") => .PublishCommand,

            // These are reserved for future use by Bun, so that someone
            // doing `bun deploy` to run a script doesn't accidentally break
            // when we add our actual command
            RootCommandMatcher.case("deploy") => .ReservedCommand,
            RootCommandMatcher.case("cloud") => .ReservedCommand,
            RootCommandMatcher.case("info") => .ReservedCommand,
            RootCommandMatcher.case("config") => .ReservedCommand,
            RootCommandMatcher.case("use") => .ReservedCommand,
            RootCommandMatcher.case("auth") => .ReservedCommand,
            RootCommandMatcher.case("login") => .ReservedCommand,
            RootCommandMatcher.case("logout") => .ReservedCommand,
            RootCommandMatcher.case("whoami") => .ReservedCommand,
            RootCommandMatcher.case("prune") => .ReservedCommand,
            RootCommandMatcher.case("list") => .ReservedCommand,
            RootCommandMatcher.case("why") => .ReservedCommand,

            RootCommandMatcher.case("-e") => .AutoCommand,

            else => .AutoCommand,
        };
    }

    const default_completions_list = [_]string{
        "build",
        "install",
        "add",
        "run",
        "update",
        "link",
        "unlink",
        "remove",
        "create",
        "bun",
        "upgrade",
        "discord",
        "test",
        "pm",
        "x",
        "repl",
    };

    const reject_list = default_completions_list ++ [_]string{
        "build",
        "completions",
        "help",
    };

    pub fn start(allocator: std.mem.Allocator, log: *logger.Log) !void {
        if (comptime Environment.allow_assert) {
            if (bun.getenvZ("MI_VERBOSE") == null) {
                bun.Mimalloc.mi_option_set_enabled(.verbose, false);
            }
        }

        // bun build --compile entry point
        if (try bun.StandaloneModuleGraph.fromExecutable(bun.default_allocator)) |graph| {
            context_data = .{
                .args = std.mem.zeroes(Api.TransformOptions),
                .log = log,
                .start_time = start_time,
                .allocator = bun.default_allocator,
            };
            global_cli_ctx = &context_data;
            var ctx = global_cli_ctx;

            ctx.args.target = Api.Target.bun;
            if (bun.argv.len > 1) {
                ctx.passthrough = bun.argv[1..];
            } else {
                ctx.passthrough = &[_]string{};
            }

            try @import("./bun_js.zig").Run.bootStandalone(
                ctx,
                graph.entryPoint().name,
                graph,
            );
            return;
        }

        debug("argv: [{s}]", .{bun.fmt.fmtSlice(bun.argv, ", ")});

        const tag = which();

        switch (tag) {
            .DiscordCommand => return try DiscordCommand.exec(allocator),
            .HelpCommand => return try HelpCommand.exec(allocator),
            .ReservedCommand => return try ReservedCommand.exec(allocator),
            .InitCommand => return try InitCommand.exec(allocator, bun.argv),
            .BuildCommand => {
                if (comptime bun.fast_debug_build_mode and bun.fast_debug_build_cmd != .BuildCommand) unreachable;
                const ctx = try Command.init(allocator, log, .BuildCommand);
                try BuildCommand.exec(ctx);
            },
            .InstallCompletionsCommand => {
                if (comptime bun.fast_debug_build_mode and bun.fast_debug_build_cmd != .InstallCompletionsCommand) unreachable;
                try InstallCompletionsCommand.exec(allocator);
                return;
            },
            .InstallCommand => {
                if (comptime bun.fast_debug_build_mode and bun.fast_debug_build_cmd != .InstallCommand) unreachable;
                const ctx = try Command.init(allocator, log, .InstallCommand);

                try InstallCommand.exec(ctx);
                return;
            },
            .AddCommand => {
                if (comptime bun.fast_debug_build_mode and bun.fast_debug_build_cmd != .AddCommand) unreachable;
                const ctx = try Command.init(allocator, log, .AddCommand);

                try AddCommand.exec(ctx);
                return;
            },
            .UpdateCommand => {
                if (comptime bun.fast_debug_build_mode and bun.fast_debug_build_cmd != .UpdateCommand) unreachable;
                const ctx = try Command.init(allocator, log, .UpdateCommand);

                try UpdateCommand.exec(ctx);
                return;
            },
            .PatchCommand => {
                if (comptime bun.fast_debug_build_mode and bun.fast_debug_build_cmd != .PatchCommand) unreachable;
                const ctx = try Command.init(allocator, log, .PatchCommand);

                try PatchCommand.exec(ctx);
                return;
            },
            .PatchCommitCommand => {
                if (comptime bun.fast_debug_build_mode and bun.fast_debug_build_cmd != .PatchCommitCommand) unreachable;
                const ctx = try Command.init(allocator, log, .PatchCommitCommand);

                try PatchCommitCommand.exec(ctx);
                return;
            },
            .OutdatedCommand => {
                if (comptime bun.fast_debug_build_mode and bun.fast_debug_build_cmd != .OutdatedCommand) unreachable;
                const ctx = try Command.init(allocator, log, .OutdatedCommand);

                try OutdatedCommand.exec(ctx);
                return;
            },
            .PublishCommand => {
                if (comptime bun.fast_debug_build_mode and bun.fast_debug_build_cmd != .PublishCommand) unreachable;
                const ctx = try Command.init(allocator, log, .PublishCommand);

                try PublishCommand.exec(ctx);
                return;
            },
            .BunxCommand => {
                if (comptime bun.fast_debug_build_mode and bun.fast_debug_build_cmd != .BunxCommand) unreachable;
                const ctx = try Command.init(allocator, log, .BunxCommand);

                try BunxCommand.exec(ctx, bun.argv[if (is_bunx_exe) 0 else 1..]);
                return;
            },
            .ReplCommand => {
                // TODO: Put this in native code.
                if (comptime bun.fast_debug_build_mode and bun.fast_debug_build_cmd != .BunxCommand) unreachable;
                var ctx = try Command.init(allocator, log, .BunxCommand);
                ctx.debug.run_in_bun = true; // force the same version of bun used. fixes bun-debug for example
                var args = bun.argv[0..];
                args[1] = "bun-repl";
                try BunxCommand.exec(ctx, args);
                return;
            },
            .RemoveCommand => {
                if (comptime bun.fast_debug_build_mode and bun.fast_debug_build_cmd != .RemoveCommand) unreachable;
                const ctx = try Command.init(allocator, log, .RemoveCommand);

                try RemoveCommand.exec(ctx);
                return;
            },
            .LinkCommand => {
                if (comptime bun.fast_debug_build_mode and bun.fast_debug_build_cmd != .LinkCommand) unreachable;
                const ctx = try Command.init(allocator, log, .LinkCommand);

                try LinkCommand.exec(ctx);
                return;
            },
            .UnlinkCommand => {
                if (comptime bun.fast_debug_build_mode and bun.fast_debug_build_cmd != .UnlinkCommand) unreachable;
                const ctx = try Command.init(allocator, log, .UnlinkCommand);

                try UnlinkCommand.exec(ctx);
                return;
            },
            .PackageManagerCommand => {
                if (comptime bun.fast_debug_build_mode and bun.fast_debug_build_cmd != .PackageManagerCommand) unreachable;
                const ctx = try Command.init(allocator, log, .PackageManagerCommand);

                // const maybe_subcommand, const maybe_arg = PackageManagerCommand.which(command_index);
                // if (maybe_subcommand) |subcommand| {
                //     return switch (subcommand) {
                //         inline else => |tag| try PackageManagerCommand.exec(ctx, tag),
                //     };
                // }

                // PackageManagerCommand.printHelp();

                // if (maybe_arg) |arg| {
                //     Output.errGeneric("\"{s}\" unknown command", .{arg});
                //     Global.crash();
                // }

                try PackageManagerCommand.exec(ctx);
                return;
            },
            .TestCommand => {
                if (comptime bun.fast_debug_build_mode and bun.fast_debug_build_cmd != .TestCommand) unreachable;
                const ctx = try Command.init(allocator, log, .TestCommand);

                try TestCommand.exec(ctx);
                return;
            },
            .GetCompletionsCommand => {
                if (comptime bun.fast_debug_build_mode and bun.fast_debug_build_cmd != .GetCompletionsCommand) unreachable;
                const ctx = try Command.init(allocator, log, .GetCompletionsCommand);
                var filter = ctx.positionals;

                for (filter, 0..) |item, i| {
                    if (strings.eqlComptime(item, "getcompletes")) {
                        if (i + 1 < filter.len) {
                            filter = filter[i + 1 ..];
                        } else {
                            filter = &[_]string{};
                        }

                        break;
                    }
                }
                var prefilled_completions: [AddCompletions.biggest_list]string = undefined;
                var completions = ShellCompletions{};

                if (filter.len == 0) {
                    completions = try RunCommand.completions(ctx, &default_completions_list, &reject_list, .all);
                } else if (strings.eqlComptime(filter[0], "s")) {
                    completions = try RunCommand.completions(ctx, null, &reject_list, .script);
                } else if (strings.eqlComptime(filter[0], "i")) {
                    completions = try RunCommand.completions(ctx, &default_completions_list, &reject_list, .script_exclude);
                } else if (strings.eqlComptime(filter[0], "b")) {
                    completions = try RunCommand.completions(ctx, null, &reject_list, .bin);
                } else if (strings.eqlComptime(filter[0], "r")) {
                    completions = try RunCommand.completions(ctx, null, &reject_list, .all);
                } else if (strings.eqlComptime(filter[0], "g")) {
                    completions = try RunCommand.completions(ctx, null, &reject_list, .all_plus_bun_js);
                } else if (strings.eqlComptime(filter[0], "j")) {
                    completions = try RunCommand.completions(ctx, null, &reject_list, .bun_js);
                } else if (strings.eqlComptime(filter[0], "z")) {
                    completions = try RunCommand.completions(ctx, null, &reject_list, .script_and_descriptions);
                } else if (strings.eqlComptime(filter[0], "a")) {
                    const FirstLetter = AddCompletions.FirstLetter;

                    outer: {
                        if (filter.len > 1 and filter[1].len > 0) {
                            const first_letter: FirstLetter = switch (filter[1][0]) {
                                'a' => FirstLetter.a,
                                'b' => FirstLetter.b,
                                'c' => FirstLetter.c,
                                'd' => FirstLetter.d,
                                'e' => FirstLetter.e,
                                'f' => FirstLetter.f,
                                'g' => FirstLetter.g,
                                'h' => FirstLetter.h,
                                'i' => FirstLetter.i,
                                'j' => FirstLetter.j,
                                'k' => FirstLetter.k,
                                'l' => FirstLetter.l,
                                'm' => FirstLetter.m,
                                'n' => FirstLetter.n,
                                'o' => FirstLetter.o,
                                'p' => FirstLetter.p,
                                'q' => FirstLetter.q,
                                'r' => FirstLetter.r,
                                's' => FirstLetter.s,
                                't' => FirstLetter.t,
                                'u' => FirstLetter.u,
                                'v' => FirstLetter.v,
                                'w' => FirstLetter.w,
                                'x' => FirstLetter.x,
                                'y' => FirstLetter.y,
                                'z' => FirstLetter.z,
                                else => break :outer,
                            };
                            AddCompletions.init(bun.default_allocator) catch bun.outOfMemory();
                            const results = AddCompletions.getPackages(first_letter);

                            var prefilled_i: usize = 0;
                            for (results) |cur| {
                                if (cur.len == 0 or !strings.hasPrefix(cur, filter[1])) continue;
                                prefilled_completions[prefilled_i] = cur;
                                prefilled_i += 1;
                                if (prefilled_i >= prefilled_completions.len) break;
                            }
                            completions.commands = prefilled_completions[0..prefilled_i];
                        }
                    }
                }
                completions.print();

                return;
            },
            .CreateCommand => {
                if (comptime bun.fast_debug_build_mode and bun.fast_debug_build_cmd != .CreateCommand) unreachable;
                // These are templates from the legacy `bun create`
                // most of them aren't useful but these few are kinda nice.
                const HardcodedNonBunXList = bun.ComptimeStringMap(void, .{
                    .{"elysia"},
                    .{"elysia-buchta"},
                    .{"stric"},
                });

                // Create command wraps bunx
                const ctx = try Command.init(allocator, log, .CreateCommand);

                var args = try std.process.argsAlloc(allocator);

                if (args.len <= 2) {
                    Command.Tag.printHelp(.CreateCommand, false);
                    Global.exit(1);
                    return;
                }

                var template_name_start: usize = 0;
                var positionals: [2]string = .{ "", "" };
                var positional_i: usize = 0;

                var dash_dash_bun = false;
                var print_help = false;
                if (args.len > 2) {
                    const remainder = args[1..];
                    var remainder_i: usize = 0;
                    while (remainder_i < remainder.len and positional_i < positionals.len) : (remainder_i += 1) {
                        const slice = std.mem.trim(u8, bun.asByteSlice(remainder[remainder_i]), " \t\n");
                        if (slice.len > 0) {
                            if (!strings.hasPrefixComptime(slice, "--")) {
                                if (positional_i == 1) {
                                    template_name_start = remainder_i + 2;
                                }
                                positionals[positional_i] = slice;
                                positional_i += 1;
                            }
                            if (slice[0] == '-') {
                                if (strings.eqlComptime(slice, "--bun")) {
                                    dash_dash_bun = true;
                                } else if (strings.eqlComptime(slice, "--help") or strings.eqlComptime(slice, "-h")) {
                                    print_help = true;
                                }
                            }
                        }
                    }
                }

                if (print_help or
                    // "bun create --"
                    // "bun create -abc --"
                    positional_i == 0 or
                    positionals[1].len == 0)
                {
                    Command.Tag.printHelp(.CreateCommand, true);
                    Global.exit(0);
                    return;
                }

                const template_name = positionals[1];

                // if template_name is "react"
                // print message telling user to use "bun create vite" instead
                if (strings.eqlComptime(template_name, "react")) {
                    Output.prettyErrorln(
                        \\The "react" template has been deprecated.
                        \\It is recommended to use "react-app" or "vite" instead.
                        \\
                        \\To create a project using Create React App, run
                        \\
                        \\  <d>bun create react-app<r>
                        \\
                        \\To create a React project using Vite, run
                        \\
                        \\  <d>bun create vite<r>
                        \\
                        \\Then select "React" from the list of frameworks.
                        \\
                    , .{});
                    Global.exit(1);
                    return;
                }

                // if template_name is "next"
                // print message telling user to use "bun create next-app" instead
                if (strings.eqlComptime(template_name, "next")) {
                    Output.prettyErrorln(
                        \\<yellow>warn: No template <b>create-next<r> found.
                        \\To create a project with the official Next.js scaffolding tool, run
                        \\  <b>bun create next-app <cyan>[destination]<r>
                    , .{});
                    Global.exit(1);
                    return;
                }

                const create_command_info = try CreateCommand.extractInfo(ctx);
                const template = create_command_info.template;
                const example_tag = create_command_info.example_tag;

                const use_bunx = !HardcodedNonBunXList.has(template_name) and
                    (!strings.containsComptime(template_name, "/") or
                    strings.startsWithChar(template_name, '@')) and
                    example_tag != CreateCommandExample.Tag.local_folder;

                if (use_bunx) {
                    const bunx_args = try allocator.alloc([:0]const u8, 2 + args.len - template_name_start + @intFromBool(dash_dash_bun));
                    bunx_args[0] = "bunx";
                    if (dash_dash_bun) {
                        bunx_args[1] = "--bun";
                    }
                    bunx_args[1 + @as(usize, @intFromBool(dash_dash_bun))] = try BunxCommand.addCreatePrefix(allocator, template_name);
                    for (bunx_args[2 + @as(usize, @intFromBool(dash_dash_bun)) ..], args[template_name_start..]) |*dest, src| {
                        dest.* = src;
                    }

                    try BunxCommand.exec(ctx, bunx_args);
                    return;
                }

                try CreateCommand.exec(ctx, example_tag, template);
                return;
            },
            .RunCommand => {
                if (comptime bun.fast_debug_build_mode and bun.fast_debug_build_cmd != .RunCommand) unreachable;
                const ctx = try Command.init(allocator, log, .RunCommand);
                ctx.args.target = .bun;

                if (ctx.filters.len > 0) {
                    FilterRun.runScriptsWithFilter(ctx) catch |err| {
                        Output.prettyErrorln("<r><red>error<r>: {s}", .{@errorName(err)});
                        Global.exit(1);
                    };
                }

                if (ctx.positionals.len > 0) {
                    if (try RunCommand.exec(ctx, .{ .bin_dirs_only = false, .log_errors = true, .allow_fast_run_for_extensions = false })) {
                        return;
                    }

                    Global.exit(1);
                }
            },
            .RunAsNodeCommand => {
                if (comptime bun.fast_debug_build_mode and bun.fast_debug_build_cmd != .RunAsNodeCommand) unreachable;
                const ctx = try Command.init(allocator, log, .RunAsNodeCommand);
                bun.assert(pretend_to_be_node);
                try RunCommand.execAsIfNode(ctx);
            },
            .UpgradeCommand => {
                if (comptime bun.fast_debug_build_mode and bun.fast_debug_build_cmd != .UpgradeCommand) unreachable;
                const ctx = try Command.init(allocator, log, .UpgradeCommand);
                try UpgradeCommand.exec(ctx);
                return;
            },
            .AutoCommand => {
                if (comptime bun.fast_debug_build_mode and bun.fast_debug_build_cmd != .AutoCommand) unreachable;

                const ctx = Command.init(allocator, log, .AutoCommand) catch |e| {
                    switch (e) {
                        error.MissingEntryPoint => {
                            HelpCommand.execWithReason(allocator, .explicit);
                            return;
                        },
                        else => {
                            return e;
                        },
                    }
                };
                ctx.args.target = .bun;

                if (ctx.filters.len > 0) {
                    FilterRun.runScriptsWithFilter(ctx) catch |err| {
                        Output.prettyErrorln("<r><red>error<r>: {s}", .{@errorName(err)});
                        Global.exit(1);
                    };
                }

                if (ctx.runtime_options.eval.script.len > 0) {
                    const trigger = bun.pathLiteral("/[eval]");
                    var entry_point_buf: [bun.MAX_PATH_BYTES + trigger.len]u8 = undefined;
                    const cwd = try std.posix.getcwd(&entry_point_buf);
                    @memcpy(entry_point_buf[cwd.len..][0..trigger.len], trigger);
                    try BunJS.Run.boot(ctx, entry_point_buf[0 .. cwd.len + trigger.len]);
                    return;
                }

                const extension: []const u8 = if (ctx.args.entry_points.len > 0)
                    std.fs.path.extension(ctx.args.entry_points[0])
                else
                    @as([]const u8, "");
                // KEYWORDS: open file argv argv0
                if (ctx.args.entry_points.len == 1) {
                    if (strings.eqlComptime(extension, ".lockb")) {
                        for (bun.argv) |arg| {
                            if (strings.eqlComptime(arg, "--hash")) {
                                var path_buf: bun.PathBuffer = undefined;
                                @memcpy(path_buf[0..ctx.args.entry_points[0].len], ctx.args.entry_points[0]);
                                path_buf[ctx.args.entry_points[0].len] = 0;
                                const lockfile_path = path_buf[0..ctx.args.entry_points[0].len :0];
                                const file = File.open(lockfile_path, bun.O.RDONLY, 0).unwrap() catch |err| {
                                    Output.err(err, "failed to open lockfile", .{});
                                    Global.crash();
                                };
                                try PackageManagerCommand.printHash(ctx, file);
                                return;
                            }
                        }

                        try Install.Lockfile.Printer.print(
                            ctx.allocator,
                            ctx.log,
                            ctx.args.entry_points[0],
                            .yarn,
                        );

                        return;
                    }
                }

                if (ctx.positionals.len > 0) {
                    if (ctx.filters.len > 0) {
                        Output.prettyln("<r><yellow>warn<r>: Filters are ignored for auto command", .{});
                    }
                    if (try RunCommand.exec(ctx, .{ .bin_dirs_only = true, .log_errors = !ctx.runtime_options.if_present, .allow_fast_run_for_extensions = true })) {
                        return;
                    }
                    return;
                }

                Output.flush();
                try HelpCommand.exec(allocator);
            },
            .ExecCommand => {
                const ctx = try Command.init(allocator, log, .ExecCommand);

                if (ctx.positionals.len > 1) {
                    try ExecCommand.exec(ctx);
                } else Tag.printHelp(.ExecCommand, true);
            },
        }
    }

    pub const Tag = enum {
        AddCommand,
        AutoCommand,
        BuildCommand,
        BunxCommand,
        CreateCommand,
        DiscordCommand,
        GetCompletionsCommand,
        HelpCommand,
        InitCommand,
        InstallCommand,
        InstallCompletionsCommand,
        LinkCommand,
        PackageManagerCommand,
        RemoveCommand,
        RunCommand,
        RunAsNodeCommand, // arg0 == 'node'
        TestCommand,
        UnlinkCommand,
        UpdateCommand,
        UpgradeCommand,
        ReplCommand,
        ReservedCommand,
        ExecCommand,
        PatchCommand,
        PatchCommitCommand,
        OutdatedCommand,
        PublishCommand,

        /// Used by crash reports.
        ///
        /// This must be kept in sync with https://github.com/oven-sh/bun.report/blob/62601d8aafb9c0d29554dfc3f8854044ec04d367/backend/remap.ts#L10
        pub fn char(this: Tag) u8 {
            return switch (this) {
                .AddCommand => 'I',
                .AutoCommand => 'a',
                .BuildCommand => 'b',
                .BunxCommand => 'B',
                .CreateCommand => 'c',
                .DiscordCommand => 'D',
                .GetCompletionsCommand => 'g',
                .HelpCommand => 'h',
                .InitCommand => 'j',
                .InstallCommand => 'i',
                .InstallCompletionsCommand => 'C',
                .LinkCommand => 'l',
                .PackageManagerCommand => 'P',
                .RemoveCommand => 'R',
                .RunCommand => 'r',
                .RunAsNodeCommand => 'n',
                .TestCommand => 't',
                .UnlinkCommand => 'U',
                .UpdateCommand => 'u',
                .UpgradeCommand => 'p',
                .ReplCommand => 'G',
                .ReservedCommand => 'w',
                .ExecCommand => 'e',
                .PatchCommand => 'x',
                .PatchCommitCommand => 'z',
                .OutdatedCommand => 'o',
                .PublishCommand => 'k',
            };
        }

        pub fn params(comptime cmd: Tag) []const Arguments.ParamType {
            return comptime &switch (cmd) {
                .AutoCommand => Arguments.auto_params,
                .RunCommand, .RunAsNodeCommand => Arguments.run_params,
                .BuildCommand => Arguments.build_params,
                .TestCommand => Arguments.test_params,
                .BunxCommand => Arguments.run_params,
                else => Arguments.base_params_ ++ Arguments.runtime_params_ ++ Arguments.transpiler_params_,
            };
        }

        pub fn printHelp(comptime cmd: Tag, show_all_flags: bool) void {
            switch (cmd) {

                // the output of --help uses the following syntax highlighting
                // template: <b>Usage<r>: <b><green>bun <command><r> <cyan>[flags]<r> <blue>[arguments]<r>
                // use [foo] for multiple arguments or flags for foo.
                // use <bar> to emphasize 'bar'

                // these commands do not use Context
                // .DiscordCommand => return try DiscordCommand.exec(allocator),
                // .HelpCommand => return try HelpCommand.exec(allocator),
                // .ReservedCommand => return try ReservedCommand.exec(allocator),

                // these commands are implemented in install.zig
                // Command.Tag.InstallCommand => {},
                // Command.Tag.AddCommand => {},
                // Command.Tag.RemoveCommand => {},
                // Command.Tag.UpdateCommand => {},
                // Command.Tag.PackageManagerCommand => {},
                // Command.Tag.LinkCommand => {},
                // Command.Tag.UnlinkCommand => {},

                // fall back to HelpCommand.printWithReason
                Command.Tag.AutoCommand => {
                    HelpCommand.printWithReason(.explicit, show_all_flags);
                },
                .RunCommand, .RunAsNodeCommand => {
                    RunCommand_.printHelp(null);
                },

                .InitCommand => {
                    const intro_text =
                        \\<b>Usage<r>: <b><green>bun init<r> <cyan>[flags]<r> <blue>[\<entrypoints\>]<r>
                        \\  Initialize a Bun project in the current directory.
                        \\  Creates a package.json, tsconfig.json, and bunfig.toml if they don't exist.
                        \\
                        \\<b>Flags<r>:
                        \\      <cyan>--help<r>             Print this menu
                        \\  <cyan>-y, --yes<r>              Accept all default options
                        \\
                        \\<b>Examples:<r>
                        \\  <b><green>bun init<r>
                        \\  <b><green>bun init<r> <cyan>--yes<r>
                    ;

                    Output.pretty(intro_text ++ "\n", .{});
                    Output.flush();
                },

                Command.Tag.BunxCommand => {
                    Output.prettyErrorln(
                        \\<b>Usage<r>: <b><green>bunx<r> <cyan>[flags]<r> <blue>\<package\><r><d>\<@version\><r> [flags and arguments for the package]<r>
                        \\Execute an npm package executable (CLI), automatically installing into a global shared cache if not installed in node_modules.
                        \\
                        \\Flags:
                        \\  <cyan>--bun<r>      Force the command to run with Bun instead of Node.js
                        \\
                        \\Examples<d>:<r>
                        \\  <b><green>bunx<r> <blue>prisma<r> migrate<r>
                        \\  <b><green>bunx<r> <blue>prettier<r> foo.js<r>
                        \\  <b><green>bunx<r> <cyan>--bun<r> <blue>vite<r> dev foo.js<r>
                        \\
                    , .{});
                },
                Command.Tag.BuildCommand => {
                    const intro_text =
                        \\<b>Usage<r>:
                        \\  Transpile and bundle one or more files.
                        \\  <b><green>bun build<r> <cyan>[flags]<r> <blue>\<entrypoint\><r>
                    ;

                    const outro_text =
                        \\<b>Examples:<r>
                        \\  <d>Frontend web apps:<r>
                        \\  <b><green>bun build<r> <cyan>--outfile=bundle.js<r> <blue>./src/index.ts<r>
                        \\  <b><green>bun build<r> <cyan>--minify --splitting --outdir=out<r> <blue>./index.jsx ./lib/worker.ts<r>
                        \\
                        \\  <d>Bundle code to be run in Bun (reduces server startup time)<r>
                        \\  <b><green>bun build<r> <cyan>--target=bun --outfile=server.js<r> <blue>./server.ts<r>
                        \\
                        \\  <d>Creating a standalone executable (see https://bun.sh/docs/bundler/executables)<r>
                        \\  <b><green>bun build<r> <cyan>--compile --outfile=my-app<r> <blue>./cli.ts<r>
                        \\
                        \\A full list of flags is available at <magenta>https://bun.sh/docs/bundler<r>
                        \\
                    ;

                    Output.pretty(intro_text ++ "\n\n", .{});
                    Output.flush();
                    Output.pretty("<b>Flags:<r>", .{});
                    Output.flush();
                    clap.simpleHelp(&Arguments.build_only_params);
                    Output.pretty("\n\n" ++ outro_text, .{});
                    Output.flush();
                },
                Command.Tag.TestCommand => {
                    const intro_text =
                        \\<b>Usage<r>: <b><green>bun test<r> <cyan>[flags]<r> <blue>[\<patterns\>]<r>
                        \\  Run all matching test files and print the results to stdout
                    ;
                    const outro_text =
                        \\<b>Examples:<r>
                        \\  <d>Run all test files<r>
                        \\  <b><green>bun test<r>
                        \\
                        \\  <d>Run all test files with "foo" or "bar" in the file name<r>
                        \\  <b><green>bun test<r> <blue>foo bar<r>
                        \\
                        \\  <d>Run all test files, only including tests whose names includes "baz"<r>
                        \\  <b><green>bun test<r> <cyan>--test-name-pattern<r> <blue>baz<r>
                        \\
                        \\Full documentation is available at <magenta>https://bun.sh/docs/cli/test<r>
                        \\
                    ;

                    Output.pretty(intro_text, .{});
                    Output.flush();
                    Output.pretty("\n\n<b>Flags:<r>", .{});
                    Output.flush();
                    clap.simpleHelp(&Arguments.test_only_params);
                    Output.pretty("\n\n", .{});
                    Output.pretty(outro_text, .{});
                    Output.flush();
                },
                Command.Tag.CreateCommand => {
                    const intro_text =
                        \\<b>Usage<r>:
                        \\  <b><green>bun create<r> <magenta>\<template\><r> <cyan>[...flags]<r> <blue>dest<r>
                        \\  <b><green>bun create<r> <magenta>\<username/repo\><r> <cyan>[...flags]<r> <blue>dest<r>
                        \\
                        \\<b>Environment variables:<r>
                        \\  <cyan>GITHUB_TOKEN<r>             <d>Supply a token to download code from GitHub with a higher rate limit<r>
                        \\  <cyan>GITHUB_API_DOMAIN<r>        <d>Configure custom/enterprise GitHub domain. Default "api.github.com".<r>
                        \\  <cyan>NPM_CLIENT<r>               <d>Absolute path to the npm client executable<r>
                    ;

                    const outro_text =
                        \\If given a GitHub repository name, Bun will download it and use it as a template,
                        \\otherwise it will run <b><magenta>bunx create-\<template\><r> with the given arguments.
                        \\
                        \\Learn more about creating new projects: <magenta>https://bun.sh/docs/cli/bun-create<r>
                        \\
                    ;

                    Output.pretty(intro_text, .{});
                    Output.pretty("\n\n", .{});
                    Output.pretty(outro_text, .{});
                    Output.flush();
                },
                Command.Tag.HelpCommand => {
                    HelpCommand.printWithReason(.explicit);
                },
                Command.Tag.UpgradeCommand => {
                    const intro_text =
                        \\<b>Usage<r>: <b><green>bun upgrade<r> <cyan>[flags]<r>
                        \\  Upgrade Bun
                    ;
                    const outro_text =
                        \\<b>Examples:<r>
                        \\  <d>Install the latest {s} version<r>
                        \\  <b><green>bun upgrade<r>
                        \\
                        \\  <d>{s}<r>
                        \\  <b><green>bun upgrade<r> <cyan>--{s}<r>
                        \\
                        \\Full documentation is available at <magenta>https://bun.sh/docs/installation#upgrading<r>
                        \\
                    ;

                    const args = comptime switch (Environment.is_canary) {
                        true => .{ "canary", "Switch from the canary version back to the latest stable release", "stable" },
                        false => .{ "stable", "Install the most recent canary version of Bun", "canary" },
                    };

                    Output.pretty(intro_text, .{});
                    Output.pretty("\n\n", .{});
                    Output.flush();
                    Output.pretty(outro_text, args);
                    Output.flush();
                },
                Command.Tag.ReplCommand => {
                    const intro_text =
                        \\<b>Usage<r>: <b><green>bun repl<r> <cyan>[flags]<r>
                        \\  Open a Bun REPL
                        \\
                    ;

                    Output.pretty(intro_text, .{});
                    Output.flush();
                },

                Command.Tag.GetCompletionsCommand => {
                    Output.pretty("<b>Usage<r>: <b><green>bun getcompletes<r>", .{});
                    Output.flush();
                },
                Command.Tag.InstallCompletionsCommand => {
                    Output.pretty("<b>Usage<r>: <b><green>bun completions<r>", .{});
                    Output.flush();
                },
                Command.Tag.PatchCommand => {
                    Install.PackageManager.CommandLineArguments.printHelp(.patch);
                },
                Command.Tag.PatchCommitCommand => {
                    Install.PackageManager.CommandLineArguments.printHelp(.@"patch-commit");
                },
                Command.Tag.ExecCommand => {
                    Output.pretty(
                        \\<b>Usage: bun exec <r><cyan>\<script\><r>
                        \\
                        \\Execute a shell script directly from Bun.
                        \\
                        \\<b><red>Note<r>: If executing this from a shell, make sure to escape the string!
                        \\
                        \\<b>Examples<d>:<r>
                        \\  <b>bun exec "echo hi"<r>
                        \\  <b>bun exec "echo \"hey friends\"!"<r>
                        \\
                    , .{});
                    Output.flush();
                },
                .OutdatedCommand, .PublishCommand => {
                    Install.PackageManager.CommandLineArguments.printHelp(switch (cmd) {
                        .OutdatedCommand => .outdated,
                        .PublishCommand => .publish,
                    });
                },
                else => {
                    HelpCommand.printWithReason(.explicit);
                },
            }
        }

        pub fn readGlobalConfig(this: Tag) bool {
            return switch (this) {
                .BunxCommand,
                .PackageManagerCommand,
                .InstallCommand,
                .AddCommand,
                .RemoveCommand,
                .UpdateCommand,
                .PatchCommand,
                .PatchCommitCommand,
                .OutdatedCommand,
                .PublishCommand,
                => true,
                else => false,
            };
        }

        pub fn isNPMRelated(this: Tag) bool {
            return switch (this) {
                .BunxCommand,
                .LinkCommand,
                .UnlinkCommand,
                .PackageManagerCommand,
                .InstallCommand,
                .AddCommand,
                .RemoveCommand,
                .UpdateCommand,
                .PatchCommand,
                .PatchCommitCommand,
                .OutdatedCommand,
                .PublishCommand,
                => true,
                else => false,
            };
        }

        pub const loads_config: std.EnumArray(Tag, bool) = std.EnumArray(Tag, bool).initDefault(false, .{
            .BuildCommand = true,
            .TestCommand = true,
            .InstallCommand = true,
            .AddCommand = true,
            .RemoveCommand = true,
            .UpdateCommand = true,
            .PatchCommand = true,
            .PatchCommitCommand = true,
            .PackageManagerCommand = true,
            .BunxCommand = true,
            .AutoCommand = true,
            .RunCommand = true,
            .RunAsNodeCommand = true,
            .OutdatedCommand = true,
            .PublishCommand = true,
        });

        pub const always_loads_config: std.EnumArray(Tag, bool) = std.EnumArray(Tag, bool).initDefault(false, .{
            .BuildCommand = true,
            .TestCommand = true,
            .InstallCommand = true,
            .AddCommand = true,
            .RemoveCommand = true,
            .UpdateCommand = true,
            .PatchCommand = true,
            .PatchCommitCommand = true,
            .PackageManagerCommand = true,
            .BunxCommand = true,
            .OutdatedCommand = true,
            .PublishCommand = true,
        });

        pub const uses_global_options: std.EnumArray(Tag, bool) = std.EnumArray(Tag, bool).initDefault(true, .{
            .CreateCommand = false,
            .InstallCommand = false,
            .AddCommand = false,
            .RemoveCommand = false,
            .UpdateCommand = false,
            .PatchCommand = false,
            .PatchCommitCommand = false,
            .PackageManagerCommand = false,
            .LinkCommand = false,
            .UnlinkCommand = false,
            .BunxCommand = false,
            .OutdatedCommand = false,
            .PublishCommand = false,
        });
    };
};

pub fn printVersionAndExit() noreturn {
    @setCold(true);
    Output.writer().writeAll(Global.package_json_version ++ "\n") catch {};
    Global.exit(0);
}

pub fn printRevisionAndExit() noreturn {
    @setCold(true);
    Output.writer().writeAll(Global.package_json_version_with_revision ++ "\n") catch {};
    Global.exit(0);
}<|MERGE_RESOLUTION|>--- conflicted
+++ resolved
@@ -47,14 +47,11 @@
 const Bunfig = @import("./bunfig.zig").Bunfig;
 const OOM = bun.OOM;
 
-<<<<<<< HEAD
 export var Bun__Node__ZeroFillBuffers = false;
-=======
 export var Bun__Node__ProcessNoDeprecation = false;
 export var Bun__Node__ProcessThrowDeprecation = false;
 
 pub var Bun__Node__ProcessTitle: ?string = null;
->>>>>>> 1e75cd54
 
 pub const Cli = struct {
     pub const CompileTarget = @import("./compile_target.zig");
@@ -240,16 +237,13 @@
         clap.parseParam("--conditions <STR>...             Pass custom conditions to resolve") catch unreachable,
         clap.parseParam("--fetch-preconnect <STR>...       Preconnect to a URL while code is loading") catch unreachable,
         clap.parseParam("--max-http-header-size <INT>      Set the maximum size of HTTP headers in bytes. Default is 16KiB") catch unreachable,
-<<<<<<< HEAD
         clap.parseParam("--expose-internals                Expose internals used for testing Bun itself. Usage of these APIs are completely unsupported.") catch unreachable,
         clap.parseParam("--zero-fill-buffers               Boolean to force Buffer.allocUnsafe(size) to be zero-filled.") catch unreachable,
-=======
         clap.parseParam("--dns-result-order <STR>          Set the default order of DNS lookup results. Valid orders: verbatim (default), ipv4first, ipv6first") catch unreachable,
         clap.parseParam("--expose-gc                       Expose gc() on the global object. Has no effect on Bun.gc().") catch unreachable,
         clap.parseParam("--no-deprecation                  Suppress all reporting of the custom deprecation.") catch unreachable,
         clap.parseParam("--throw-deprecation               Determine whether or not deprecation warnings result in errors.") catch unreachable,
         clap.parseParam("--title <STR>                     Set the process title") catch unreachable,
->>>>>>> 1e75cd54
     };
 
     const auto_or_run_params = [_]ParamType{
