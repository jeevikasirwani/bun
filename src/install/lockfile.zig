--- conflicted
+++ resolved
@@ -1367,19 +1367,8 @@
 
         _ = try FileSystem.init(null);
 
-<<<<<<< HEAD
         const load_from_disk = Lockfile.loadFromCwd(allocator, log, false, {}, {});
         const lockfile = switch (load_from_disk) {
-=======
-        var lockfile = try allocator.create(Lockfile);
-
-        PackageManager.allocatePackageManager();
-        // TODO remove the need for manager when migrating from package-lock.json
-        const manager = PackageManager.get();
-
-        const load_from_disk = lockfile.loadFromDisk(manager, allocator, log, lockfile_path, false);
-        switch (load_from_disk) {
->>>>>>> 3170b880
             .err => |cause| {
                 switch (cause.step) {
                     .open_file => Output.prettyErrorln("<r><red>error<r> opening lockfile:<r> {s}.", .{
