#include "root.h"
#include "headers.h"

#include "ImportMetaObject.h"
#include "ZigGlobalObject.h"
#include "ActiveDOMObject.h"
#include "ExtendedDOMClientIsoSubspaces.h"
#include "ExtendedDOMIsoSubspaces.h"
#include "IDLTypes.h"
// #include "JSBlob.h"
#include "JSDOMAttribute.h"
#include "JSDOMBinding.h"
#include "JSDOMConstructor.h"
#include "JSDOMConvertBase.h"
#include "JSDOMConvertInterface.h"
#include "JSDOMConvertStrings.h"
#include "JSDOMExceptionHandling.h"
#include "JSDOMGlobalObject.h"
#include "JSDOMGlobalObjectInlines.h"
#include "JSDOMOperation.h"
#include "JSDOMWrapperCache.h"
#include "ScriptExecutionContext.h"
#include "WebCoreJSClientData.h"
#include <JavaScriptCore/FunctionPrototype.h>
#include <JavaScriptCore/HeapAnalyzer.h>

#include <JavaScriptCore/JSDestructibleObjectHeapCellType.h>
#include <JavaScriptCore/SlotVisitorMacros.h>
#include <JavaScriptCore/SubspaceInlines.h>
#include <wtf/GetPtr.h>
#include <wtf/PointerPreparations.h>
#include <wtf/URL.h>
#include <JavaScriptCore/BuiltinNames.h>

#include "JSBufferEncodingType.h"
#include <JavaScriptCore/JSBase.h>

#include "JSDOMURL.h"
#include <JavaScriptCore/JSNativeStdFunction.h>
#include <JavaScriptCore/GetterSetter.h>
#include <JavaScriptCore/LazyProperty.h>
#include <JavaScriptCore/LazyPropertyInlines.h>
#include <JavaScriptCore/VMTrapsInlines.h>
#include "CommonJSModuleRecord.h"

namespace Zig {
using namespace JSC;
using namespace WebCore;

static JSC::EncodedJSValue functionRequireResolve(JSC::JSGlobalObject* globalObject, JSC::CallFrame* callFrame, const WTF::String& fromStr)
{
    JSC::VM& vm = globalObject->vm();
    auto scope = DECLARE_THROW_SCOPE(vm);

    switch (callFrame->argumentCount()) {
    case 0: {
        // not "requires" because "require" could be confusing
        JSC::throwTypeError(globalObject, scope, "require.resolve needs 1 argument (a string)"_s);
        scope.release();
        return JSC::JSValue::encode(JSC::JSValue {});
    }
    default: {
        JSValue thisValue = callFrame->thisValue();
        JSC::JSValue moduleName = callFrame->argument(0);

        auto doIt = [&](const WTF::String& fromStr) -> JSC::EncodedJSValue {
            if (auto* virtualModules = jsCast<Zig::GlobalObject*>(globalObject)->onLoadPlugins.virtualModules) {
                if (virtualModules->contains(fromStr)) {
                    return JSC::JSValue::encode(jsString(vm, fromStr));
                }
            }

            BunString from = Bun::toString(fromStr);
            auto result = Bun__resolveSyncWithSource(globalObject, JSC::JSValue::encode(moduleName), &from, false);

            if (!JSC::JSValue::decode(result).isString()) {
                JSC::throwException(globalObject, scope, JSC::JSValue::decode(result));
                return JSC::JSValue::encode(JSValue {});
            }

            scope.release();
            return result;
        };

        if (moduleName.isUndefinedOrNull()) {
            JSC::throwTypeError(globalObject, scope, "require.resolve expects a string"_s);
            scope.release();
            return JSC::JSValue::encode(JSC::JSValue {});
        }

        if (callFrame->argumentCount() > 1) {
            JSC::JSValue fromValue = callFrame->argument(1);

            // require.resolve also supports a paths array
            // we only support a single path
            if (!fromValue.isUndefinedOrNull() && fromValue.isObject()) {
                if (auto pathsObject = fromValue.getObject()->getIfPropertyExists(globalObject, JSC::Identifier::fromString(vm, "paths"_s))) {
                    if (pathsObject.isCell() && pathsObject.asCell()->type() == JSC::JSType::ArrayType) {
                        auto pathsArray = JSC::jsCast<JSC::JSArray*>(pathsObject);
                        if (pathsArray->length() > 0) {
                            fromValue = pathsArray->getIndex(globalObject, 0);
                            RETURN_IF_EXCEPTION(scope, JSC::JSValue::encode(JSC::JSValue {}));
                        }
                    }
                }
            }

            if (fromValue.isString()) {
                WTF::String str = fromValue.toWTFString(globalObject);
                RETURN_IF_EXCEPTION(scope, JSC::JSValue::encode(JSC::JSValue {}));
                return doIt(str);
            }
        }

        return doIt(fromStr);
    }
    }
}

Zig::ImportMetaObject* Zig::ImportMetaObject::create(JSC::JSGlobalObject* globalObject, JSValue key)
{
    if (WebCore::DOMURL* domURL = WebCoreCast<WebCore::JSDOMURL, WebCore__DOMURL>(JSValue::encode(key))) {
        return create(globalObject, JSC::jsString(globalObject->vm(), domURL->href().fileSystemPath()));
    }

    auto* keyString = key.toStringOrNull(globalObject);
    if (UNLIKELY(!keyString)) {
        return nullptr;
    }

    if (keyString->value(globalObject).startsWith("file://"_s)) {
        return create(globalObject, JSC::jsString(globalObject->vm(), WTF::URL(keyString->value(globalObject)).fileSystemPath()));
    }

    return create(globalObject, keyString);
}

JSC_DECLARE_HOST_FUNCTION(jsFunctionRequireResolve);
JSC_DEFINE_HOST_FUNCTION(jsFunctionRequireResolve, (JSC::JSGlobalObject * globalObject, JSC::CallFrame* callFrame))
{
    JSValue thisValue = callFrame->thisValue();
    WTF::String fromStr;

    if (thisValue.isString()) {
        fromStr = thisValue.toWTFString(globalObject);
    }

    return functionRequireResolve(globalObject, callFrame, fromStr);
}

extern "C" JSC::EncodedJSValue functionImportMeta__resolveSync(JSC::JSGlobalObject* globalObject, JSC::CallFrame* callFrame)
{
    JSC::VM& vm = globalObject->vm();
    auto scope = DECLARE_THROW_SCOPE(globalObject->vm());

    JSValue thisValue = callFrame->thisValue();
    JSC::JSValue moduleName = callFrame->argument(0);
    JSC::JSValue fromValue = callFrame->argument(1);

    if (moduleName.isUndefinedOrNull()) {
        JSC::throwTypeError(globalObject, scope, "expects a string"_s);
        scope.release();
        return JSC::JSValue::encode(JSC::JSValue {});
    }

    JSC__JSValue from;
    bool isESM = true;

    if (auto* virtualModules = jsCast<Zig::GlobalObject*>(globalObject)->onLoadPlugins.virtualModules) {
        if (moduleName.isString()) {
            if (virtualModules->contains(moduleName.toWTFString(globalObject))) {
                return JSC::JSValue::encode(moduleName);
            }
        }
    }

    if (callFrame->argumentCount() > 1) {

        if (callFrame->argumentCount() > 2) {
            JSC::JSValue isESMValue = callFrame->argument(2);
            if (isESMValue.isBoolean()) {
                isESM = isESMValue.toBoolean(globalObject);
                RETURN_IF_EXCEPTION(scope, JSC::JSValue::encode(JSC::JSValue {}));
            }
        }

        if (!fromValue.isUndefinedOrNull() && fromValue.isObject()) {

            if (auto pathsObject = fromValue.getObject()->getIfPropertyExists(globalObject, JSC::Identifier::fromString(vm, "paths"_s))) {
                if (pathsObject.isCell() && pathsObject.asCell()->type() == JSC::JSType::ArrayType) {
                    auto pathsArray = JSC::jsCast<JSC::JSArray*>(pathsObject);
                    if (pathsArray->length() > 0) {
                        fromValue = pathsArray->getIndex(globalObject, 0);
                        RETURN_IF_EXCEPTION(scope, JSC::JSValue::encode(JSC::JSValue {}));
                    }
                }
            }

        } else if (fromValue.isBoolean()) {
            isESM = fromValue.toBoolean(globalObject);
            RETURN_IF_EXCEPTION(scope, JSC::JSValue::encode(JSC::JSValue {}));
            fromValue = JSC::jsUndefined();
        }

        if (fromValue.isString()) {
            from = JSC::JSValue::encode(fromValue);
        } else if (thisValue.isString()) {
            from = JSC::JSValue::encode(thisValue);
        }

    } else if (thisValue.isString()) {
        from = JSC::JSValue::encode(thisValue);
    } else {
        JSC::JSObject* thisObject = JSC::jsDynamicCast<JSC::JSObject*>(thisValue);
        if (UNLIKELY(!thisObject)) {
            auto scope = DECLARE_THROW_SCOPE(globalObject->vm());
            JSC::throwTypeError(globalObject, scope, "import.meta.resolveSync must be bound to an import.meta object"_s);
            return JSC::JSValue::encode(JSC::JSValue {});
        }

        auto clientData = WebCore::clientData(vm);
        JSValue pathProperty = thisObject->getIfPropertyExists(globalObject, clientData->builtinNames().pathPublicName());

        if (pathProperty && pathProperty.isString())
            from = JSC::JSValue::encode(pathProperty);
    }

    auto result = Bun__resolveSync(globalObject, JSC::JSValue::encode(moduleName), from, isESM);

    if (!JSC::JSValue::decode(result).isString()) {
        JSC::throwException(globalObject, scope, JSC::JSValue::decode(result));
        return JSC::JSValue::encode(JSC::JSValue {});
    }

    scope.release();
    return result;
}

extern "C" JSC::EncodedJSValue functionImportMeta__resolveSyncPrivate(JSC::JSGlobalObject* globalObject, JSC::CallFrame* callFrame)
{
    JSC::VM& vm = globalObject->vm();
    auto scope = DECLARE_THROW_SCOPE(globalObject->vm());
    auto* global = jsDynamicCast<Zig::GlobalObject*>(globalObject);

    JSC::JSValue moduleName = callFrame->argument(0);
    JSValue from = callFrame->argument(1);
    bool isESM = callFrame->argument(2).asBoolean();

    if (moduleName.isUndefinedOrNull()) {
        JSC::throwTypeError(globalObject, scope, "expected module name as a string"_s);
        scope.release();
        return JSC::JSValue::encode(JSC::JSValue {});
    }

    RETURN_IF_EXCEPTION(scope, JSC::JSValue::encode(JSC::JSValue {}));

    if (auto* virtualModules = global->onLoadPlugins.virtualModules) {
        if (moduleName.isString()) {
            if (virtualModules->contains(moduleName.toWTFString(globalObject))) {
                return JSC::JSValue::encode(moduleName);
            }
        }
    }

    if (!isESM) {
        if (LIKELY(global)) {
            auto overrideHandler = global->m_nodeModuleOverriddenResolveFilename.get();
            if (UNLIKELY(overrideHandler)) {
                ASSERT(overrideHandler->isCallable());
                MarkedArgumentBuffer args;
                args.append(moduleName);
                args.append(from);
                return JSValue::encode(JSC::call(globalObject, overrideHandler, JSC::getCallData(overrideHandler), JSC::jsUndefined(), args));
            }
        }
    }

    auto result = Bun__resolveSync(globalObject, JSC::JSValue::encode(moduleName), JSValue::encode(from), isESM);

    if (!JSC::JSValue::decode(result).isString()) {
        JSC::throwException(globalObject, scope, JSC::JSValue::decode(result));
        return JSC::JSValue::encode(JSC::JSValue {});
    }

    scope.release();
    return result;
}

JSC_DEFINE_HOST_FUNCTION(functionImportMeta__resolve,
    (JSC::JSGlobalObject * globalObject, JSC::CallFrame* callFrame))
{
    JSC::VM& vm = globalObject->vm();

    switch (callFrame->argumentCount()) {
    case 0: {
        auto scope = DECLARE_THROW_SCOPE(globalObject->vm());
        // not "requires" because "require" could be confusing
        JSC::throwTypeError(globalObject, scope, "import.meta.resolve needs 1 argument (a string)"_s);
        scope.release();
        return JSC::JSValue::encode(JSC::JSValue {});
    }
    default: {
        JSC::JSValue moduleName = callFrame->argument(0);

        if (moduleName.isUndefinedOrNull()) {
            auto scope = DECLARE_THROW_SCOPE(globalObject->vm());
            JSC::throwTypeError(globalObject, scope, "import.meta.resolve expects a string"_s);
            scope.release();
            return JSC::JSValue::encode(JSC::JSValue {});
        }

        JSC__JSValue from;

        if (auto* virtualModules = jsCast<Zig::GlobalObject*>(globalObject)->onLoadPlugins.virtualModules) {
            if (moduleName.isString()) {
                if (virtualModules->contains(moduleName.toWTFString(globalObject))) {
                    return JSC::JSValue::encode(moduleName);
                }
            }
        }

        if (callFrame->argumentCount() > 1 && callFrame->argument(1).isString()) {
            from = JSC::JSValue::encode(callFrame->argument(1));
        } else {
            JSC::JSObject* thisObject = JSC::jsDynamicCast<JSC::JSObject*>(callFrame->thisValue());
            if (UNLIKELY(!thisObject)) {
                auto scope = DECLARE_THROW_SCOPE(globalObject->vm());
                JSC::throwTypeError(globalObject, scope, "import.meta.resolve must be bound to an import.meta object"_s);
                return JSC::JSValue::encode(JSC::JSValue {});
            }

            auto clientData = WebCore::clientData(vm);

            from = JSC::JSValue::encode(thisObject->getIfPropertyExists(globalObject, clientData->builtinNames().pathPublicName()));
        }

        return Bun__resolve(globalObject, JSC::JSValue::encode(moduleName), from, true);
    }
    }
}

enum class ImportMetaPropertyOffset : uint32_t {
    url,
    dir,
    file,
    path,
    require,
};
static constexpr uint32_t numberOfImportMetaProperties = 5;

Zig::ImportMetaObject* ImportMetaObject::create(JSC::VM& vm, JSC::JSGlobalObject* globalObject, JSC::Structure* structure, const WTF::String& url)
{
    ImportMetaObject* ptr = new (NotNull, JSC::allocateCell<ImportMetaObject>(vm)) ImportMetaObject(vm, structure, url);
    ptr->finishCreation(vm);
    return ptr;
}
Zig::ImportMetaObject* ImportMetaObject::create(JSC::JSGlobalObject* jslobalObject, JSC::JSString* keyString)
{
    auto* globalObject = jsCast<Zig::GlobalObject*>(jslobalObject);
    auto& vm = globalObject->vm();
    auto view = keyString->value(globalObject);
    JSC::Structure* structure = globalObject->ImportMetaObjectStructure();
    return Zig::ImportMetaObject::create(vm, globalObject, structure, view);
}

JSC_DEFINE_CUSTOM_GETTER(jsImportMetaObjectGetter_url, (JSGlobalObject * globalObject, JSC::EncodedJSValue thisValue, PropertyName propertyName))
{
    ImportMetaObject* thisObject = jsDynamicCast<ImportMetaObject*>(JSValue::decode(thisValue));
    if (UNLIKELY(!thisObject))
        return JSValue::encode(jsUndefined());

    return JSValue::encode(thisObject->urlProperty.getInitializedOnMainThread(thisObject));
}
JSC_DEFINE_CUSTOM_GETTER(jsImportMetaObjectGetter_dir, (JSGlobalObject * globalObject, JSC::EncodedJSValue thisValue, PropertyName propertyName))
{
    ImportMetaObject* thisObject = jsDynamicCast<ImportMetaObject*>(JSValue::decode(thisValue));
    if (UNLIKELY(!thisObject))
        return JSValue::encode(jsUndefined());

    return JSValue::encode(thisObject->dirProperty.getInitializedOnMainThread(thisObject));
}
JSC_DEFINE_CUSTOM_GETTER(jsImportMetaObjectGetter_file, (JSGlobalObject * globalObject, JSC::EncodedJSValue thisValue, PropertyName propertyName))
{
    ImportMetaObject* thisObject = jsDynamicCast<ImportMetaObject*>(JSValue::decode(thisValue));
    if (UNLIKELY(!thisObject))
        return JSValue::encode(jsUndefined());

    return JSValue::encode(thisObject->fileProperty.getInitializedOnMainThread(thisObject));
}
JSC_DEFINE_CUSTOM_GETTER(jsImportMetaObjectGetter_path, (JSGlobalObject * globalObject, JSC::EncodedJSValue thisValue, PropertyName propertyName))
{
    ImportMetaObject* thisObject = jsDynamicCast<ImportMetaObject*>(JSValue::decode(thisValue));
    if (UNLIKELY(!thisObject))
        return JSValue::encode(jsUndefined());

    return JSValue::encode(thisObject->pathProperty.getInitializedOnMainThread(thisObject));
}
JSC_DEFINE_CUSTOM_GETTER(jsImportMetaObjectGetter_require, (JSGlobalObject * globalObject, JSC::EncodedJSValue thisValue, PropertyName propertyName))
{
    ImportMetaObject* thisObject = jsDynamicCast<ImportMetaObject*>(JSValue::decode(thisValue));
    if (UNLIKELY(!thisObject))
        return JSValue::encode(jsUndefined());

    return JSValue::encode(thisObject->requireProperty.getInitializedOnMainThread(thisObject));
}

static const HashTableValue ImportMetaObjectPrototypeValues[] = {
    { "resolve"_s, static_cast<unsigned>(JSC::PropertyAttribute::Function | PropertyAttribute::DontDelete), NoIntrinsic, { HashTableValue::NativeFunctionType, functionImportMeta__resolve, 0 } },
    { "resolveSync"_s, static_cast<unsigned>(JSC::PropertyAttribute::Function | PropertyAttribute::DontDelete), NoIntrinsic, { HashTableValue::NativeFunctionType, functionImportMeta__resolveSync, 0 } },
    { "url"_s, static_cast<unsigned>(JSC::PropertyAttribute::ReadOnly | JSC::PropertyAttribute::CustomAccessor | PropertyAttribute::DontDelete), NoIntrinsic, { HashTableValue::GetterSetterType, jsImportMetaObjectGetter_url, 0 } },
    { "dir"_s, static_cast<unsigned>(JSC::PropertyAttribute::ReadOnly | JSC::PropertyAttribute::CustomAccessor | PropertyAttribute::DontDelete), NoIntrinsic, { HashTableValue::GetterSetterType, jsImportMetaObjectGetter_dir, 0 } },
    { "file"_s, static_cast<unsigned>(JSC::PropertyAttribute::ReadOnly | JSC::PropertyAttribute::CustomAccessor | PropertyAttribute::DontDelete), NoIntrinsic, { HashTableValue::GetterSetterType, jsImportMetaObjectGetter_file, 0 } },
    { "path"_s, static_cast<unsigned>(JSC::PropertyAttribute::ReadOnly | JSC::PropertyAttribute::CustomAccessor | PropertyAttribute::DontDelete), NoIntrinsic, { HashTableValue::GetterSetterType, jsImportMetaObjectGetter_path, 0 } },
    { "require"_s, static_cast<unsigned>(JSC::PropertyAttribute::ReadOnly | JSC::PropertyAttribute::CustomAccessor | PropertyAttribute::DontDelete), NoIntrinsic, { HashTableValue::GetterSetterType, jsImportMetaObjectGetter_require, 0 } },
};

class ImportMetaObjectPrototype final : public JSC::JSNonFinalObject {
public:
    DECLARE_INFO;
    using Base = JSC::JSNonFinalObject;

    static Structure* createStructure(JSC::VM& vm, JSC::JSGlobalObject* globalObject)
    {
        return Structure::create(vm, globalObject, globalObject->objectPrototype(), TypeInfo(ObjectType, StructureFlags), info());
    }

    static ImportMetaObjectPrototype* create(JSC::VM& vm, JSC::JSGlobalObject* globalObject, JSC::Structure* structure)
    {
        ImportMetaObjectPrototype* prototype = new (NotNull, JSC::allocateCell<ImportMetaObjectPrototype>(vm)) ImportMetaObjectPrototype(vm, structure);
        prototype->finishCreation(vm, globalObject);
        return prototype;
    }

    template<typename CellType, JSC::SubspaceAccess>
    static JSC::GCClient::IsoSubspace* subspaceFor(JSC::VM& vm)
    {
        STATIC_ASSERT_ISO_SUBSPACE_SHARABLE(ImportMetaObjectPrototype, Base);
        return &vm.plainObjectSpace();
    }

    void finishCreation(JSC::VM& vm, JSC::JSGlobalObject* globalObject)
    {
        Base::finishCreation(vm);

        auto* clientData = WebCore::clientData(vm);
        auto& builtinNames = clientData->builtinNames();

        reifyStaticProperties(vm, ImportMetaObject::info(), ImportMetaObjectPrototypeValues, *this);
        JSC_TO_STRING_TAG_WITHOUT_TRANSITION();

        auto mainGetter = JSFunction::create(vm, importMetaObjectMainCodeGenerator(vm), globalObject);

        this->putDirectAccessor(
            this->globalObject(),
            builtinNames.mainPublicName(),
<<<<<<< HEAD
            GetterSetter::create(vm, globalObject, mainGetter, mainGetter),
            JSC::PropertyAttribute::ReadOnly | JSC::PropertyAttribute::Accessor | 0);
=======
            GetterSetter::create(vm, globalObject, JSFunction::create(vm, importMetaObjectMainCodeGenerator(vm), globalObject), jsUndefined()),
            JSC::PropertyAttribute::ReadOnly | JSC::PropertyAttribute::Accessor | JSC::PropertyAttribute::Builtin | 0);
>>>>>>> 52d47c24
    }

    ImportMetaObjectPrototype(JSC::VM& vm, JSC::Structure* structure)
        : Base(vm, structure)
    {
    }
};

const ClassInfo ImportMetaObjectPrototype::s_info = {
    "ImportMeta"_s,

    &Base::s_info, nullptr, nullptr, CREATE_METHOD_TABLE(ImportMetaObjectPrototype)
};

JSC::Structure* ImportMetaObject::createStructure(JSC::VM& vm, JSC::JSGlobalObject* globalObject)
{
    ImportMetaObjectPrototype* prototype = ImportMetaObjectPrototype::create(vm,
        globalObject,
        ImportMetaObjectPrototype::createStructure(vm, globalObject));

    auto clientData = WebCore::clientData(vm);
    auto& builtinNames = clientData->builtinNames();

    return Structure::create(vm, globalObject, prototype, TypeInfo(ObjectType, StructureFlags), ImportMetaObject::info());
}

void ImportMetaObject::finishCreation(VM& vm)
{
    Base::finishCreation(vm);
    ASSERT(inherits(info()));

    this->requireProperty.initLater([](const JSC::LazyProperty<JSC::JSObject, JSC::JSFunction>::Initializer& init) {
        ImportMetaObject* meta = jsCast<ImportMetaObject*>(init.owner);

        WTF::URL url = meta->url.startsWith('/') ? WTF::URL::fileURLWithFileSystemPath(meta->url) : WTF::URL(meta->url);
        WTF::String path;

        if (url.isValid()) {

            if (url.protocolIs("file"_s)) {
                path = url.fileSystemPath();
            } else {
                path = url.path().toString();
            }
        } else {
            path = meta->url;
        }

        JSFunction* value = jsCast<JSFunction*>(Bun::JSCommonJSModule::createBoundRequireFunction(init.vm, meta->globalObject(), path));
        init.set(value);
    });
    this->urlProperty.initLater([](const JSC::LazyProperty<JSC::JSObject, JSC::JSString>::Initializer& init) {
        ImportMetaObject* meta = jsCast<ImportMetaObject*>(init.owner);
        WTF::URL url = meta->url.startsWith('/') ? WTF::URL::fileURLWithFileSystemPath(meta->url) : WTF::URL(meta->url);

        init.set(jsString(init.vm, url.string()));
    });
    this->dirProperty.initLater([](const JSC::LazyProperty<JSC::JSObject, JSC::JSString>::Initializer& init) {
        ImportMetaObject* meta = jsCast<ImportMetaObject*>(init.owner);

        WTF::URL url = meta->url.startsWith('/') ? WTF::URL::fileURLWithFileSystemPath(meta->url) : WTF::URL(meta->url);
        WTF::String dirname;

        if (url.isValid()) {
            if (url.protocolIs("file"_s)) {
                dirname = url.fileSystemPath();
            } else {
                dirname = url.path().toString();
            }
        }

        if (dirname.endsWith("/"_s)) {
            dirname = dirname.substring(0, dirname.length() - 1);
        } else if (dirname.contains('/')) {
            dirname = dirname.substring(0, dirname.reverseFind('/'));
        }

        init.set(jsString(init.vm, dirname));
    });
    this->fileProperty.initLater([](const JSC::LazyProperty<JSC::JSObject, JSC::JSString>::Initializer& init) {
        ImportMetaObject* meta = jsCast<ImportMetaObject*>(init.owner);

        WTF::URL url = meta->url.startsWith('/') ? WTF::URL::fileURLWithFileSystemPath(meta->url) : WTF::URL(meta->url);
        WTF::String path;

        if (!url.isValid()) {
            path = meta->url;
        } else {
            if (url.protocolIs("file"_s)) {
                path = url.fileSystemPath();
            } else {
                path = url.path().toString();
            }
        }

        WTF::String filename;

        if (path.endsWith("/"_s)) {
            filename = path.substring(path.reverseFind('/', path.length() - 2) + 1);
        } else {
            filename = path.substring(path.reverseFind('/') + 1);
        }

        init.set(jsString(init.vm, filename));
    });
    this->pathProperty.initLater([](const JSC::LazyProperty<JSC::JSObject, JSC::JSString>::Initializer& init) {
        ImportMetaObject* meta = jsCast<ImportMetaObject*>(init.owner);

        WTF::URL url = meta->url.startsWith('/') ? WTF::URL::fileURLWithFileSystemPath(meta->url) : WTF::URL(meta->url);

        if (!url.isValid()) {
            init.set(jsString(init.vm, meta->url));
        } else if (url.protocolIs("file"_s)) {
            init.set(jsString(init.vm, url.fileSystemPath()));
        } else {
            init.set(jsString(init.vm, url.path()));
        }
    });
}

template<typename Visitor>
void ImportMetaObject::visitChildrenImpl(JSCell* cell, Visitor& visitor)
{
    ImportMetaObject* fn = jsCast<ImportMetaObject*>(cell);
    ASSERT_GC_OBJECT_INHERITS(fn, info());
    Base::visitChildren(fn, visitor);

    fn->requireProperty.visit(visitor);
    fn->urlProperty.visit(visitor);
    fn->dirProperty.visit(visitor);
    fn->fileProperty.visit(visitor);
    fn->pathProperty.visit(visitor);
}

DEFINE_VISIT_CHILDREN(ImportMetaObject);

void ImportMetaObject::analyzeHeap(JSCell* cell, HeapAnalyzer& analyzer)
{
    auto* thisObject = jsCast<ImportMetaObject*>(cell);
    // if (void* wrapped = thisObject->wrapped()) {
    // if (thisObject->scriptExecutionContext())
    //     analyzer.setLabelForCell(cell, "url " + thisObject->scriptExecutionContext()->url().string());
    // }
    Base::analyzeHeap(cell, analyzer);
}

const JSC::ClassInfo ImportMetaObject::s_info = { "ImportMeta"_s, &Base::s_info, nullptr, nullptr,
    CREATE_METHOD_TABLE(ImportMetaObject) };
}<|MERGE_RESOLUTION|>--- conflicted
+++ resolved
@@ -453,13 +453,8 @@
         this->putDirectAccessor(
             this->globalObject(),
             builtinNames.mainPublicName(),
-<<<<<<< HEAD
             GetterSetter::create(vm, globalObject, mainGetter, mainGetter),
             JSC::PropertyAttribute::ReadOnly | JSC::PropertyAttribute::Accessor | 0);
-=======
-            GetterSetter::create(vm, globalObject, JSFunction::create(vm, importMetaObjectMainCodeGenerator(vm), globalObject), jsUndefined()),
-            JSC::PropertyAttribute::ReadOnly | JSC::PropertyAttribute::Accessor | JSC::PropertyAttribute::Builtin | 0);
->>>>>>> 52d47c24
     }
 
     ImportMetaObjectPrototype(JSC::VM& vm, JSC::Structure* structure)
