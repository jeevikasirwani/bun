--- conflicted
+++ resolved
@@ -397,15 +397,12 @@
     // this file is gennerated, but cant be placed in the build/debug/codegen folder
     // because zig will complain about outside-of-module stuff
     _ = @import("./GeneratedJS2Native.zig");
-<<<<<<< HEAD
-}
-
-comptime {
-    _ = @import("../../analyze_transpiled_module.zig");
-=======
 
     if (bun.Environment.isWindows) {
         @export(&@"windows process.dlopen", .{ .name = "Bun__LoadLibraryBunString" });
     }
->>>>>>> a1ab2a47
+}
+
+comptime {
+    _ = @import("../../analyze_transpiled_module.zig");
 }