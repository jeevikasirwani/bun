--- conflicted
+++ resolved
@@ -60,18 +60,8 @@
     macro(buffer, "buffer") \
     macro(ec, "ec") \
     macro(ed25519, "ed25519") \
-<<<<<<< HEAD
-    macro(IPv4, "IPv4") \
-    macro(IPv6, "IPv6") \
-    macro(IN4Loopback, "127.0.0.1") \
-    macro(IN6Any, "::") \
-    macro(OperationWasAborted, "The operation was aborted.") \
-    macro(OperationFailed, "The operation failed.") \
-    macro(strict, "strict") \
-=======
     macro(hex, "hex") \
     macro(latin1, "latin1") \
->>>>>>> 74ab6d9f
     macro(lax, "lax") \
     macro(none, "none") \
     macro(rsa, "rsa") \
