--- conflicted
+++ resolved
@@ -611,14 +611,11 @@
     LazyProperty<JSGlobalObject, Structure> m_JSBunRequestStructure;
     LazyProperty<JSGlobalObject, JSObject> m_JSBunRequestParamsPrototype;
 
-<<<<<<< HEAD
     LazyProperty<JSGlobalObject, Structure> m_JSNodeHTTPServerSocketStructure;
-=======
     LazyProperty<JSGlobalObject, JSFloat64Array> m_statValues;
     LazyProperty<JSGlobalObject, JSBigInt64Array> m_bigintStatValues;
     LazyProperty<JSGlobalObject, JSFloat64Array> m_statFsValues;
     LazyProperty<JSGlobalObject, JSBigInt64Array> m_bigintStatFsValues;
->>>>>>> 2db9ab4c
 
     bool hasOverridenModuleResolveFilenameFunction = false;
 
