--- conflicted
+++ resolved
@@ -242,11 +242,8 @@
     Bun__BlobTag = 254,
     // bun types start at 254 and decrease with each addition
     Bun__X509CertificateTag = 253,
-<<<<<<< HEAD
-    Bun__nodenet_BlockList = 252,
-=======
     Bun__KeyObjectTag = 252,
->>>>>>> 78fd584c
+    Bun__nodenet_BlockList = 251,
 
     ErrorTag = 255
 };
@@ -5850,7 +5847,7 @@
     if (arrayBufferContentsArray.hasException())
         return arrayBufferContentsArray.releaseException();
 
-    // auto backingStores = ImageBitmap::detachBitmaps(WTFMove(imageBitmaps));
+        // auto backingStores = ImageBitmap::detachBitmaps(WTFMove(imageBitmaps));
 
 #if ENABLE(OFFSCREEN_CANVAS_IN_WORKERS)
     Vector<std::unique_ptr<DetachedOffscreenCanvas>> detachedCanvases;
