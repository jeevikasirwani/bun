const std = @import("std");
const StaticExport = @import("./bindings/static_export.zig");
const bun = @import("bun");
const string = bun.string;
const Output = bun.Output;
const Global = bun.Global;
const Environment = bun.Environment;
const strings = bun.strings;
const MutableString = bun.MutableString;
const stringZ = bun.stringZ;
const default_allocator = bun.default_allocator;
const StoredFileDescriptorType = bun.StoredFileDescriptorType;
const ErrorableString = bun.JSC.ErrorableString;
const Arena = @import("../allocators/mimalloc_arena.zig").Arena;

const Exception = bun.JSC.Exception;
const Allocator = std.mem.Allocator;
const IdentityContext = @import("../identity_context.zig").IdentityContext;
const Fs = @import("../fs.zig");
const Resolver = @import("../resolver/resolver.zig");
const ast = @import("../import_record.zig");
const MacroEntryPoint = bun.transpiler.EntryPoints.MacroEntryPoint;
const ParseResult = bun.transpiler.ParseResult;
const logger = bun.logger;
const Api = @import("../api/schema.zig").Api;
const options = @import("../options.zig");
const Transpiler = bun.Transpiler;
const PluginRunner = bun.transpiler.PluginRunner;
const ServerEntryPoint = bun.transpiler.EntryPoints.ServerEntryPoint;
const js_printer = bun.js_printer;
const js_parser = bun.js_parser;
const js_ast = bun.JSAst;
const NodeFallbackModules = @import("../node_fallbacks.zig");
const ImportKind = ast.ImportKind;
const Analytics = @import("../analytics/analytics_thread.zig");
const ZigString = bun.JSC.ZigString;
const Runtime = @import("../runtime.zig");
const Router = @import("./api/filesystem_router.zig");
const ImportRecord = ast.ImportRecord;
const DotEnv = @import("../env_loader.zig");
const PackageJSON = @import("../resolver/package_json.zig").PackageJSON;
const MacroRemap = @import("../resolver/package_json.zig").MacroMap;
const String = bun.String;
const JSC = bun.JSC;
const JSError = @import("./base.zig").JSError;
const d = @import("./base.zig").d;
const MarkedArrayBuffer = @import("./base.zig").MarkedArrayBuffer;
const getAllocator = @import("./base.zig").getAllocator;
const JSValue = bun.JSC.JSValue;
const NewClass = @import("./base.zig").NewClass;

const JSGlobalObject = bun.JSC.JSGlobalObject;
const JSPrivateDataPtr = bun.JSC.JSPrivateDataPtr;
const ConsoleObject = bun.JSC.ConsoleObject;
const Node = bun.JSC.Node;
const ZigException = bun.JSC.ZigException;
const ZigStackTrace = bun.JSC.ZigStackTrace;
const ErrorableResolvedSource = bun.JSC.ErrorableResolvedSource;
const ResolvedSource = bun.JSC.ResolvedSource;
const JSInternalPromise = bun.JSC.JSInternalPromise;
const JSModuleLoader = bun.JSC.JSModuleLoader;
const JSPromiseRejectionOperation = bun.JSC.JSPromiseRejectionOperation;
const ErrorableZigString = bun.JSC.ErrorableZigString;
const VM = JSC.VM;
const JSFunction = bun.JSC.JSFunction;
const Config = @import("./config.zig");
const URL = @import("../url.zig").URL;
const Bun = JSC.API.Bun;
const EventLoop = bun.JSC.EventLoop;
const PendingResolution = @import("../resolver/resolver.zig").PendingResolution;
const ThreadSafeFunction = JSC.napi.ThreadSafeFunction;
const PackageManager = @import("../install/install.zig").PackageManager;
const IPC = @import("ipc.zig");
const DNSResolver = @import("api/bun/dns_resolver.zig").DNSResolver;
const Watcher = bun.Watcher;
const node_module_module = @import("./bindings/NodeModuleModule.zig");

const ModuleLoader = JSC.ModuleLoader;
const FetchFlags = JSC.FetchFlags;

const TaggedPointerUnion = @import("../ptr.zig").TaggedPointerUnion;
const Task = JSC.Task;

pub const Buffer = MarkedArrayBuffer;
const Lock = bun.Mutex;
const Async = bun.Async;

const Ordinal = bun.Ordinal;

pub const OpaqueCallback = *const fn (current: ?*anyopaque) callconv(.C) void;
pub fn OpaqueWrap(comptime Context: type, comptime Function: fn (this: *Context) void) OpaqueCallback {
    return struct {
        pub fn callback(ctx: ?*anyopaque) callconv(.C) void {
            const context: *Context = @as(*Context, @ptrCast(@alignCast(ctx.?)));
            Function(context);
        }
    }.callback;
}

pub const bun_file_import_path = "/node_modules.server.bun";

export var has_bun_garbage_collector_flag_enabled = false;

const SourceMap = @import("../sourcemap/sourcemap.zig");
const ParsedSourceMap = SourceMap.ParsedSourceMap;
const MappingList = SourceMap.Mapping.List;
const SourceProviderMap = SourceMap.SourceProviderMap;

const uv = bun.windows.libuv;

pub const SavedSourceMap = struct {
    /// This is a pointer to the map located on the VirtualMachine struct
    map: *HashTable,
    mutex: bun.Mutex = .{},

    pub const vlq_offset = 24;

    pub fn init(this: *SavedSourceMap, map: *HashTable) void {
        this.* = .{
            .map = map,
            .mutex = .{},
        };

        this.map.lockPointers();
    }

    pub inline fn lock(map: *SavedSourceMap) void {
        map.mutex.lock();
        map.map.unlockPointers();
    }

    pub inline fn unlock(map: *SavedSourceMap) void {
        map.map.lockPointers();
        map.mutex.unlock();
    }

    // For the runtime, we store the number of mappings and how many bytes the final list is at the beginning of the array
    // The first 8 bytes are the length of the array
    // The second 8 bytes are the number of mappings
    pub const SavedMappings = struct {
        data: [*]u8,

        pub fn vlq(this: SavedMappings) []u8 {
            return this.data[vlq_offset..this.len()];
        }

        pub inline fn len(this: SavedMappings) usize {
            return @as(u64, @bitCast(this.data[0..8].*));
        }

        pub fn deinit(this: SavedMappings) void {
            default_allocator.free(this.data[0..this.len()]);
        }

        pub fn toMapping(this: SavedMappings, allocator: Allocator, path: string) anyerror!ParsedSourceMap {
            const result = SourceMap.Mapping.parse(
                allocator,
                this.data[vlq_offset..this.len()],
                @as(usize, @bitCast(this.data[8..16].*)),
                1,
                @as(usize, @bitCast(this.data[16..24].*)),
            );
            switch (result) {
                .fail => |fail| {
                    if (Output.enable_ansi_colors_stderr) {
                        try fail.toData(path).writeFormat(
                            Output.errorWriter(),
                            logger.Kind.warn,
                            false,
                            true,
                        );
                    } else {
                        try fail.toData(path).writeFormat(
                            Output.errorWriter(),
                            logger.Kind.warn,
                            false,
                            false,
                        );
                    }

                    return fail.err;
                },
                .success => |success| {
                    return success;
                },
            }
        }
    };

    /// ParsedSourceMap is the canonical form for sourcemaps,
    ///
    /// but `SavedMappings` and `SourceProviderMap` are much cheaper to construct.
    /// In `fn get`, this value gets converted to ParsedSourceMap always
    pub const Value = TaggedPointerUnion(.{
        ParsedSourceMap,
        SavedMappings,
        SourceProviderMap,
    });

    pub const MissingSourceMapNoteInfo = struct {
        pub var storage: bun.PathBuffer = undefined;
        pub var path: ?[]const u8 = null;
        pub var seen_invalid = false;

        pub fn print() void {
            if (seen_invalid) return;
            if (path) |note| {
                Output.note("missing sourcemaps for {s}", .{note});
                Output.note("consider bundling with '--sourcemap' to get unminified traces", .{});
            }
        }
    };

    pub fn putZigSourceProvider(this: *SavedSourceMap, opaque_source_provider: *anyopaque, path: []const u8) void {
        const source_provider: *SourceProviderMap = @ptrCast(opaque_source_provider);
        this.putValue(path, Value.init(source_provider)) catch bun.outOfMemory();
    }

    pub fn removeZigSourceProvider(this: *SavedSourceMap, opaque_source_provider: *anyopaque, path: []const u8) void {
        this.lock();
        defer this.unlock();

        const entry = this.map.getEntry(bun.hash(path)) orelse return;
        const old_value = Value.from(entry.value_ptr.*);
        if (old_value.get(SourceProviderMap)) |prov| {
            if (@intFromPtr(prov) == @intFromPtr(opaque_source_provider)) {
                // there is nothing to unref or deinit
                this.map.removeByPtr(entry.key_ptr);
            }
        } else if (old_value.get(ParsedSourceMap)) |map| {
            if (map.underlying_provider.provider()) |prov| {
                if (@intFromPtr(prov) == @intFromPtr(opaque_source_provider)) {
                    this.map.removeByPtr(entry.key_ptr);
                    map.deref();
                }
            }
        }
    }

    pub const HashTable = std.HashMap(u64, *anyopaque, IdentityContext(u64), 80);

    pub fn onSourceMapChunk(this: *SavedSourceMap, chunk: SourceMap.Chunk, source: logger.Source) anyerror!void {
        try this.putMappings(source, chunk.buffer);
    }

    pub const SourceMapHandler = js_printer.SourceMapHandler.For(SavedSourceMap, onSourceMapChunk);

    pub fn deinit(this: *SavedSourceMap) void {
        {
            this.lock();
            defer this.unlock();

            var iter = this.map.valueIterator();
            while (iter.next()) |val| {
                var value = Value.from(val.*);
                if (value.get(ParsedSourceMap)) |source_map| {
                    source_map.deref();
                } else if (value.get(SavedMappings)) |saved_mappings| {
                    var saved = SavedMappings{ .data = @as([*]u8, @ptrCast(saved_mappings)) };
                    saved.deinit();
                } else if (value.get(SourceProviderMap)) |provider| {
                    _ = provider; // do nothing, we did not hold a ref to ZigSourceProvider
                }
            }
        }

        this.map.unlockPointers();
        this.map.deinit();
    }

    pub fn putMappings(this: *SavedSourceMap, source: logger.Source, mappings: MutableString) !void {
        try this.putValue(source.path.text, Value.init(bun.cast(*SavedMappings, mappings.list.items.ptr)));
    }

    fn putValue(this: *SavedSourceMap, path: []const u8, value: Value) !void {
        this.lock();
        defer this.unlock();

        const entry = try this.map.getOrPut(bun.hash(path));
        if (entry.found_existing) {
            var old_value = Value.from(entry.value_ptr.*);
            if (old_value.get(ParsedSourceMap)) |parsed_source_map| {
                var source_map: *ParsedSourceMap = parsed_source_map;
                source_map.deref();
            } else if (old_value.get(SavedMappings)) |saved_mappings| {
                var saved = SavedMappings{ .data = @as([*]u8, @ptrCast(saved_mappings)) };
                saved.deinit();
            } else if (old_value.get(SourceProviderMap)) |provider| {
                _ = provider; // do nothing, we did not hold a ref to ZigSourceProvider
            }
        }
        entry.value_ptr.* = value.ptr();
    }

    /// You must call `sourcemap.map.deref()` or you will leak memory
    fn getWithContent(
        this: *SavedSourceMap,
        path: string,
        hint: SourceMap.ParseUrlResultHint,
    ) SourceMap.ParseUrl {
        const hash = bun.hash(path);

        // This lock is for the hash table
        this.lock();

        // This mapping entry is only valid while the mutex is locked
        const mapping = this.map.getEntry(hash) orelse {
            this.unlock();
            return .{};
        };

        switch (Value.from(mapping.value_ptr.*).tag()) {
            @field(Value.Tag, @typeName(ParsedSourceMap)) => {
                defer this.unlock();
                const map = Value.from(mapping.value_ptr.*).as(ParsedSourceMap);
                map.ref();
                return .{ .map = map };
            },
            @field(Value.Tag, @typeName(SavedMappings)) => {
                defer this.unlock();
                var saved = SavedMappings{ .data = @as([*]u8, @ptrCast(Value.from(mapping.value_ptr.*).as(ParsedSourceMap))) };
                defer saved.deinit();
                const result = bun.new(ParsedSourceMap, saved.toMapping(default_allocator, path) catch {
                    _ = this.map.remove(mapping.key_ptr.*);
                    return .{};
                });
                mapping.value_ptr.* = Value.init(result).ptr();
                result.ref();

                return .{ .map = result };
            },
            @field(Value.Tag, @typeName(SourceProviderMap)) => {
                const ptr: *SourceProviderMap = Value.from(mapping.value_ptr.*).as(SourceProviderMap);
                this.unlock();

                // Do not lock the mutex while we're parsing JSON!
                if (ptr.getSourceMap(path, .none, hint)) |parse| {
                    if (parse.map) |map| {
                        map.ref();
                        // The mutex is not locked. We have to check the hash table again.
                        this.putValue(path, Value.init(map)) catch bun.outOfMemory();

                        return parse;
                    }
                }

                this.lock();
                defer this.unlock();
                // does not have a valid source map. let's not try again
                _ = this.map.remove(hash);

                // Store path for a user note.
                const storage = MissingSourceMapNoteInfo.storage[0..path.len];
                @memcpy(storage, path);
                MissingSourceMapNoteInfo.path = storage;
                return .{};
            },
            else => {
                if (Environment.allow_assert) {
                    @panic("Corrupt pointer tag");
                }
                this.unlock();
                return .{};
            },
        }
    }

    /// You must `deref()` the returned value or you will leak memory
    pub fn get(this: *SavedSourceMap, path: string) ?*ParsedSourceMap {
        return this.getWithContent(path, .mappings_only).map;
    }

    pub fn resolveMapping(
        this: *SavedSourceMap,
        path: []const u8,
        line: i32,
        column: i32,
        source_handling: SourceMap.SourceContentHandling,
    ) ?SourceMap.Mapping.Lookup {
        const parse = this.getWithContent(path, switch (source_handling) {
            .no_source_contents => .mappings_only,
            .source_contents => .{ .all = .{ .line = line, .column = column } },
        });
        const map = parse.map orelse return null;

        const mapping = parse.mapping orelse
            SourceMap.Mapping.find(map.mappings, line, column) orelse
            return null;

        return .{
            .mapping = mapping,
            .source_map = map,
            .prefetched_source_code = parse.source_contents,
        };
    }
};
const uws = bun.uws;

pub export fn Bun__getVM() *JSC.VirtualMachine {
    return JSC.VirtualMachine.get();
}

pub export fn Bun__drainMicrotasks() void {
    JSC.VirtualMachine.get().eventLoop().tick();
}

export fn Bun__readOriginTimer(vm: *JSC.VirtualMachine) u64 {
    return vm.origin_timer.read();
}

export fn Bun__readOriginTimerStart(vm: *JSC.VirtualMachine) f64 {
    // timespce to milliseconds
    return @as(f64, @floatCast((@as(f64, @floatFromInt(vm.origin_timestamp)) + JSC.VirtualMachine.origin_relative_epoch) / 1_000_000.0));
}

pub export fn Bun__GlobalObject__hasIPC(global: *JSGlobalObject) bool {
    return global.bunVM().ipc != null;
}

pub extern fn Bun__Process__queueNextTick1(*JSGlobalObject, func: JSValue, JSValue) void;
pub extern fn Bun__Process__queueNextTick2(*JSGlobalObject, func: JSValue, JSValue, JSValue) void;

comptime {
    const Bun__Process__send = JSC.toJSHostFunction(Bun__Process__send_);
    @export(&Bun__Process__send, .{ .name = "Bun__Process__send" });
}
pub fn Bun__Process__send_(globalObject: *JSGlobalObject, callFrame: *JSC.CallFrame) bun.JSError!JSValue {
    JSC.markBinding(@src());

    const vm = globalObject.bunVM();
<<<<<<< HEAD
    return IPC.doSend(if (vm.getIPCInstance()) |i| &i.data else null, globalObject, callFrame, .process);
=======
    const ipc_instance = vm.getIPCInstance() orelse {
        const ex = globalObject.ERR(.IPC_CHANNEL_CLOSED, "Channel closed.", .{}).toJS();
        if (callback.isFunction()) {
            Bun__Process__queueNextTick1(globalObject, callback, ex);
        } else {
            const fnvalue = JSFunction.create(globalObject, "", S.impl, 1, .{});
            Bun__Process__queueNextTick1(globalObject, fnvalue, ex);
        }
        return .false;
    };

    if (message.isUndefined()) {
        return globalObject.throwMissingArgumentsValue(&.{"message"});
    }
    if (!message.isString() and !message.isObject() and !message.isNumber() and !message.isBoolean() and !message.isNull()) {
        return globalObject.throwInvalidArgumentTypeValue("message", "string, object, number, or boolean", message);
    }

    const good = ipc_instance.data.serializeAndSend(globalObject, message);

    if (good) {
        if (callback.isFunction()) {
            Bun__Process__queueNextTick1(globalObject, callback, .null);
        }
    } else {
        const ex = globalObject.createTypeErrorInstance("process.send() failed", .{});
        ex.put(globalObject, ZigString.static("syscall"), bun.String.static("write").toJS(globalObject));
        if (callback.isFunction()) {
            Bun__Process__queueNextTick1(globalObject, callback, ex);
        } else {
            const fnvalue = JSFunction.create(globalObject, "", S.impl, 1, .{});
            Bun__Process__queueNextTick1(globalObject, fnvalue, ex);
        }
    }

    return .true;
>>>>>>> ce5d4c8d
}

pub export fn Bun__isBunMain(globalObject: *JSGlobalObject, str: *const bun.String) bool {
    return str.eqlUTF8(globalObject.bunVM().main);
}

/// When IPC environment variables are passed, the socket is not immediately opened,
/// but rather we wait for process.on('message') or process.send() to be called, THEN
/// we open the socket. This is to avoid missing messages at the start of the program.
pub export fn Bun__ensureProcessIPCInitialized(globalObject: *JSGlobalObject) void {
    // getIPC() will initialize a "waiting" ipc instance so this is enough.
    // it will do nothing if IPC is not enabled.
    _ = globalObject.bunVM().getIPCInstance();
}

/// This function is called on the main thread
/// The bunVM() call will assert this
pub export fn Bun__queueTask(global: *JSGlobalObject, task: *JSC.CppTask) void {
    JSC.markBinding(@src());

    global.bunVM().eventLoop().enqueueTask(Task.init(task));
}

pub export fn Bun__queueTaskWithTimeout(global: *JSGlobalObject, task: *JSC.CppTask, milliseconds: i32) void {
    JSC.markBinding(@src());

    global.bunVM().eventLoop().enqueueTaskWithTimeout(Task.init(task), milliseconds);
}

pub export fn Bun__reportUnhandledError(globalObject: *JSGlobalObject, value: JSValue) callconv(.C) JSValue {
    JSC.markBinding(@src());
    // This JSGlobalObject might not be the main script execution context
    // See the crash in https://github.com/oven-sh/bun/issues/9778
    const jsc_vm = JSC.VirtualMachine.get();
    _ = jsc_vm.uncaughtException(globalObject, value, false);
    return .undefined;
}

/// This function is called on another thread
/// The main difference: we need to allocate the task & wakeup the thread
/// We can avoid that if we run it from the main thread.
pub export fn Bun__queueTaskConcurrently(global: *JSGlobalObject, task: *JSC.CppTask) void {
    JSC.markBinding(@src());

    global.bunVMConcurrently().eventLoop().enqueueTaskConcurrent(
        JSC.ConcurrentTask.create(Task.init(task)),
    );
}

pub export fn Bun__handleRejectedPromise(global: *JSGlobalObject, promise: *JSC.JSPromise) void {
    JSC.markBinding(@src());

    const result = promise.result(global.vm());
    var jsc_vm = global.bunVM();

    // this seems to happen in some cases when GC is running
    if (result == .zero)
        return;

    _ = jsc_vm.unhandledRejection(global, result, promise.asValue(global));
    jsc_vm.autoGarbageCollect();
}

pub export fn Bun__onDidAppendPlugin(jsc_vm: *VirtualMachine, globalObject: *JSGlobalObject) void {
    if (jsc_vm.plugin_runner != null) {
        return;
    }

    jsc_vm.plugin_runner = PluginRunner{
        .global_object = globalObject,
        .allocator = jsc_vm.allocator,
    };
    jsc_vm.transpiler.linker.plugin_runner = &jsc_vm.plugin_runner.?;
}

const WindowsOnly = struct {
    pub fn Bun__ZigGlobalObject__uvLoop(jsc_vm: *VirtualMachine) callconv(.C) *bun.windows.libuv.Loop {
        return jsc_vm.uvLoop();
    }
};

comptime {
    if (Environment.isWindows) {
        @export(&WindowsOnly.Bun__ZigGlobalObject__uvLoop, .{ .name = "Bun__ZigGlobalObject__uvLoop" });
    }
}

pub const ExitHandler = struct {
    exit_code: u8 = 0,

    pub export fn Bun__getExitCode(vm: *VirtualMachine) u8 {
        return vm.exit_handler.exit_code;
    }

    pub export fn Bun__setExitCode(vm: *VirtualMachine, code: u8) void {
        vm.exit_handler.exit_code = code;
    }

    extern fn Process__dispatchOnBeforeExit(*JSGlobalObject, code: u8) void;
    extern fn Process__dispatchOnExit(*JSGlobalObject, code: u8) void;
    extern fn Bun__closeAllSQLiteDatabasesForTermination() void;

    pub fn dispatchOnExit(this: *ExitHandler) void {
        JSC.markBinding(@src());
        const vm: *VirtualMachine = @alignCast(@fieldParentPtr("exit_handler", this));
        Process__dispatchOnExit(vm.global, this.exit_code);
        if (vm.isMainThread()) {
            Bun__closeAllSQLiteDatabasesForTermination();
        }
    }

    pub fn dispatchOnBeforeExit(this: *ExitHandler) void {
        JSC.markBinding(@src());
        const vm: *VirtualMachine = @alignCast(@fieldParentPtr("exit_handler", this));
        Process__dispatchOnBeforeExit(vm.global, this.exit_code);
    }
};

pub const WebWorker = @import("./web_worker.zig").WebWorker;

pub const ImportWatcher = union(enum) {
    none: void,
    hot: *Watcher,
    watch: *Watcher,

    pub fn start(this: ImportWatcher) !void {
        switch (this) {
            inline .hot => |w| try w.start(),
            inline .watch => |w| try w.start(),
            else => {},
        }
    }

    pub inline fn watchlist(this: ImportWatcher) Watcher.WatchList {
        return switch (this) {
            inline .hot, .watch => |w| w.watchlist,
            else => .{},
        };
    }

    pub inline fn indexOf(this: ImportWatcher, hash: Watcher.HashType) ?u32 {
        return switch (this) {
            inline .hot, .watch => |w| w.indexOf(hash),
            else => null,
        };
    }

    pub inline fn addFile(
        this: ImportWatcher,
        fd: StoredFileDescriptorType,
        file_path: string,
        hash: Watcher.HashType,
        loader: options.Loader,
        dir_fd: StoredFileDescriptorType,
        package_json: ?*PackageJSON,
        comptime copy_file_path: bool,
    ) bun.JSC.Maybe(void) {
        return switch (this) {
            inline .hot, .watch => |watcher| watcher.addFile(
                fd,
                file_path,
                hash,
                loader,
                dir_fd,
                package_json,
                copy_file_path,
            ),
            .none => .{ .result = {} },
        };
    }
};

pub const PlatformEventLoop = if (Environment.isPosix) uws.Loop else bun.Async.Loop;

export fn Bun__setTLSRejectUnauthorizedValue(value: i32) void {
    VirtualMachine.get().default_tls_reject_unauthorized = value != 0;
}

export fn Bun__getTLSRejectUnauthorizedValue() i32 {
    return if (JSC.VirtualMachine.get().getTLSRejectUnauthorized()) 1 else 0;
}

export fn Bun__setVerboseFetchValue(value: i32) void {
    VirtualMachine.get().default_verbose_fetch = if (value == 1) .headers else if (value == 2) .curl else .none;
}

export fn Bun__getVerboseFetchValue() i32 {
    return switch (JSC.VirtualMachine.get().getVerboseFetch()) {
        .none => 0,
        .headers => 1,
        .curl => 2,
    };
}

const body_value_pool_size = if (bun.heap_breakdown.enabled) 0 else 256;
pub const BodyValueRef = bun.HiveRef(JSC.WebCore.Body.Value, body_value_pool_size);
const BodyValueHiveAllocator = bun.HiveArray(BodyValueRef, body_value_pool_size).Fallback;

const AutoKiller = struct {
    const log = Output.scoped(.AutoKiller, true);
    processes: std.AutoArrayHashMapUnmanaged(*bun.spawn.Process, void) = .{},
    enabled: bool = false,
    ever_enabled: bool = false,

    pub fn enable(this: *AutoKiller) void {
        this.enabled = true;
        this.ever_enabled = true;
    }

    pub fn disable(this: *AutoKiller) void {
        this.enabled = false;
    }

    pub const Result = struct {
        processes: u32 = 0,

        pub fn format(self: @This(), comptime _: []const u8, _: anytype, writer: anytype) !void {
            switch (self.processes) {
                0 => {},
                1 => {
                    try writer.writeAll("killed 1 dangling process");
                },
                else => {
                    try std.fmt.format(writer, "killed {d} dangling processes", .{self.processes});
                },
            }
        }
    };

    pub fn kill(this: *AutoKiller) Result {
        return .{
            .processes = this.killProcesses(),
        };
    }

    fn killProcesses(this: *AutoKiller) u32 {
        var count: u32 = 0;
        while (this.processes.pop()) |process| {
            if (!process.key.hasExited()) {
                log("process.kill {d}", .{process.key.pid});
                count += @as(u32, @intFromBool(process.key.kill(@intFromEnum(bun.SignalCode.default)) == .result));
            }
        }
        return count;
    }

    pub fn clear(this: *AutoKiller) void {
        if (this.processes.capacity() > 256) {
            this.processes.clearAndFree(bun.default_allocator);
        }

        this.processes.clearRetainingCapacity();
    }

    pub fn onSubprocessSpawn(this: *AutoKiller, process: *bun.spawn.Process) void {
        if (this.enabled)
            this.processes.put(bun.default_allocator, process, {}) catch {};
    }

    pub fn onSubprocessExit(this: *AutoKiller, process: *bun.spawn.Process) void {
        if (this.ever_enabled)
            _ = this.processes.swapRemove(process);
    }

    pub fn deinit(this: *AutoKiller) void {
        this.processes.deinit(bun.default_allocator);
    }
};

/// TODO: rename this to ScriptExecutionContext
/// This is the shared global state for a single JS instance execution
/// Today, Bun is one VM per thread, so the name "VirtualMachine" sort of makes sense
/// However, that may change in the future
pub const VirtualMachine = struct {
    global: *JSGlobalObject,
    allocator: std.mem.Allocator,
    has_loaded_constructors: bool = false,
    transpiler: Transpiler,
    bun_watcher: ImportWatcher = .{ .none = {} },
    console: *ConsoleObject,
    log: *logger.Log,
    main: string = "",
    main_is_html_entrypoint: bool = false,
    main_resolved_path: bun.String = bun.String.empty,
    main_hash: u32 = 0,
    entry_point: ServerEntryPoint = undefined,
    origin: URL = URL{},
    node_fs: ?*Node.NodeFS = null,
    timer: Bun.Timer.All,
    event_loop_handle: ?*PlatformEventLoop = null,
    pending_unref_counter: i32 = 0,
    preload: []const string = &[_][]const u8{},
    unhandled_pending_rejection_to_capture: ?*JSValue = null,
    standalone_module_graph: ?*bun.StandaloneModuleGraph = null,
    smol: bool = false,
    dns_result_order: DNSResolver.Order = .verbatim,

    hot_reload: bun.CLI.Command.HotReload = .none,
    jsc: *VM = undefined,

    /// hide bun:wrap from stack traces
    /// bun:wrap is very noisy
    hide_bun_stackframes: bool = true,

    is_printing_plugin: bool = false,
    is_shutting_down: bool = false,
    plugin_runner: ?PluginRunner = null,
    is_main_thread: bool = false,
    last_reported_error_for_dedupe: JSValue = .zero,
    exit_handler: ExitHandler = .{},

    default_tls_reject_unauthorized: ?bool = null,
    default_verbose_fetch: ?bun.http.HTTPVerboseLevel = null,

    /// Do not access this field directly!
    ///
    /// It exists in the VirtualMachine struct so that we don't accidentally
    /// make a stack copy of it only use it through source_mappings.
    ///
    /// This proposal could let us safely move it back https://github.com/ziglang/zig/issues/7769
    saved_source_map_table: SavedSourceMap.HashTable = undefined,
    source_mappings: SavedSourceMap = undefined,

    arena: *Arena = undefined,
    has_loaded: bool = false,

    transpiled_count: usize = 0,
    resolved_count: usize = 0,
    had_errors: bool = false,

    macros: MacroMap,
    macro_entry_points: std.AutoArrayHashMap(i32, *MacroEntryPoint),
    macro_mode: bool = false,
    no_macros: bool = false,
    auto_killer: AutoKiller = .{
        .enabled = false,
    },

    has_any_macro_remappings: bool = false,
    is_from_devserver: bool = false,
    has_enabled_macro_mode: bool = false,

    /// Used by bun:test to set global hooks for beforeAll, beforeEach, etc.
    is_in_preload: bool = false,
    has_patched_run_main: bool = false,

    transpiler_store: JSC.RuntimeTranspilerStore,

    after_event_loop_callback_ctx: ?*anyopaque = null,
    after_event_loop_callback: ?OpaqueCallback = null,

    remap_stack_frames_mutex: bun.Mutex = .{},

    /// The arguments used to launch the process _after_ the script name and bun and any flags applied to Bun
    ///     "bun run foo --bar"
    ///          ["--bar"]
    ///     "bun run foo baz --bar"
    ///          ["baz", "--bar"]
    ///     "bun run foo
    ///          []
    ///     "bun foo --bar"
    ///          ["--bar"]
    ///     "bun foo baz --bar"
    ///          ["baz", "--bar"]
    ///     "bun foo
    ///          []
    argv: []const []const u8 = &[_][]const u8{},

    origin_timer: std.time.Timer = undefined,
    origin_timestamp: u64 = 0,
    macro_event_loop: EventLoop = EventLoop{},
    regular_event_loop: EventLoop = EventLoop{},
    event_loop: *EventLoop = undefined,

    ref_strings: JSC.RefString.Map = undefined,
    ref_strings_mutex: Lock = undefined,

    active_tasks: usize = 0,

    rare_data: ?*JSC.RareData = null,
    is_us_loop_entered: bool = false,
    pending_internal_promise: ?*JSInternalPromise = null,
    entry_point_result: struct {
        value: JSC.Strong = .empty,
        cjs_set_value: bool = false,
    } = .{},

    auto_install_dependencies: bool = false,

    onUnhandledRejection: *const OnUnhandledRejection = defaultOnUnhandledRejection,
    onUnhandledRejectionCtx: ?*anyopaque = null,
    onUnhandledRejectionExceptionList: ?*ExceptionList = null,
    unhandled_error_counter: usize = 0,
    is_handling_uncaught_exception: bool = false,
    exit_on_uncaught_exception: bool = false,

    modules: ModuleLoader.AsyncModule.Queue = .{},
    aggressive_garbage_collection: GCLevel = GCLevel.none,

    module_loader: ModuleLoader = .{},

    gc_controller: JSC.GarbageCollectionController = .{},
    worker: ?*JSC.WebWorker = null,
    ipc: ?IPCInstanceUnion = null,

    debugger: ?Debugger = null,
    has_started_debugger: bool = false,
    has_terminated: bool = false,

    debug_thread_id: if (Environment.allow_assert) std.Thread.Id else void,

    body_value_hive_allocator: BodyValueHiveAllocator = undefined,

    is_inside_deferred_task_queue: bool = false,

    // defaults off. .on("message") will set it to true unless overridden
    // process.channel.unref() will set it to false and mark it overridden
    // on disconnect it will be disabled
    channel_ref: bun.Async.KeepAlive = .{},
    // if process.channel.ref() or unref() has been called, this is set to true
    channel_ref_overridden: bool = false,
    // if one disconnect event listener should be ignored
    channel_ref_should_ignore_one_disconnect_event_listener: bool = false,

    /// Whether this VM should be destroyed after it exits, even if it is the main thread's VM.
    /// Worker VMs are always destroyed on exit, regardless of this setting. Setting this to
    /// true may expose bugs that would otherwise only occur using Workers. Controlled by
    /// Options.destruct_main_thread_on_exit.
    destruct_main_thread_on_exit: bool,

    /// A set of extensions that exist in the require.extensions map. Keys
    /// contain the leading '.'. Value is either a loader for built in
    /// functions, or an index into JSCommonJSExtensions.
    ///
    /// `.keys() == transpiler.resolver.opts.extra_cjs_extensions`, so
    /// mutations in this map must update the resolver.
    commonjs_custom_extensions: bun.StringArrayHashMapUnmanaged(node_module_module.CustomLoader.Packed) = .empty,
    /// Incremented when the `require.extensions` for a built-in extension is mutated.
    /// An example is mutating `require.extensions['.js']` to intercept all '.js' files.
    /// The value is decremented when defaults are restored.
    has_mutated_built_in_extensions: u32 = 0,

    pub const OnUnhandledRejection = fn (*VirtualMachine, globalObject: *JSGlobalObject, JSValue) void;

    pub const OnException = fn (*ZigException) void;

    pub fn initRequestBodyValue(this: *VirtualMachine, body: JSC.WebCore.Body.Value) !*BodyValueRef {
        return BodyValueRef.init(body, &this.body_value_hive_allocator);
    }

    pub threadlocal var is_bundler_thread_for_bytecode_cache: bool = false;

    pub fn uwsLoop(this: *const VirtualMachine) *uws.Loop {
        if (comptime Environment.isPosix) {
            if (Environment.allow_assert) {
                return this.event_loop_handle orelse @panic("uws event_loop_handle is null");
            }
            return this.event_loop_handle.?;
        }

        return uws.Loop.get();
    }

    pub fn uvLoop(this: *const VirtualMachine) *bun.Async.Loop {
        if (Environment.allow_assert) {
            return this.event_loop_handle orelse @panic("libuv event_loop_handle is null");
        }
        return this.event_loop_handle.?;
    }

    pub fn isMainThread(this: *const VirtualMachine) bool {
        return this.worker == null;
    }

    pub fn isInspectorEnabled(this: *const VirtualMachine) bool {
        return this.debugger != null;
    }

    pub export fn Bun__VirtualMachine__isShuttingDown(this: *const VirtualMachine) callconv(.C) bool {
        return this.isShuttingDown();
    }

    pub fn isShuttingDown(this: *const VirtualMachine) bool {
        return this.is_shutting_down;
    }

    pub fn getTLSRejectUnauthorized(this: *const VirtualMachine) bool {
        return this.default_tls_reject_unauthorized orelse this.transpiler.env.getTLSRejectUnauthorized();
    }

    pub fn onSubprocessSpawn(this: *VirtualMachine, process: *bun.spawn.Process) void {
        this.auto_killer.onSubprocessSpawn(process);
    }

    pub fn onSubprocessExit(this: *VirtualMachine, process: *bun.spawn.Process) void {
        this.auto_killer.onSubprocessExit(process);
    }

    pub fn getVerboseFetch(this: *VirtualMachine) bun.http.HTTPVerboseLevel {
        return this.default_verbose_fetch orelse {
            if (this.transpiler.env.get("BUN_CONFIG_VERBOSE_FETCH")) |verbose_fetch| {
                if (strings.eqlComptime(verbose_fetch, "true") or strings.eqlComptime(verbose_fetch, "1")) {
                    this.default_verbose_fetch = .headers;
                    return .headers;
                } else if (strings.eqlComptime(verbose_fetch, "curl")) {
                    this.default_verbose_fetch = .curl;
                    return .curl;
                }
            }
            this.default_verbose_fetch = .none;
            return .none;
        };
    }

    pub const VMHolder = struct {
        pub threadlocal var vm: ?*VirtualMachine = null;
        pub threadlocal var cached_global_object: ?*JSGlobalObject = null;
        pub var main_thread_vm: ?*VirtualMachine = null;
        pub export fn Bun__setDefaultGlobalObject(global: *JSGlobalObject) void {
            if (vm) |vm_instance| {
                vm_instance.global = global;

                // Ensure this is always set when it should be.
                if (vm_instance.is_main_thread) {
                    VMHolder.main_thread_vm = vm_instance;
                }
            }

            cached_global_object = global;
        }

        pub export fn Bun__getDefaultGlobalObject() ?*JSGlobalObject {
            return cached_global_object orelse {
                if (vm) |vm_instance| {
                    cached_global_object = vm_instance.global;
                }
                return null;
            };
        }

        pub export fn Bun__thisThreadHasVM() bool {
            return vm != null;
        }
    };

    pub inline fn get() *VirtualMachine {
        return VMHolder.vm.?;
    }

    pub fn getMainThreadVM() ?*VirtualMachine {
        return VMHolder.main_thread_vm;
    }

    pub fn mimeType(this: *VirtualMachine, str: []const u8) ?bun.http.MimeType {
        return this.rareData().mimeTypeFromString(this.allocator, str);
    }

    pub fn onAfterEventLoop(this: *VirtualMachine) void {
        if (this.after_event_loop_callback) |cb| {
            const ctx = this.after_event_loop_callback_ctx;
            this.after_event_loop_callback = null;
            this.after_event_loop_callback_ctx = null;
            cb(ctx);
        }
    }

    pub fn isEventLoopAliveExcludingImmediates(vm: *const VirtualMachine) bool {
        return vm.unhandled_error_counter == 0 and
            (@intFromBool(vm.event_loop_handle.?.isActive()) +
                vm.active_tasks +
                vm.event_loop.tasks.count +
                @intFromBool(vm.event_loop.hasPendingRefs()) > 0);
    }

    pub fn isEventLoopAlive(vm: *const VirtualMachine) bool {
        return vm.isEventLoopAliveExcludingImmediates() or
            // We need to keep running in this case so that immediate tasks get run. But immediates
            // intentionally don't make the event loop _active_ so we need to check for them
            // separately.
            vm.event_loop.immediate_tasks.items.len > 0 or
            vm.event_loop.next_immediate_tasks.items.len > 0;
    }

    pub fn wakeup(this: *VirtualMachine) void {
        this.eventLoop().wakeup();
    }

    const SourceMapHandlerGetter = struct {
        vm: *VirtualMachine,
        printer: *js_printer.BufferPrinter,

        pub fn get(this: *SourceMapHandlerGetter) js_printer.SourceMapHandler {
            if (this.vm.debugger == null or this.vm.debugger.?.mode == .connect) {
                return SavedSourceMap.SourceMapHandler.init(&this.vm.source_mappings);
            }

            return js_printer.SourceMapHandler.For(SourceMapHandlerGetter, onChunk).init(this);
        }

        /// When the inspector is enabled, we want to generate an inline sourcemap.
        /// And, for now, we also store it in source_mappings like normal
        /// This is hideously expensive memory-wise...
        pub fn onChunk(this: *SourceMapHandlerGetter, chunk: SourceMap.Chunk, source: logger.Source) anyerror!void {
            var temp_json_buffer = bun.MutableString.initEmpty(bun.default_allocator);
            defer temp_json_buffer.deinit();
            temp_json_buffer = try chunk.printSourceMapContentsAtOffset(source, temp_json_buffer, true, SavedSourceMap.vlq_offset, true);
            const source_map_url_prefix_start = "//# sourceMappingURL=data:application/json;base64,";
            // TODO: do we need to %-encode the path?
            const source_url_len = source.path.text.len;
            const source_mapping_url = "\n//# sourceURL=";
            const prefix_len = source_map_url_prefix_start.len + source_mapping_url.len + source_url_len;

            try this.vm.source_mappings.putMappings(source, chunk.buffer);
            const encode_len = bun.base64.encodeLen(temp_json_buffer.list.items);
            try this.printer.ctx.buffer.growIfNeeded(encode_len + prefix_len + 2);
            this.printer.ctx.buffer.appendAssumeCapacity("\n" ++ source_map_url_prefix_start);
            _ = bun.base64.encode(this.printer.ctx.buffer.list.items.ptr[this.printer.ctx.buffer.len()..this.printer.ctx.buffer.list.capacity], temp_json_buffer.list.items);
            this.printer.ctx.buffer.list.items.len += encode_len;
            this.printer.ctx.buffer.appendAssumeCapacity(source_mapping_url);
            // TODO: do we need to %-encode the path?
            this.printer.ctx.buffer.appendAssumeCapacity(source.path.text);
            try this.printer.ctx.buffer.append("\n");
        }
    };

    pub inline fn sourceMapHandler(this: *VirtualMachine, printer: *js_printer.BufferPrinter) SourceMapHandlerGetter {
        return SourceMapHandlerGetter{
            .vm = this,
            .printer = printer,
        };
    }

    pub const GCLevel = enum(u3) {
        none = 0,
        mild = 1,
        aggressive = 2,
    };

    pub threadlocal var is_main_thread_vm: bool = false;

    pub const UnhandledRejectionScope = struct {
        ctx: ?*anyopaque = null,
        onUnhandledRejection: *const OnUnhandledRejection = undefined,
        count: usize = 0,

        pub fn apply(this: *UnhandledRejectionScope, vm: *JSC.VirtualMachine) void {
            vm.onUnhandledRejection = this.onUnhandledRejection;
            vm.onUnhandledRejectionCtx = this.ctx;
            vm.unhandled_error_counter = this.count;
        }
    };

    pub fn onQuietUnhandledRejectionHandler(this: *VirtualMachine, _: *JSGlobalObject, _: JSValue) void {
        this.unhandled_error_counter += 1;
    }

    pub fn onQuietUnhandledRejectionHandlerCaptureValue(this: *VirtualMachine, _: *JSGlobalObject, value: JSValue) void {
        this.unhandled_error_counter += 1;
        value.ensureStillAlive();
        if (this.unhandled_pending_rejection_to_capture) |ptr| {
            ptr.* = value;
        }
    }

    pub fn unhandledRejectionScope(this: *VirtualMachine) UnhandledRejectionScope {
        return .{
            .onUnhandledRejection = this.onUnhandledRejection,
            .ctx = this.onUnhandledRejectionCtx,
            .count = this.unhandled_error_counter,
        };
    }

    fn ensureSourceCodePrinter(this: *VirtualMachine) void {
        if (source_code_printer == null) {
            const allocator = if (bun.heap_breakdown.enabled) bun.heap_breakdown.namedAllocator("SourceCode") else this.allocator;
            const writer = js_printer.BufferWriter.init(allocator);
            source_code_printer = allocator.create(js_printer.BufferPrinter) catch unreachable;
            source_code_printer.?.* = js_printer.BufferPrinter.init(writer);
            source_code_printer.?.ctx.append_null_byte = false;
        }
    }

    pub fn loadExtraEnvAndSourceCodePrinter(this: *VirtualMachine) void {
        var map = this.transpiler.env.map;

        ensureSourceCodePrinter(this);

        if (map.get("BUN_SHOW_BUN_STACKFRAMES") != null) {
            this.hide_bun_stackframes = false;
        }

        if (bun.getRuntimeFeatureFlag("BUN_FEATURE_FLAG_DISABLE_ASYNC_TRANSPILER")) {
            this.transpiler_store.enabled = false;
        }

        if (map.map.fetchSwapRemove("NODE_CHANNEL_FD")) |kv| {
            const fd_s = kv.value.value;
            const mode = if (map.map.fetchSwapRemove("NODE_CHANNEL_SERIALIZATION_MODE")) |mode_kv|
                IPC.Mode.fromString(mode_kv.value.value) orelse .json
            else
                .json;

            IPC.log("IPC environment variables: NODE_CHANNEL_FD={s}, NODE_CHANNEL_SERIALIZATION_MODE={s}", .{ fd_s, @tagName(mode) });
            if (std.fmt.parseInt(u31, fd_s, 10)) |fd| {
                this.initIPCInstance(.fromUV(fd), mode);
            } else |_| {
                Output.warn("Failed to parse IPC channel number '{s}'", .{fd_s});
            }
        }

        // Node.js checks if this are set to "1" and no other value
        if (map.get("NODE_PRESERVE_SYMLINKS")) |value| {
            this.transpiler.resolver.opts.preserve_symlinks = bun.strings.eqlComptime(value, "1");
        }

        if (map.get("BUN_GARBAGE_COLLECTOR_LEVEL")) |gc_level| {
            // Reuse this flag for other things to avoid unnecessary hashtable
            // lookups on start for obscure flags which we do not want others to
            // depend on.
            if (map.get("BUN_FEATURE_FLAG_FORCE_WAITER_THREAD") != null) {
                bun.spawn.process.WaiterThread.setShouldUseWaiterThread();
            }

            // Only allowed for testing
            if (map.get("BUN_FEATURE_FLAG_INTERNAL_FOR_TESTING") != null) {
                ModuleLoader.is_allowed_to_use_internal_testing_apis = true;
            }

            if (strings.eqlComptime(gc_level, "1")) {
                this.aggressive_garbage_collection = .mild;
                has_bun_garbage_collector_flag_enabled = true;
            } else if (strings.eqlComptime(gc_level, "2")) {
                this.aggressive_garbage_collection = .aggressive;
                has_bun_garbage_collector_flag_enabled = true;
            }

            if (map.get("BUN_FEATURE_FLAG_SYNTHETIC_MEMORY_LIMIT")) |value| {
                if (std.fmt.parseInt(usize, value, 10)) |limit| {
                    synthetic_allocation_limit = limit;
                    string_allocation_limit = limit;
                } else |_| {
                    Output.panic("BUN_FEATURE_FLAG_SYNTHETIC_MEMORY_LIMIT must be a positive integer", .{});
                }
            }
        }
    }

    extern fn Bun__handleUncaughtException(*JSGlobalObject, err: JSValue, is_rejection: c_int) c_int;
    extern fn Bun__handleUnhandledRejection(*JSGlobalObject, reason: JSValue, promise: JSValue) c_int;

    export fn Bun__VirtualMachine__exitDuringUncaughtException(this: *JSC.VirtualMachine) void {
        this.exit_on_uncaught_exception = true;
    }

    pub fn unhandledRejection(this: *JSC.VirtualMachine, globalObject: *JSGlobalObject, reason: JSValue, promise: JSValue) bool {
        if (this.isShuttingDown()) {
            Output.debugWarn("unhandledRejection during shutdown.", .{});
            return true;
        }

        if (isBunTest) {
            this.unhandled_error_counter += 1;
            this.onUnhandledRejection(this, globalObject, reason);
            return true;
        }

        const handled = Bun__handleUnhandledRejection(globalObject, reason, promise) > 0;
        if (!handled) {
            this.unhandled_error_counter += 1;
            this.onUnhandledRejection(this, globalObject, reason);
        }
        return handled;
    }

    pub fn uncaughtException(this: *JSC.VirtualMachine, globalObject: *JSGlobalObject, err: JSValue, is_rejection: bool) bool {
        if (this.isShuttingDown()) {
            Output.debugWarn("uncaughtException during shutdown.", .{});
            return true;
        }

        if (isBunTest) {
            this.unhandled_error_counter += 1;
            this.onUnhandledRejection(this, globalObject, err);
            return true;
        }

        if (this.is_handling_uncaught_exception) {
            this.runErrorHandler(err, null);
            JSC.Process.exit(globalObject, 7);
            @panic("Uncaught exception while handling uncaught exception");
        }
        if (this.exit_on_uncaught_exception) {
            this.runErrorHandler(err, null);
            JSC.Process.exit(globalObject, 1);
            @panic("made it past Bun__Process__exit");
        }
        this.is_handling_uncaught_exception = true;
        defer this.is_handling_uncaught_exception = false;
        const handled = Bun__handleUncaughtException(globalObject, err.toError() orelse err, if (is_rejection) 1 else 0) > 0;
        if (!handled) {
            // TODO maybe we want a separate code path for uncaught exceptions
            this.unhandled_error_counter += 1;
            this.exit_handler.exit_code = 1;
            this.onUnhandledRejection(this, globalObject, err);
        }
        return handled;
    }

    pub fn handlePendingInternalPromiseRejection(this: *JSC.VirtualMachine) void {
        var promise = this.pending_internal_promise.?;
        if (promise.status(this.global.vm()) == .rejected and !promise.isHandled(this.global.vm())) {
            _ = this.unhandledRejection(this.global, promise.result(this.global.vm()), promise.asValue());
            promise.setHandled(this.global.vm());
        }
    }

    pub fn defaultOnUnhandledRejection(this: *JSC.VirtualMachine, _: *JSGlobalObject, value: JSValue) void {
        this.runErrorHandler(value, this.onUnhandledRejectionExceptionList);
    }

    pub inline fn packageManager(this: *VirtualMachine) *PackageManager {
        return this.transpiler.getPackageManager();
    }

    pub fn garbageCollect(this: *const VirtualMachine, sync: bool) usize {
        @branchHint(.cold);
        Global.mimalloc_cleanup(false);
        if (sync)
            return this.global.vm().runGC(true);

        this.global.vm().collectAsync();
        return this.global.vm().heapSize();
    }

    pub inline fn autoGarbageCollect(this: *const VirtualMachine) void {
        if (this.aggressive_garbage_collection != .none) {
            _ = this.garbageCollect(this.aggressive_garbage_collection == .aggressive);
        }
    }

    pub fn reload(this: *VirtualMachine, _: *HotReloader.HotReloadTask) void {
        Output.debug("Reloading...", .{});
        const should_clear_terminal = !this.transpiler.env.hasSetNoClearTerminalOnReload(!Output.enable_ansi_colors);
        if (this.hot_reload == .watch) {
            Output.flush();
            bun.reloadProcess(
                bun.default_allocator,
                should_clear_terminal,
                false,
            );
        }

        if (should_clear_terminal) {
            Output.flush();
            Output.disableBuffering();
            Output.resetTerminalAll();
            Output.enableBuffering();
        }

        this.global.reload();
        this.pending_internal_promise = this.reloadEntryPoint(this.main) catch @panic("Failed to reload");
    }

    pub inline fn nodeFS(this: *VirtualMachine) *Node.NodeFS {
        return this.node_fs orelse brk: {
            this.node_fs = bun.default_allocator.create(Node.NodeFS) catch unreachable;
            this.node_fs.?.* = Node.NodeFS{
                // only used when standalone module graph is enabled
                .vm = if (this.standalone_module_graph != null) this else null,
            };
            break :brk this.node_fs.?;
        };
    }

    pub inline fn rareData(this: *VirtualMachine) *JSC.RareData {
        return this.rare_data orelse brk: {
            this.rare_data = this.allocator.create(JSC.RareData) catch unreachable;
            this.rare_data.?.* = .{};
            break :brk this.rare_data.?;
        };
    }

    pub inline fn eventLoop(this: *VirtualMachine) *EventLoop {
        return this.event_loop;
    }

    pub fn prepareLoop(_: *VirtualMachine) void {}

    pub fn enterUWSLoop(this: *VirtualMachine) void {
        var loop = this.event_loop_handle.?;
        loop.run();
    }

    pub fn onBeforeExit(this: *VirtualMachine) void {
        this.exit_handler.dispatchOnBeforeExit();
        var dispatch = false;
        while (true) {
            while (this.isEventLoopAlive()) : (dispatch = true) {
                this.tick();
                this.eventLoop().autoTickActive();
            }

            if (dispatch) {
                this.exit_handler.dispatchOnBeforeExit();
                dispatch = false;

                if (this.isEventLoopAlive()) continue;
            }

            break;
        }
    }

    pub fn scriptExecutionStatus(this: *const VirtualMachine) callconv(.C) JSC.ScriptExecutionStatus {
        if (this.is_shutting_down) {
            return .stopped;
        }

        if (this.worker) |worker| {
            if (worker.hasRequestedTerminate()) {
                return .stopped;
            }
        }

        return .running;
    }

    pub fn specifierIsEvalEntryPoint(this: *VirtualMachine, specifier: JSValue) callconv(.C) bool {
        if (this.module_loader.eval_source) |eval_source| {
            var specifier_str = specifier.toBunString(this.global) catch @panic("unexpected exception");
            defer specifier_str.deref();
            return specifier_str.eqlUTF8(eval_source.path.text);
        }

        return false;
    }

    pub fn setEntryPointEvalResultESM(this: *VirtualMachine, result: JSValue) callconv(.C) void {
        // allow esm evaluate to set value multiple times
        if (!this.entry_point_result.cjs_set_value) {
            this.entry_point_result.value.set(this.global, result);
        }
    }

    pub fn setEntryPointEvalResultCJS(this: *VirtualMachine, value: JSValue) callconv(.C) void {
        if (!this.entry_point_result.value.has()) {
            this.entry_point_result.value.set(this.global, value);
            this.entry_point_result.cjs_set_value = true;
        }
    }

    comptime {
        @export(&scriptExecutionStatus, .{ .name = "Bun__VM__scriptExecutionStatus" });
        @export(&setEntryPointEvalResultESM, .{ .name = "Bun__VM__setEntryPointEvalResultESM" });
        @export(&setEntryPointEvalResultCJS, .{ .name = "Bun__VM__setEntryPointEvalResultCJS" });
        @export(&specifierIsEvalEntryPoint, .{ .name = "Bun__VM__specifierIsEvalEntryPoint" });
    }

    pub fn onExit(this: *VirtualMachine) void {
        this.exit_handler.dispatchOnExit();
        this.is_shutting_down = true;

        const rare_data = this.rare_data orelse return;
        defer rare_data.cleanup_hooks.clearAndFree(bun.default_allocator);
        // Make sure we run new cleanup hooks introduced by running cleanup hooks
        while (rare_data.cleanup_hooks.items.len > 0) {
            var hooks = rare_data.cleanup_hooks;
            defer hooks.deinit(bun.default_allocator);
            rare_data.cleanup_hooks = .{};
            for (hooks.items) |hook| {
                hook.execute();
            }
        }
    }

    extern fn Zig__GlobalObject__destructOnExit(*JSGlobalObject) void;

    pub fn globalExit(this: *VirtualMachine) noreturn {
        if (this.destruct_main_thread_on_exit and this.is_main_thread) {
            Zig__GlobalObject__destructOnExit(this.global);
            this.deinit();
        }
        bun.Global.exit(this.exit_handler.exit_code);
    }

    pub fn nextAsyncTaskID(this: *VirtualMachine) u64 {
        var debugger: *Debugger = &(this.debugger orelse return 0);
        debugger.next_debugger_id +%= 1;
        return debugger.next_debugger_id;
    }

    pub fn hotMap(this: *VirtualMachine) ?*JSC.RareData.HotMap {
        if (this.hot_reload != .hot) {
            return null;
        }

        return this.rareData().hotMap(this.allocator);
    }

    pub var has_created_debugger: bool = false;

    pub const TestReporterAgent = struct {
        handle: ?*Handle = null,
        const debug = Output.scoped(.TestReporterAgent, false);
        pub const TestStatus = enum(u8) {
            pass,
            fail,
            timeout,
            skip,
            todo,
        };
        pub const Handle = opaque {
            extern "c" fn Bun__TestReporterAgentReportTestFound(agent: *Handle, callFrame: *JSC.CallFrame, testId: c_int, name: *String) void;
            extern "c" fn Bun__TestReporterAgentReportTestStart(agent: *Handle, testId: c_int) void;
            extern "c" fn Bun__TestReporterAgentReportTestEnd(agent: *Handle, testId: c_int, bunTestStatus: TestStatus, elapsed: f64) void;

            pub fn reportTestFound(this: *Handle, callFrame: *JSC.CallFrame, testId: i32, name: *String) void {
                Bun__TestReporterAgentReportTestFound(this, callFrame, testId, name);
            }

            pub fn reportTestStart(this: *Handle, testId: c_int) void {
                Bun__TestReporterAgentReportTestStart(this, testId);
            }

            pub fn reportTestEnd(this: *Handle, testId: c_int, bunTestStatus: TestStatus, elapsed: f64) void {
                Bun__TestReporterAgentReportTestEnd(this, testId, bunTestStatus, elapsed);
            }
        };
        pub export fn Bun__TestReporterAgentEnable(agent: *Handle) void {
            if (JSC.VirtualMachine.get().debugger) |*debugger| {
                debug("enable", .{});
                debugger.test_reporter_agent.handle = agent;
            }
        }
        pub export fn Bun__TestReporterAgentDisable(agent: *Handle) void {
            _ = agent; // autofix
            if (JSC.VirtualMachine.get().debugger) |*debugger| {
                debug("disable", .{});
                debugger.test_reporter_agent.handle = null;
            }
        }

        /// Caller must ensure that it is enabled first.
        ///
        /// Since we may have to call .deinit on the name string.
        pub fn reportTestFound(this: TestReporterAgent, callFrame: *JSC.CallFrame, test_id: i32, name: *bun.String) void {
            debug("reportTestFound", .{});

            this.handle.?.reportTestFound(callFrame, test_id, name);
        }

        /// Caller must ensure that it is enabled first.
        pub fn reportTestStart(this: TestReporterAgent, test_id: i32) void {
            debug("reportTestStart", .{});
            this.handle.?.reportTestStart(test_id);
        }

        /// Caller must ensure that it is enabled first.
        pub fn reportTestEnd(this: TestReporterAgent, test_id: i32, bunTestStatus: TestStatus, elapsed: f64) void {
            debug("reportTestEnd", .{});
            this.handle.?.reportTestEnd(test_id, bunTestStatus, elapsed);
        }

        pub fn isEnabled(this: TestReporterAgent) bool {
            return this.handle != null;
        }
    };

    pub const LifecycleAgent = struct {
        handle: ?*Handle = null,
        const debug = Output.scoped(.LifecycleAgent, false);

        pub const Handle = opaque {
            extern "c" fn Bun__LifecycleAgentReportReload(agent: *Handle) void;
            extern "c" fn Bun__LifecycleAgentReportError(agent: *Handle, exception: *ZigException) void;
            extern "c" fn Bun__LifecycleAgentPreventExit(agent: *Handle) void;
            extern "c" fn Bun__LifecycleAgentStopPreventingExit(agent: *Handle) void;

            pub fn preventExit(this: *Handle) void {
                Bun__LifecycleAgentPreventExit(this);
            }

            pub fn stopPreventingExit(this: *Handle) void {
                Bun__LifecycleAgentStopPreventingExit(this);
            }

            pub fn reportReload(this: *Handle) void {
                debug("reportReload", .{});
                Bun__LifecycleAgentReportReload(this);
            }

            pub fn reportError(this: *Handle, exception: *ZigException) void {
                debug("reportError", .{});
                Bun__LifecycleAgentReportError(this, exception);
            }
        };

        pub export fn Bun__LifecycleAgentEnable(agent: *Handle) void {
            if (JSC.VirtualMachine.get().debugger) |*debugger| {
                debug("enable", .{});
                debugger.lifecycle_reporter_agent.handle = agent;
            }
        }

        pub export fn Bun__LifecycleAgentDisable(agent: *Handle) void {
            _ = agent; // autofix
            if (JSC.VirtualMachine.get().debugger) |*debugger| {
                debug("disable", .{});
                debugger.lifecycle_reporter_agent.handle = null;
            }
        }

        pub fn reportReload(this: *LifecycleAgent) void {
            if (this.handle) |handle| {
                handle.reportReload();
            }
        }

        pub fn reportError(this: *LifecycleAgent, exception: *ZigException) void {
            if (this.handle) |handle| {
                handle.reportError(exception);
            }
        }

        pub fn isEnabled(this: *const LifecycleAgent) bool {
            return this.handle != null;
        }
    };

    pub const Debugger = struct {
        path_or_port: ?[]const u8 = null,
        from_environment_variable: []const u8 = "",
        script_execution_context_id: u32 = 0,
        next_debugger_id: u64 = 1,
        poll_ref: Async.KeepAlive = .{},
        wait_for_connection: Wait = .off,
        // wait_for_connection: bool = false,
        set_breakpoint_on_first_line: bool = false,
        mode: enum {
            /// Bun acts as the server. https://debug.bun.sh/ uses this
            listen,
            /// Bun connects to this path. The VSCode extension uses this.
            connect,
        } = .listen,

        test_reporter_agent: TestReporterAgent = .{},
        lifecycle_reporter_agent: LifecycleAgent = .{},
        must_block_until_connected: bool = false,

        pub const Wait = enum { off, shortly, forever };

        pub const log = Output.scoped(.debugger, false);

        extern "c" fn Bun__createJSDebugger(*JSGlobalObject) u32;
        extern "c" fn Bun__ensureDebugger(u32, bool) void;
        extern "c" fn Bun__startJSDebuggerThread(*JSGlobalObject, u32, *bun.String, c_int, bool) void;
        var futex_atomic: std.atomic.Value(u32) = undefined;

        pub fn waitForDebuggerIfNecessary(this: *VirtualMachine) void {
            const debugger = &(this.debugger orelse return);
            if (!debugger.must_block_until_connected) {
                return;
            }
            defer debugger.must_block_until_connected = false;

            Debugger.log("spin", .{});
            while (futex_atomic.load(.monotonic) > 0) {
                bun.Futex.waitForever(&futex_atomic, 1);
            }
            if (comptime Environment.enable_logs)
                Debugger.log("waitForDebugger: {}", .{Output.ElapsedFormatter{
                    .colors = Output.enable_ansi_colors_stderr,
                    .duration_ns = @truncate(@as(u128, @intCast(std.time.nanoTimestamp() - bun.CLI.start_time))),
                }});

            Bun__ensureDebugger(debugger.script_execution_context_id, debugger.wait_for_connection != .off);

            // Sleep up to 30ms for automatic inspection.
            const wait_for_connection_delay_ms = 30;

            var deadline: bun.timespec = if (debugger.wait_for_connection == .shortly) bun.timespec.now().addMs(wait_for_connection_delay_ms) else undefined;

            if (comptime Environment.isWindows) {
                // TODO: remove this when tickWithTimeout actually works properly on Windows.
                if (debugger.wait_for_connection == .shortly) {
                    uv.uv_update_time(this.uvLoop());
                    var timer = bun.default_allocator.create(uv.Timer) catch bun.outOfMemory();
                    timer.* = std.mem.zeroes(uv.Timer);
                    timer.init(this.uvLoop());
                    const onDebuggerTimer = struct {
                        fn call(handle: *uv.Timer) callconv(.C) void {
                            const vm = JSC.VirtualMachine.get();
                            vm.debugger.?.poll_ref.unref(vm);
                            uv.uv_close(@ptrCast(handle), deinitTimer);
                        }

                        fn deinitTimer(handle: *anyopaque) callconv(.C) void {
                            bun.default_allocator.destroy(@as(*uv.Timer, @alignCast(@ptrCast(handle))));
                        }
                    }.call;
                    timer.start(wait_for_connection_delay_ms, 0, &onDebuggerTimer);
                    timer.ref();
                }
            }

            while (debugger.wait_for_connection != .off) {
                this.eventLoop().tick();
                switch (debugger.wait_for_connection) {
                    .forever => {
                        this.eventLoop().autoTickActive();

                        if (comptime Environment.enable_logs)
                            log("waited: {}", .{std.fmt.fmtDuration(@intCast(@as(i64, @truncate(std.time.nanoTimestamp() - bun.CLI.start_time))))});
                    },
                    .shortly => {
                        // Handle .incrementRefConcurrently
                        if (comptime Environment.isPosix) {
                            const pending_unref = this.pending_unref_counter;
                            if (pending_unref > 0) {
                                this.pending_unref_counter = 0;
                                this.uwsLoop().unrefCount(pending_unref);
                            }
                        }

                        this.uwsLoop().tickWithTimeout(&deadline);

                        if (comptime Environment.enable_logs)
                            log("waited: {}", .{std.fmt.fmtDuration(@intCast(@as(i64, @truncate(std.time.nanoTimestamp() - bun.CLI.start_time))))});

                        const elapsed = bun.timespec.now();
                        if (elapsed.order(&deadline) != .lt) {
                            debugger.poll_ref.unref(this);
                            log("Timed out waiting for the debugger", .{});
                            break;
                        }
                    },
                    .off => {
                        break;
                    },
                }
            }
        }

        pub fn create(this: *VirtualMachine, globalObject: *JSGlobalObject) !void {
            log("create", .{});
            JSC.markBinding(@src());
            if (!has_created_debugger) {
                has_created_debugger = true;
                std.mem.doNotOptimizeAway(&TestReporterAgent.Bun__TestReporterAgentDisable);
                std.mem.doNotOptimizeAway(&LifecycleAgent.Bun__LifecycleAgentDisable);
                std.mem.doNotOptimizeAway(&TestReporterAgent.Bun__TestReporterAgentEnable);
                std.mem.doNotOptimizeAway(&LifecycleAgent.Bun__LifecycleAgentEnable);
                var debugger = &this.debugger.?;
                debugger.script_execution_context_id = Bun__createJSDebugger(globalObject);
                if (!this.has_started_debugger) {
                    this.has_started_debugger = true;
                    futex_atomic = std.atomic.Value(u32).init(0);
                    var thread = try std.Thread.spawn(.{}, startJSDebuggerThread, .{this});
                    thread.detach();
                }
                this.eventLoop().ensureWaker();

                if (debugger.wait_for_connection != .off) {
                    debugger.poll_ref.ref(this);
                    debugger.must_block_until_connected = true;
                }
            }
        }

        pub fn startJSDebuggerThread(other_vm: *VirtualMachine) void {
            var arena = bun.MimallocArena.init() catch unreachable;
            Output.Source.configureNamedThread("Debugger");
            log("startJSDebuggerThread", .{});
            JSC.markBinding(@src());

            var vm = JSC.VirtualMachine.init(.{
                .allocator = arena.allocator(),
                .args = std.mem.zeroes(Api.TransformOptions),
                .store_fd = false,
            }) catch @panic("Failed to create Debugger VM");
            vm.allocator = arena.allocator();
            vm.arena = &arena;

            vm.transpiler.configureDefines() catch @panic("Failed to configure defines");
            vm.is_main_thread = false;
            vm.eventLoop().ensureWaker();

            const callback = OpaqueWrap(VirtualMachine, start);
            vm.global.vm().holdAPILock(other_vm, callback);
        }

        pub export fn Debugger__didConnect() void {
            var this = VirtualMachine.get();
            if (this.debugger.?.wait_for_connection != .off) {
                this.debugger.?.wait_for_connection = .off;
                this.debugger.?.poll_ref.unref(this);
            }
        }

        fn start(other_vm: *VirtualMachine) void {
            JSC.markBinding(@src());

            var this = VirtualMachine.get();
            const debugger = other_vm.debugger.?;
            const loop = this.eventLoop();

            if (debugger.from_environment_variable.len > 0) {
                var url = bun.String.createUTF8(debugger.from_environment_variable);

                loop.enter();
                defer loop.exit();
                Bun__startJSDebuggerThread(this.global, debugger.script_execution_context_id, &url, 1, debugger.mode == .connect);
            }

            if (debugger.path_or_port) |path_or_port| {
                var url = bun.String.createUTF8(path_or_port);

                loop.enter();
                defer loop.exit();
                Bun__startJSDebuggerThread(this.global, debugger.script_execution_context_id, &url, 0, debugger.mode == .connect);
            }

            this.global.handleRejectedPromises();

            if (this.log.msgs.items.len > 0) {
                this.log.print(Output.errorWriter()) catch {};
                Output.prettyErrorln("\n", .{});
                Output.flush();
            }

            log("wake", .{});
            futex_atomic.store(0, .monotonic);
            bun.Futex.wake(&futex_atomic, 1);

            other_vm.eventLoop().wakeup();

            this.eventLoop().tick();

            other_vm.eventLoop().wakeup();

            while (true) {
                while (this.isEventLoopAlive()) {
                    this.tick();
                    this.eventLoop().autoTickActive();
                }

                this.eventLoop().tickPossiblyForever();
            }
        }
    };

    pub inline fn enqueueTask(this: *VirtualMachine, task: Task) void {
        this.eventLoop().enqueueTask(task);
    }

    pub inline fn enqueueImmediateTask(this: *VirtualMachine, task: *JSC.BunTimer.ImmediateObject) void {
        this.eventLoop().enqueueImmediateTask(task);
    }

    pub inline fn enqueueTaskConcurrent(this: *VirtualMachine, task: *JSC.ConcurrentTask) void {
        this.eventLoop().enqueueTaskConcurrent(task);
    }

    pub fn tick(this: *VirtualMachine) void {
        this.eventLoop().tick();
    }

    pub fn waitFor(this: *VirtualMachine, cond: *bool) void {
        while (!cond.*) {
            this.eventLoop().tick();

            if (!cond.*) {
                this.eventLoop().autoTick();
            }
        }
    }

    pub fn waitForPromise(this: *VirtualMachine, promise: JSC.AnyPromise) void {
        this.eventLoop().waitForPromise(promise);
    }

    pub fn waitForTasks(this: *VirtualMachine) void {
        this.eventLoop().waitForTasks();
    }

    pub const MacroMap = std.AutoArrayHashMap(i32, bun.JSC.C.JSObjectRef);

    pub fn enableMacroMode(this: *VirtualMachine) void {
        JSC.markBinding(@src());

        if (!this.has_enabled_macro_mode) {
            this.has_enabled_macro_mode = true;
            this.macro_event_loop.tasks = EventLoop.Queue.init(default_allocator);
            this.macro_event_loop.tasks.ensureTotalCapacity(16) catch unreachable;
            this.macro_event_loop.global = this.global;
            this.macro_event_loop.virtual_machine = this;
            this.macro_event_loop.concurrent_tasks = .{};
            ensureSourceCodePrinter(this);
        }

        this.transpiler.options.target = .bun_macro;
        this.transpiler.resolver.caches.fs.use_alternate_source_cache = true;
        this.macro_mode = true;
        this.event_loop = &this.macro_event_loop;
        Analytics.Features.macros += 1;
        this.transpiler_store.enabled = false;
    }

    pub fn disableMacroMode(this: *VirtualMachine) void {
        this.transpiler.options.target = .bun;
        this.transpiler.resolver.caches.fs.use_alternate_source_cache = false;
        this.macro_mode = false;
        this.event_loop = &this.regular_event_loop;
        this.transpiler_store.enabled = true;
    }

    pub fn isWatcherEnabled(this: *VirtualMachine) bool {
        return this.bun_watcher != .none;
    }

    /// Instead of storing timestamp as a i128, we store it as a u64.
    /// We subtract the timestamp from Jan 1, 2000 (Y2K)
    pub const origin_relative_epoch = 946684800 * std.time.ns_per_s;
    fn getOriginTimestamp() u64 {
        return @as(
            u64,
            @truncate(@as(
                u128,
                // handle if they set their system clock to be before epoch
                @intCast(@max(
                    std.time.nanoTimestamp(),
                    origin_relative_epoch,
                )),
            ) - origin_relative_epoch),
        );
    }

    pub inline fn isLoaded() bool {
        return VMHolder.vm != null;
    }
    const RuntimeTranspilerStore = JSC.RuntimeTranspilerStore;
    pub fn initWithModuleGraph(
        opts: Options,
    ) !*VirtualMachine {
        JSC.markBinding(@src());
        const allocator = opts.allocator;
        VMHolder.vm = try allocator.create(VirtualMachine);
        const console = try allocator.create(ConsoleObject);
        console.* = ConsoleObject.init(Output.errorWriter(), Output.writer());
        const log = opts.log.?;
        const transpiler = try Transpiler.init(
            allocator,
            log,
            opts.args,
            null,
        );
        var vm = VMHolder.vm.?;

        vm.* = VirtualMachine{
            .global = undefined,
            .transpiler_store = RuntimeTranspilerStore.init(),
            .allocator = allocator,
            .entry_point = ServerEntryPoint{},
            .transpiler = transpiler,
            .console = console,
            .log = log,
            .timer = JSC.BunTimer.All.init(),
            .origin = transpiler.options.origin,
            .saved_source_map_table = SavedSourceMap.HashTable.init(bun.default_allocator),
            .source_mappings = undefined,
            .macros = MacroMap.init(allocator),
            .macro_entry_points = @TypeOf(vm.macro_entry_points).init(allocator),
            .origin_timer = std.time.Timer.start() catch @panic("Timers are not supported on this system."),
            .origin_timestamp = getOriginTimestamp(),
            .ref_strings = JSC.RefString.Map.init(allocator),
            .ref_strings_mutex = .{},
            .standalone_module_graph = opts.graph.?,
            .debug_thread_id = if (Environment.allow_assert) std.Thread.getCurrentId(),
            .destruct_main_thread_on_exit = opts.destruct_main_thread_on_exit,
        };
        vm.source_mappings.init(&vm.saved_source_map_table);
        vm.regular_event_loop.tasks = EventLoop.Queue.init(
            default_allocator,
        );
        vm.regular_event_loop.virtual_machine = vm;
        vm.regular_event_loop.tasks.ensureUnusedCapacity(64) catch unreachable;
        vm.regular_event_loop.concurrent_tasks = .{};
        vm.event_loop = &vm.regular_event_loop;

        vm.transpiler.macro_context = null;
        vm.transpiler.resolver.store_fd = false;
        vm.transpiler.resolver.prefer_module_field = false;

        vm.transpiler.resolver.onWakePackageManager = .{
            .context = &vm.modules,
            .handler = ModuleLoader.AsyncModule.Queue.onWakeHandler,
            .onDependencyError = ModuleLoader.AsyncModule.Queue.onDependencyError,
        };

        vm.transpiler.resolver.standalone_module_graph = opts.graph.?;

        // Avoid reading from tsconfig.json & package.json when we're in standalone mode
        vm.transpiler.configureLinkerWithAutoJSX(false);

        vm.transpiler.macro_context = js_ast.Macro.MacroContext.init(&vm.transpiler);
        if (opts.is_main_thread) {
            VMHolder.main_thread_vm = vm;
        }
        vm.global = JSGlobalObject.create(
            vm,
            vm.console,
            if (opts.is_main_thread) 1 else std.math.maxInt(i32),
            false,
            false,
            null,
        );
        vm.regular_event_loop.global = vm.global;
        vm.jsc = vm.global.vm();
        uws.Loop.get().internal_loop_data.jsc_vm = vm.jsc;

        vm.configureDebugger(opts.debugger);
        vm.body_value_hive_allocator = BodyValueHiveAllocator.init(bun.typedAllocator(JSC.WebCore.Body.Value));

        return vm;
    }

    export fn Bun__isMainThreadVM() callconv(.C) bool {
        return get().is_main_thread;
    }

    pub const Options = struct {
        allocator: std.mem.Allocator,
        args: Api.TransformOptions,
        log: ?*logger.Log = null,
        env_loader: ?*DotEnv.Loader = null,
        store_fd: bool = false,
        smol: bool = false,
        dns_result_order: DNSResolver.Order = .verbatim,

        // --print needs the result from evaluating the main module
        eval: bool = false,

        graph: ?*bun.StandaloneModuleGraph = null,
        debugger: bun.CLI.Command.Debugger = .{ .unspecified = {} },
        is_main_thread: bool = false,
        /// Whether this VM should be destroyed after it exits, even if it is the main thread's VM.
        /// Worker VMs are always destroyed on exit, regardless of this setting. Setting this to
        /// true may expose bugs that would otherwise only occur using Workers.
        destruct_main_thread_on_exit: bool = false,
    };

    pub var is_smol_mode = false;

    pub fn init(opts: Options) !*VirtualMachine {
        JSC.markBinding(@src());
        const allocator = opts.allocator;
        var log: *logger.Log = undefined;
        if (opts.log) |__log| {
            log = __log;
        } else {
            log = try allocator.create(logger.Log);
            log.* = logger.Log.init(allocator);
        }

        VMHolder.vm = try allocator.create(VirtualMachine);
        const console = try allocator.create(ConsoleObject);
        console.* = ConsoleObject.init(Output.errorWriter(), Output.writer());
        const transpiler = try Transpiler.init(
            allocator,
            log,
            try Config.configureTransformOptionsForBunVM(allocator, opts.args),
            opts.env_loader,
        );
        var vm = VMHolder.vm.?;
        if (opts.is_main_thread) {
            VMHolder.main_thread_vm = vm;
        }
        vm.* = VirtualMachine{
            .global = undefined,
            .transpiler_store = RuntimeTranspilerStore.init(),
            .allocator = allocator,
            .entry_point = ServerEntryPoint{},
            .transpiler = transpiler,
            .console = console,
            .log = log,

            .timer = JSC.BunTimer.All.init(),

            .origin = transpiler.options.origin,

            .saved_source_map_table = SavedSourceMap.HashTable.init(bun.default_allocator),
            .source_mappings = undefined,
            .macros = MacroMap.init(allocator),
            .macro_entry_points = @TypeOf(vm.macro_entry_points).init(allocator),
            .origin_timer = std.time.Timer.start() catch @panic("Please don't mess with timers."),
            .origin_timestamp = getOriginTimestamp(),
            .ref_strings = JSC.RefString.Map.init(allocator),
            .ref_strings_mutex = .{},
            .debug_thread_id = if (Environment.allow_assert) std.Thread.getCurrentId(),
            .destruct_main_thread_on_exit = opts.destruct_main_thread_on_exit,
        };
        vm.source_mappings.init(&vm.saved_source_map_table);
        vm.regular_event_loop.tasks = EventLoop.Queue.init(
            default_allocator,
        );

        vm.regular_event_loop.virtual_machine = vm;
        vm.regular_event_loop.tasks.ensureUnusedCapacity(64) catch unreachable;
        vm.regular_event_loop.concurrent_tasks = .{};
        vm.event_loop = &vm.regular_event_loop;

        vm.transpiler.macro_context = null;
        vm.transpiler.resolver.store_fd = opts.store_fd;
        vm.transpiler.resolver.prefer_module_field = false;
        vm.transpiler.resolver.opts.preserve_symlinks = opts.args.preserve_symlinks orelse false;

        vm.transpiler.resolver.onWakePackageManager = .{
            .context = &vm.modules,
            .handler = ModuleLoader.AsyncModule.Queue.onWakeHandler,
            .onDependencyError = ModuleLoader.AsyncModule.Queue.onDependencyError,
        };

        vm.transpiler.configureLinker();

        vm.transpiler.macro_context = js_ast.Macro.MacroContext.init(&vm.transpiler);

        vm.global = JSGlobalObject.create(
            vm,
            vm.console,
            if (opts.is_main_thread) 1 else std.math.maxInt(i32),
            opts.smol,
            opts.eval,
            null,
        );
        vm.regular_event_loop.global = vm.global;
        vm.jsc = vm.global.vm();
        uws.Loop.get().internal_loop_data.jsc_vm = vm.jsc;
        vm.smol = opts.smol;
        vm.dns_result_order = opts.dns_result_order;

        if (opts.smol)
            is_smol_mode = opts.smol;

        vm.configureDebugger(opts.debugger);
        vm.body_value_hive_allocator = BodyValueHiveAllocator.init(bun.typedAllocator(JSC.WebCore.Body.Value));

        return vm;
    }

    pub inline fn assertOnJSThread(vm: *const VirtualMachine) void {
        if (Environment.allow_assert) {
            if (vm.debug_thread_id != std.Thread.getCurrentId()) {
                std.debug.panic("Expected to be on the JS thread.", .{});
            }
        }
    }

    fn configureDebugger(this: *VirtualMachine, cli_flag: bun.CLI.Command.Debugger) void {
        if (bun.getenvZ("HYPERFINE_RANDOMIZED_ENVIRONMENT_OFFSET") != null) {
            return;
        }

        const unix = bun.getenvZ("BUN_INSPECT") orelse "";
        const connect_to = bun.getenvZ("BUN_INSPECT_CONNECT_TO") orelse "";

        const set_breakpoint_on_first_line = unix.len > 0 and strings.endsWith(unix, "?break=1"); // If we should set a breakpoint on the first line
        const wait_for_debugger = unix.len > 0 and strings.endsWith(unix, "?wait=1"); // If we should wait for the debugger to connect before starting the event loop

        const wait_for_connection: Debugger.Wait = if (set_breakpoint_on_first_line or wait_for_debugger) .forever else .off;

        switch (cli_flag) {
            .unspecified => {
                if (unix.len > 0) {
                    this.debugger = Debugger{
                        .path_or_port = null,
                        .from_environment_variable = unix,
                        .wait_for_connection = wait_for_connection,
                        .set_breakpoint_on_first_line = set_breakpoint_on_first_line,
                    };
                } else if (connect_to.len > 0) {
                    // This works in the vscode debug terminal because that relies on unix or notify being set, which they
                    // are in the debug terminal. This branch doesn't reach
                    this.debugger = Debugger{
                        .path_or_port = null,
                        .from_environment_variable = connect_to,
                        .wait_for_connection = .off,
                        .set_breakpoint_on_first_line = false,
                        .mode = .connect,
                    };
                }
            },
            .enable => {
                this.debugger = Debugger{
                    .path_or_port = cli_flag.enable.path_or_port,
                    .from_environment_variable = unix,
                    .wait_for_connection = if (cli_flag.enable.wait_for_connection) .forever else wait_for_connection,
                    .set_breakpoint_on_first_line = set_breakpoint_on_first_line or cli_flag.enable.set_breakpoint_on_first_line,
                };
            },
        }

        if (this.isInspectorEnabled() and this.debugger.?.mode != .connect) {
            this.transpiler.options.minify_identifiers = false;
            this.transpiler.options.minify_syntax = false;
            this.transpiler.options.minify_whitespace = false;
            this.transpiler.options.debugger = true;
        }
    }

    pub fn initWorker(
        worker: *WebWorker,
        opts: Options,
    ) anyerror!*VirtualMachine {
        JSC.markBinding(@src());
        var log: *logger.Log = undefined;
        const allocator = opts.allocator;
        if (opts.log) |__log| {
            log = __log;
        } else {
            log = try allocator.create(logger.Log);
            log.* = logger.Log.init(allocator);
        }

        VMHolder.vm = try allocator.create(VirtualMachine);
        const console = try allocator.create(ConsoleObject);
        console.* = ConsoleObject.init(Output.errorWriter(), Output.writer());
        const transpiler = try Transpiler.init(
            allocator,
            log,
            try Config.configureTransformOptionsForBunVM(allocator, opts.args),
            opts.env_loader,
        );
        var vm = VMHolder.vm.?;

        vm.* = VirtualMachine{
            .global = undefined,
            .allocator = allocator,
            .transpiler_store = RuntimeTranspilerStore.init(),
            .entry_point = ServerEntryPoint{},
            .transpiler = transpiler,
            .console = console,
            .log = log,

            .timer = JSC.BunTimer.All.init(),
            .origin = transpiler.options.origin,

            .saved_source_map_table = SavedSourceMap.HashTable.init(bun.default_allocator),
            .source_mappings = undefined,
            .macros = MacroMap.init(allocator),
            .macro_entry_points = @TypeOf(vm.macro_entry_points).init(allocator),
            .origin_timer = std.time.Timer.start() catch @panic("Please don't mess with timers."),
            .origin_timestamp = getOriginTimestamp(),
            .ref_strings = JSC.RefString.Map.init(allocator),
            .ref_strings_mutex = .{},
            .standalone_module_graph = worker.parent.standalone_module_graph,
            .worker = worker,
            .debug_thread_id = if (Environment.allow_assert) std.Thread.getCurrentId(),
            // This option is irrelevant for Workers
            .destruct_main_thread_on_exit = false,
        };
        vm.source_mappings.init(&vm.saved_source_map_table);
        vm.regular_event_loop.tasks = EventLoop.Queue.init(
            default_allocator,
        );

        vm.regular_event_loop.virtual_machine = vm;
        vm.regular_event_loop.tasks.ensureUnusedCapacity(64) catch unreachable;
        vm.regular_event_loop.concurrent_tasks = .{};
        vm.event_loop = &vm.regular_event_loop;
        vm.hot_reload = worker.parent.hot_reload;
        vm.transpiler.macro_context = null;
        vm.transpiler.resolver.store_fd = opts.store_fd;
        vm.transpiler.resolver.prefer_module_field = false;
        vm.transpiler.resolver.onWakePackageManager = .{
            .context = &vm.modules,
            .handler = ModuleLoader.AsyncModule.Queue.onWakeHandler,
            .onDependencyError = ModuleLoader.AsyncModule.Queue.onDependencyError,
        };
        vm.transpiler.resolver.standalone_module_graph = opts.graph;

        if (opts.graph == null) {
            vm.transpiler.configureLinker();
        } else {
            vm.transpiler.configureLinkerWithAutoJSX(false);
        }

        vm.smol = opts.smol;
        vm.transpiler.macro_context = js_ast.Macro.MacroContext.init(&vm.transpiler);

        vm.global = JSGlobalObject.create(
            vm,
            vm.console,
            @as(i32, @intCast(worker.execution_context_id)),
            worker.mini,
            opts.eval,
            worker.cpp_worker,
        );
        vm.regular_event_loop.global = vm.global;
        vm.jsc = vm.global.vm();
        uws.Loop.get().internal_loop_data.jsc_vm = vm.jsc;
        vm.transpiler.setAllocator(allocator);
        vm.body_value_hive_allocator = BodyValueHiveAllocator.init(bun.typedAllocator(JSC.WebCore.Body.Value));

        return vm;
    }

    pub fn initBake(opts: Options) anyerror!*VirtualMachine {
        JSC.markBinding(@src());
        const allocator = opts.allocator;
        var log: *logger.Log = undefined;
        if (opts.log) |__log| {
            log = __log;
        } else {
            log = try allocator.create(logger.Log);
            log.* = logger.Log.init(allocator);
        }

        VMHolder.vm = try allocator.create(VirtualMachine);
        const console = try allocator.create(ConsoleObject);
        console.* = ConsoleObject.init(Output.errorWriter(), Output.writer());
        const transpiler = try Transpiler.init(
            allocator,
            log,
            try Config.configureTransformOptionsForBunVM(allocator, opts.args),
            opts.env_loader,
        );
        var vm = VMHolder.vm.?;

        vm.* = VirtualMachine{
            .global = undefined,
            .transpiler_store = RuntimeTranspilerStore.init(),
            .allocator = allocator,
            .entry_point = ServerEntryPoint{},
            .transpiler = transpiler,
            .console = console,
            .log = log,
            .timer = JSC.BunTimer.All.init(),
            .origin = transpiler.options.origin,
            .saved_source_map_table = SavedSourceMap.HashTable.init(bun.default_allocator),
            .source_mappings = undefined,
            .macros = MacroMap.init(allocator),
            .macro_entry_points = @TypeOf(vm.macro_entry_points).init(allocator),
            .origin_timer = std.time.Timer.start() catch @panic("Please don't mess with timers."),
            .origin_timestamp = getOriginTimestamp(),
            .ref_strings = JSC.RefString.Map.init(allocator),
            .ref_strings_mutex = .{},
            .debug_thread_id = if (Environment.allow_assert) std.Thread.getCurrentId(),
            .destruct_main_thread_on_exit = opts.destruct_main_thread_on_exit,
        };
        vm.source_mappings.init(&vm.saved_source_map_table);
        vm.regular_event_loop.tasks = EventLoop.Queue.init(
            default_allocator,
        );

        vm.regular_event_loop.virtual_machine = vm;
        vm.regular_event_loop.tasks.ensureUnusedCapacity(64) catch unreachable;
        vm.regular_event_loop.concurrent_tasks = .{};
        vm.event_loop = &vm.regular_event_loop;
        vm.eventLoop().ensureWaker();

        vm.transpiler.macro_context = null;
        vm.transpiler.resolver.store_fd = opts.store_fd;
        vm.transpiler.resolver.prefer_module_field = false;

        vm.transpiler.resolver.onWakePackageManager = .{
            .context = &vm.modules,
            .handler = ModuleLoader.AsyncModule.Queue.onWakeHandler,
            .onDependencyError = ModuleLoader.AsyncModule.Queue.onDependencyError,
        };

        vm.transpiler.configureLinker();

        vm.transpiler.macro_context = js_ast.Macro.MacroContext.init(&vm.transpiler);

        vm.smol = opts.smol;

        if (opts.smol)
            is_smol_mode = opts.smol;

        vm.configureDebugger(opts.debugger);
        vm.body_value_hive_allocator = BodyValueHiveAllocator.init(bun.typedAllocator(JSC.WebCore.Body.Value));

        return vm;
    }

    pub threadlocal var source_code_printer: ?*js_printer.BufferPrinter = null;

    pub fn clearRefString(_: *anyopaque, ref_string: *JSC.RefString) void {
        _ = VirtualMachine.get().ref_strings.remove(ref_string.hash);
    }

    pub fn refCountedResolvedSource(this: *VirtualMachine, code: []const u8, specifier: bun.String, source_url: []const u8, hash_: ?u32, comptime add_double_ref: bool) ResolvedSource {
        // refCountedString will panic if the code is empty
        if (code.len == 0) {
            return ResolvedSource{
                .source_code = bun.String.init(""),
                .specifier = specifier,
                .source_url = specifier.createIfDifferent(source_url),
                .allocator = null,
                .source_code_needs_deref = false,
            };
        }
        var source = this.refCountedString(code, hash_, !add_double_ref);
        if (add_double_ref) {
            source.ref();
            source.ref();
        }

        return ResolvedSource{
            .source_code = bun.String.init(source.impl),
            .specifier = specifier,
            .source_url = specifier.createIfDifferent(source_url),
            .allocator = source,
            .source_code_needs_deref = false,
        };
    }

    fn refCountedStringWithWasNew(this: *VirtualMachine, new: *bool, input_: []const u8, hash_: ?u32, comptime dupe: bool) *JSC.RefString {
        JSC.markBinding(@src());
        bun.assert(input_.len > 0);
        const hash = hash_ orelse JSC.RefString.computeHash(input_);
        this.ref_strings_mutex.lock();
        defer this.ref_strings_mutex.unlock();

        const entry = this.ref_strings.getOrPut(hash) catch unreachable;
        if (!entry.found_existing) {
            const input = if (comptime dupe)
                (this.allocator.dupe(u8, input_) catch unreachable)
            else
                input_;

            const ref = this.allocator.create(JSC.RefString) catch unreachable;
            ref.* = JSC.RefString{
                .allocator = this.allocator,
                .ptr = input.ptr,
                .len = input.len,
                .impl = bun.String.createExternal(*JSC.RefString, input, true, ref, &freeRefString).value.WTFStringImpl,
                .hash = hash,
                .ctx = this,
                .onBeforeDeinit = VirtualMachine.clearRefString,
            };
            entry.value_ptr.* = ref;
        }
        new.* = !entry.found_existing;
        return entry.value_ptr.*;
    }

    fn freeRefString(str: *JSC.RefString, _: *anyopaque, _: u32) callconv(.C) void {
        str.deinit();
    }

    pub fn refCountedString(this: *VirtualMachine, input_: []const u8, hash_: ?u32, comptime dupe: bool) *JSC.RefString {
        bun.assert(input_.len > 0);
        var _was_new = false;
        return this.refCountedStringWithWasNew(&_was_new, input_, hash_, comptime dupe);
    }

    pub fn fetchWithoutOnLoadPlugins(
        jsc_vm: *VirtualMachine,
        globalObject: *JSGlobalObject,
        _specifier: String,
        referrer: String,
        log: *logger.Log,
        comptime flags: FetchFlags,
    ) anyerror!ResolvedSource {
        bun.assert(VirtualMachine.isLoaded());

        if (try ModuleLoader.fetchBuiltinModule(jsc_vm, _specifier)) |builtin| {
            return builtin;
        }

        const specifier_clone = _specifier.toUTF8(bun.default_allocator);
        defer specifier_clone.deinit();
        const referrer_clone = referrer.toUTF8(bun.default_allocator);
        defer referrer_clone.deinit();

        var virtual_source_to_use: ?logger.Source = null;
        var blob_to_deinit: ?JSC.WebCore.Blob = null;
        defer if (blob_to_deinit) |*blob| blob.deinit();
        const lr = options.getLoaderAndVirtualSource(specifier_clone.slice(), jsc_vm, &virtual_source_to_use, &blob_to_deinit, null) catch {
            return error.ModuleNotFound;
        };
        const module_type: options.ModuleType = if (lr.package_json) |pkg| pkg.module_type else .unknown;

        // .print_source, which is used by exceptions avoids duplicating the entire source code
        // but that means we have to be careful of the lifetime of the source code
        // so we only want to reset the arena once its done freeing it.
        defer if (flags != .print_source) jsc_vm.module_loader.resetArena(jsc_vm);
        errdefer if (flags == .print_source) jsc_vm.module_loader.resetArena(jsc_vm);

        return try ModuleLoader.transpileSourceCode(
            jsc_vm,
            lr.specifier,
            referrer_clone.slice(),
            _specifier,
            lr.path,
            lr.loader orelse if (lr.is_main) .js else .file,
            module_type,
            log,
            lr.virtual_source,
            null,
            VirtualMachine.source_code_printer.?,
            globalObject,
            flags,
        );
    }

    pub const ResolveFunctionResult = struct {
        result: ?Resolver.Result,
        path: string,
        query_string: []const u8 = "",
    };

    fn normalizeSpecifierForResolution(specifier_: []const u8, query_string: *[]const u8) []const u8 {
        var specifier = specifier_;

        if (strings.indexOfChar(specifier, '?')) |i| {
            query_string.* = specifier[i..];
            specifier = specifier[0..i];
        }

        return specifier;
    }

    threadlocal var specifier_cache_resolver_buf: bun.PathBuffer = undefined;
    fn _resolve(
        jsc_vm: *VirtualMachine,
        ret: *ResolveFunctionResult,
        specifier: string,
        source: string,
        is_esm: bool,
        comptime is_a_file_path: bool,
    ) !void {
        if (strings.eqlComptime(std.fs.path.basename(specifier), Runtime.Runtime.Imports.alt_name)) {
            ret.path = Runtime.Runtime.Imports.Name;
            return;
        } else if (strings.eqlComptime(specifier, main_file_name)) {
            ret.result = null;
            ret.path = jsc_vm.entry_point.source.path.text;
            return;
        } else if (strings.hasPrefixComptime(specifier, js_ast.Macro.namespaceWithColon)) {
            ret.result = null;
            ret.path = specifier;
            return;
        } else if (strings.hasPrefixComptime(specifier, NodeFallbackModules.import_path)) {
            ret.result = null;
            ret.path = specifier;
            return;
        } else if (JSC.HardcodedModule.Alias.get(specifier, .bun)) |result| {
            ret.result = null;
            ret.path = result.path;
            return;
        } else if (jsc_vm.module_loader.eval_source != null and
            (strings.endsWithComptime(specifier, bun.pathLiteral("/[eval]")) or
                strings.endsWithComptime(specifier, bun.pathLiteral("/[stdin]"))))
        {
            ret.result = null;
            ret.path = specifier;
            return;
        } else if (strings.hasPrefixComptime(specifier, "blob:")) {
            ret.result = null;
            if (JSC.WebCore.ObjectURLRegistry.singleton().has(specifier["blob:".len..])) {
                ret.path = specifier;
                return;
            } else {
                return error.ModuleNotFound;
            }
        }

        const is_special_source = strings.eqlComptime(source, main_file_name) or js_ast.Macro.isMacroPath(source);
        var query_string: []const u8 = "";
        const normalized_specifier = normalizeSpecifierForResolution(specifier, &query_string);
        const source_to_use = if (!is_special_source)
            if (is_a_file_path)
                Fs.PathName.init(source).dirWithTrailingSlash()
            else
                source
        else
            jsc_vm.transpiler.fs.top_level_dir;

        const result: Resolver.Result = try brk: {
            // TODO: We only want to retry on not found only when the directories we searched for were cached.
            // This fixes an issue where new files created in cached directories were not picked up.
            // See https://github.com/oven-sh/bun/issues/3216
            //
            // This cache-bust is disabled when the filesystem is not being used to resolve.
            var retry_on_not_found = std.fs.path.isAbsolute(source_to_use);
            while (true) {
                break :brk switch (jsc_vm.transpiler.resolver.resolveAndAutoInstall(
                    source_to_use,
                    normalized_specifier,
                    if (is_esm) .stmt else .require,
                    if (jsc_vm.standalone_module_graph == null) .read_only else .disable,
                )) {
                    .success => |r| r,
                    .failure => |e| e,
                    .pending, .not_found => if (!retry_on_not_found)
                        error.ModuleNotFound
                    else {
                        retry_on_not_found = false;

                        const buster_name = name: {
                            if (std.fs.path.isAbsolute(normalized_specifier)) {
                                if (std.fs.path.dirname(normalized_specifier)) |dir| {
                                    // Normalized without trailing slash
                                    break :name bun.strings.normalizeSlashesOnly(&specifier_cache_resolver_buf, dir, std.fs.path.sep);
                                }
                            }

                            var parts = [_]string{
                                source_to_use,
                                normalized_specifier,
                                bun.pathLiteral(".."),
                            };

                            break :name bun.path.joinAbsStringBufZ(
                                jsc_vm.transpiler.fs.top_level_dir,
                                &specifier_cache_resolver_buf,
                                &parts,
                                .auto,
                            );
                        };

                        // Only re-query if we previously had something cached.
                        if (jsc_vm.transpiler.resolver.bustDirCache(bun.strings.withoutTrailingSlashWindowsPath(buster_name))) {
                            continue;
                        }

                        return error.ModuleNotFound;
                    },
                };
            }
        };

        if (!jsc_vm.macro_mode) {
            jsc_vm.has_any_macro_remappings = jsc_vm.has_any_macro_remappings or jsc_vm.transpiler.options.macro_remap.count() > 0;
        }
        ret.result = result;
        ret.query_string = query_string;
        const result_path = result.pathConst() orelse return error.ModuleNotFound;
        jsc_vm.resolved_count += 1;

        ret.path = result_path.text;
    }

    pub fn resolve(
        res: *ErrorableString,
        global: *JSGlobalObject,
        specifier: bun.String,
        source: bun.String,
        query_string: ?*ZigString,
        is_esm: bool,
    ) !void {
        try resolveMaybeNeedsTrailingSlash(res, global, specifier, source, query_string, is_esm, true, false);
    }

    fn normalizeSource(source: []const u8) []const u8 {
        if (strings.hasPrefixComptime(source, "file://")) {
            return source["file://".len..];
        }

        return source;
    }

    pub fn resolveMaybeNeedsTrailingSlash(
        res: *ErrorableString,
        global: *JSGlobalObject,
        specifier: bun.String,
        source: bun.String,
        query_string: ?*ZigString,
        is_esm: bool,
        comptime is_a_file_path: bool,
        is_user_require_resolve: bool,
    ) bun.JSError!void {
        if (is_a_file_path and specifier.length() > comptime @as(u32, @intFromFloat(@trunc(@as(f64, @floatFromInt(bun.MAX_PATH_BYTES)) * 1.5)))) {
            const specifier_utf8 = specifier.toUTF8(bun.default_allocator);
            defer specifier_utf8.deinit();
            const source_utf8 = source.toUTF8(bun.default_allocator);
            defer source_utf8.deinit();
            const printed = JSC.ResolveMessage.fmt(
                bun.default_allocator,
                specifier_utf8.slice(),
                source_utf8.slice(),
                error.NameTooLong,
                if (is_esm) .stmt else if (is_user_require_resolve) .require_resolve else .require,
            ) catch bun.outOfMemory();
            const msg = logger.Msg{
                .data = logger.rangeData(
                    null,
                    logger.Range.None,
                    printed,
                ),
            };
            res.* = ErrorableString.err(error.NameTooLong, JSC.ResolveMessage.create(global, VirtualMachine.get().allocator, msg, source_utf8.slice()).asVoid());
            return;
        }

        var result = ResolveFunctionResult{ .path = "", .result = null };
        const jsc_vm = global.bunVM();
        const specifier_utf8 = specifier.toUTF8(bun.default_allocator);
        defer specifier_utf8.deinit();

        const source_utf8 = source.toUTF8(bun.default_allocator);
        defer source_utf8.deinit();
        if (jsc_vm.plugin_runner) |plugin_runner| {
            if (PluginRunner.couldBePlugin(specifier_utf8.slice())) {
                const namespace = PluginRunner.extractNamespace(specifier_utf8.slice());
                const after_namespace = if (namespace.len == 0)
                    specifier_utf8.slice()
                else
                    specifier_utf8.slice()[namespace.len + 1 .. specifier_utf8.len];

                if (try plugin_runner.onResolveJSC(bun.String.init(namespace), bun.String.fromUTF8(after_namespace), source, .bun)) |resolved_path| {
                    res.* = resolved_path;
                    return;
                }
            }
        }

        if (JSC.HardcodedModule.Alias.get(specifier_utf8.slice(), .bun)) |hardcoded| {
            res.* = ErrorableString.ok(
                if (is_user_require_resolve and hardcoded.node_builtin)
                    specifier
                else
                    bun.String.init(hardcoded.path),
            );
            return;
        }

        const old_log = jsc_vm.log;
        // the logger can end up being called on another thread, it must not use threadlocal Heap Allocator
        var log = logger.Log.init(bun.default_allocator);
        defer log.deinit();
        jsc_vm.log = &log;
        jsc_vm.transpiler.resolver.log = &log;
        jsc_vm.transpiler.linker.log = &log;
        defer {
            jsc_vm.log = old_log;
            jsc_vm.transpiler.linker.log = old_log;
            jsc_vm.transpiler.resolver.log = old_log;
        }
        jsc_vm._resolve(&result, specifier_utf8.slice(), normalizeSource(source_utf8.slice()), is_esm, is_a_file_path) catch |err_| {
            var err = err_;
            const msg: logger.Msg = brk: {
                const msgs: []logger.Msg = log.msgs.items;

                for (msgs) |m| {
                    if (m.metadata == .resolve) {
                        err = m.metadata.resolve.err;
                        break :brk m;
                    }
                }

                const import_kind: bun.ImportKind = if (is_esm)
                    .stmt
                else if (is_user_require_resolve)
                    .require_resolve
                else
                    .require;

                const printed = try JSC.ResolveMessage.fmt(
                    jsc_vm.allocator,
                    specifier_utf8.slice(),
                    source_utf8.slice(),
                    err,
                    import_kind,
                );
                break :brk logger.Msg{
                    .data = logger.rangeData(
                        null,
                        logger.Range.None,
                        printed,
                    ),
                    .metadata = .{
                        .resolve = .{
                            .specifier = logger.BabyString.in(printed, specifier_utf8.slice()),
                            .import_kind = import_kind,
                        },
                    },
                };
            };

            {
                res.* = ErrorableString.err(err, JSC.ResolveMessage.create(global, VirtualMachine.get().allocator, msg, source_utf8.slice()).asVoid());
            }

            return;
        };

        if (query_string) |query| {
            query.* = ZigString.init(result.query_string);
        }

        res.* = ErrorableString.ok(bun.String.init(result.path));
    }

    pub const main_file_name: string = "bun:main";

    pub export fn Bun__drainMicrotasksFromJS(globalObject: *JSGlobalObject, callframe: *JSC.CallFrame) callconv(JSC.conv) JSValue {
        _ = callframe; // autofix
        globalObject.bunVM().drainMicrotasks();
        return .undefined;
    }

    pub fn drainMicrotasks(this: *VirtualMachine) void {
        this.eventLoop().drainMicrotasks();
    }

    pub fn processFetchLog(globalThis: *JSGlobalObject, specifier: bun.String, referrer: bun.String, log: *logger.Log, ret: *ErrorableResolvedSource, err: anyerror) void {
        switch (log.msgs.items.len) {
            0 => {
                const msg: logger.Msg = brk: {
                    if (err == error.UnexpectedPendingResolution) {
                        break :brk logger.Msg{
                            .data = logger.rangeData(
                                null,
                                logger.Range.None,
                                std.fmt.allocPrint(globalThis.allocator(), "Unexpected pending import in \"{}\". To automatically install npm packages with Bun, please use an import statement instead of require() or dynamic import().\nThis error can also happen if dependencies import packages which are not referenced anywhere. Worst case, run `bun install` and opt-out of the node_modules folder until we come up with a better way to handle this error.", .{specifier}) catch unreachable,
                            ),
                        };
                    }

                    break :brk logger.Msg{
                        .data = logger.rangeData(null, logger.Range.None, std.fmt.allocPrint(globalThis.allocator(), "{s} while building {}", .{ @errorName(err), specifier }) catch unreachable),
                    };
                };
                {
                    ret.* = ErrorableResolvedSource.err(err, JSC.BuildMessage.create(globalThis, globalThis.allocator(), msg).asVoid());
                }
                return;
            },

            1 => {
                const msg = log.msgs.items[0];
                ret.* = ErrorableResolvedSource.err(err, switch (msg.metadata) {
                    .build => JSC.BuildMessage.create(globalThis, globalThis.allocator(), msg).asVoid(),
                    .resolve => JSC.ResolveMessage.create(
                        globalThis,
                        globalThis.allocator(),
                        msg,
                        referrer.toUTF8(bun.default_allocator).slice(),
                    ).asVoid(),
                });
                return;
            },
            else => {
                var errors_stack: [256]JSValue = undefined;

                const len = @min(log.msgs.items.len, errors_stack.len);
                const errors = errors_stack[0..len];
                const logs = log.msgs.items[0..len];

                for (logs, errors) |msg, *current| {
                    current.* = switch (msg.metadata) {
                        .build => JSC.BuildMessage.create(globalThis, globalThis.allocator(), msg),
                        .resolve => JSC.ResolveMessage.create(
                            globalThis,
                            globalThis.allocator(),
                            msg,
                            referrer.toUTF8(bun.default_allocator).slice(),
                        ),
                    };
                }

                ret.* = ErrorableResolvedSource.err(
                    err,
                    globalThis.createAggregateError(
                        errors,
                        &ZigString.init(
                            std.fmt.allocPrint(globalThis.allocator(), "{d} errors building \"{}\"", .{
                                errors.len,
                                specifier,
                            }) catch unreachable,
                        ),
                    ).asVoid(),
                );
            },
        }
    }

    // TODO:
    pub fn deinit(this: *VirtualMachine) void {
        this.auto_killer.deinit();

        if (source_code_printer) |print| {
            print.getMutableBuffer().deinit();
            print.ctx.written = &.{};
        }
        this.source_mappings.deinit();
        if (this.rare_data) |rare_data| {
            rare_data.deinit();
        }
        this.has_terminated = true;
    }

    pub const ExceptionList = std.ArrayList(Api.JsException);

    pub fn printException(
        this: *VirtualMachine,
        exception: *Exception,
        exception_list: ?*ExceptionList,
        comptime Writer: type,
        writer: Writer,
        comptime allow_side_effects: bool,
    ) void {
        var formatter = ConsoleObject.Formatter{
            .globalThis = this.global,
            .quote_strings = false,
            .single_line = false,
            .stack_check = bun.StackCheck.init(),
        };
        defer formatter.deinit();
        if (Output.enable_ansi_colors) {
            this.printErrorlikeObject(exception.value(), exception, exception_list, &formatter, Writer, writer, true, allow_side_effects);
        } else {
            this.printErrorlikeObject(exception.value(), exception, exception_list, &formatter, Writer, writer, false, allow_side_effects);
        }
    }

    pub fn runErrorHandlerWithDedupe(this: *VirtualMachine, result: JSValue, exception_list: ?*ExceptionList) void {
        if (this.last_reported_error_for_dedupe == result and !this.last_reported_error_for_dedupe.isEmptyOrUndefinedOrNull())
            return;

        this.runErrorHandler(result, exception_list);
    }

    pub noinline fn runErrorHandler(this: *VirtualMachine, result: JSValue, exception_list: ?*ExceptionList) void {
        @branchHint(.cold);
        if (!result.isEmptyOrUndefinedOrNull())
            this.last_reported_error_for_dedupe = result;

        const prev_had_errors = this.had_errors;
        this.had_errors = false;
        defer this.had_errors = prev_had_errors;

        const error_writer = Output.errorWriter();
        var buffered_writer = std.io.bufferedWriter(error_writer);
        defer {
            buffered_writer.flush() catch {};
        }

        const writer = buffered_writer.writer();

        if (result.isException(this.global.vm())) {
            const exception = @as(*Exception, @ptrCast(result.asVoid()));
            this.printException(
                exception,
                exception_list,
                @TypeOf(writer),
                writer,
                true,
            );
        } else {
            var formatter = ConsoleObject.Formatter{
                .globalThis = this.global,
                .quote_strings = false,
                .single_line = false,
                .stack_check = bun.StackCheck.init(),
                .error_display_level = .full,
            };
            defer formatter.deinit();
            switch (Output.enable_ansi_colors) {
                inline else => |enable_colors| this.printErrorlikeObject(result, null, exception_list, &formatter, @TypeOf(writer), writer, enable_colors, true),
            }
        }
    }

    export fn Bun__logUnhandledException(exception: JSValue) void {
        get().runErrorHandler(exception, null);
    }

    pub fn clearEntryPoint(
        this: *VirtualMachine,
    ) void {
        if (this.main.len == 0) {
            return;
        }

        var str = ZigString.init(main_file_name);
        this.global.deleteModuleRegistryEntry(&str);
    }

    fn loadPreloads(this: *VirtualMachine) !?*JSInternalPromise {
        this.is_in_preload = true;
        defer this.is_in_preload = false;

        for (this.preload) |preload| {
            var result = switch (this.transpiler.resolver.resolveAndAutoInstall(
                this.transpiler.fs.top_level_dir,
                normalizeSource(preload),
                .stmt,
                if (this.standalone_module_graph == null) .read_only else .disable,
            )) {
                .success => |r| r,
                .failure => |e| {
                    this.log.addErrorFmt(
                        null,
                        logger.Loc.Empty,
                        this.allocator,
                        "{s} resolving preload {}",
                        .{
                            @errorName(e),
                            bun.fmt.formatJSONStringLatin1(preload),
                        },
                    ) catch unreachable;
                    return e;
                },
                .pending, .not_found => {
                    this.log.addErrorFmt(
                        null,
                        logger.Loc.Empty,
                        this.allocator,
                        "preload not found {}",
                        .{
                            bun.fmt.formatJSONStringLatin1(preload),
                        },
                    ) catch unreachable;
                    return error.ModuleNotFound;
                },
            };
            var promise = JSModuleLoader.import(this.global, &String.fromBytes(result.path().?.text));

            this.pending_internal_promise = promise;
            JSValue.fromCell(promise).protect();
            defer JSValue.fromCell(promise).unprotect();

            // pending_internal_promise can change if hot module reloading is enabled
            if (this.isWatcherEnabled()) {
                this.eventLoop().performGC();
                switch (this.pending_internal_promise.?.status(this.global.vm())) {
                    .pending => {
                        while (this.pending_internal_promise.?.status(this.global.vm()) == .pending) {
                            this.eventLoop().tick();

                            if (this.pending_internal_promise.?.status(this.global.vm()) == .pending) {
                                this.eventLoop().autoTick();
                            }
                        }
                    },
                    else => {},
                }
            } else {
                this.eventLoop().performGC();
                this.waitForPromise(JSC.AnyPromise{
                    .internal = promise,
                });
            }

            if (promise.status(this.global.vm()) == .rejected)
                return promise;
        }

        // only load preloads once
        this.preload.len = 0;

        return null;
    }

    pub fn ensureDebugger(this: *VirtualMachine, block_until_connected: bool) !void {
        if (this.debugger != null) {
            try Debugger.create(this, this.global);

            if (block_until_connected) {
                Debugger.waitForDebuggerIfNecessary(this);
            }
        }
    }

    extern fn Bun__loadHTMLEntryPoint(global: *JSGlobalObject) *JSInternalPromise;

    pub fn reloadEntryPoint(this: *VirtualMachine, entry_path: []const u8) !*JSInternalPromise {
        this.has_loaded = false;
        this.main = entry_path;
        this.main_hash = Watcher.getHash(entry_path);

        try this.ensureDebugger(true);

        if (!this.main_is_html_entrypoint) {
            try this.entry_point.generate(
                this.allocator,
                this.bun_watcher != .none,
                entry_path,
                main_file_name,
            );
        }

        if (!this.transpiler.options.disable_transpilation) {
            if (this.preload.len > 0) {
                if (try this.loadPreloads()) |promise| {
                    JSValue.fromCell(promise).ensureStillAlive();
                    JSValue.fromCell(promise).protect();
                    this.pending_internal_promise = promise;
                    return promise;
                }

                // Check if Module.runMain was patched
                const prev = this.pending_internal_promise;
                if (this.has_patched_run_main) {
                    @branchHint(.cold);
                    this.pending_internal_promise = null;
                    const ret = NodeModuleModule__callOverriddenRunMain(this.global, bun.String.createUTF8ForJS(this.global, main_file_name));
                    if (this.pending_internal_promise == prev or this.pending_internal_promise == null) {
                        this.pending_internal_promise = JSInternalPromise.resolvedPromise(this.global, ret);
                        return this.pending_internal_promise.?;
                    }
                    return (this.pending_internal_promise orelse prev).?;
                }
            }

            const promise = if (!this.main_is_html_entrypoint)
                JSModuleLoader.loadAndEvaluateModule(this.global, &String.init(main_file_name)) orelse return error.JSError
            else
                Bun__loadHTMLEntryPoint(this.global);

            this.pending_internal_promise = promise;
            JSValue.fromCell(promise).ensureStillAlive();
            return promise;
        } else {
            const promise = JSModuleLoader.loadAndEvaluateModule(this.global, &String.fromBytes(this.main)) orelse return error.JSError;
            this.pending_internal_promise = promise;
            JSValue.fromCell(promise).ensureStillAlive();

            return promise;
        }
    }

    extern "C" fn NodeModuleModule__callOverriddenRunMain(global: *JSGlobalObject, argv1: JSValue) JSValue;
    export fn Bun__VirtualMachine__setOverrideModuleRunMain(vm: *VirtualMachine, is_patched: bool) void {
        if (vm.is_in_preload) {
            vm.has_patched_run_main = is_patched;
        }
    }
    export fn Bun__VirtualMachine__setOverrideModuleRunMainPromise(vm: *VirtualMachine, promise: *JSInternalPromise) void {
        if (vm.pending_internal_promise == null) {
            vm.pending_internal_promise = promise;
        }
    }

    pub fn reloadEntryPointForTestRunner(this: *VirtualMachine, entry_path: []const u8) !*JSInternalPromise {
        this.has_loaded = false;
        this.main = entry_path;
        this.main_hash = Watcher.getHash(entry_path);

        this.eventLoop().ensureWaker();

        try this.ensureDebugger(true);

        if (!this.transpiler.options.disable_transpilation) {
            if (try this.loadPreloads()) |promise| {
                JSValue.fromCell(promise).ensureStillAlive();
                this.pending_internal_promise = promise;
                JSValue.fromCell(promise).protect();

                return promise;
            }
        }

        const promise = JSModuleLoader.loadAndEvaluateModule(this.global, &String.fromBytes(this.main)) orelse return error.JSError;
        this.pending_internal_promise = promise;
        JSValue.fromCell(promise).ensureStillAlive();

        return promise;
    }

    // worker dont has bun_watcher and also we dont wanna call autoTick before dispatchOnline
    pub fn loadEntryPointForWebWorker(this: *VirtualMachine, entry_path: string) anyerror!*JSInternalPromise {
        const promise = try this.reloadEntryPoint(entry_path);
        this.eventLoop().performGC();
        this.eventLoop().waitForPromiseWithTermination(JSC.AnyPromise{
            .internal = promise,
        });
        if (this.worker) |worker| {
            if (worker.hasRequestedTerminate()) {
                return error.WorkerTerminated;
            }
        }
        return this.pending_internal_promise.?;
    }

    pub fn loadEntryPointForTestRunner(this: *VirtualMachine, entry_path: string) anyerror!*JSInternalPromise {
        var promise = try this.reloadEntryPointForTestRunner(entry_path);

        // pending_internal_promise can change if hot module reloading is enabled
        if (this.isWatcherEnabled()) {
            this.eventLoop().performGC();
            switch (this.pending_internal_promise.?.status(this.global.vm())) {
                .pending => {
                    while (this.pending_internal_promise.?.status(this.global.vm()) == .pending) {
                        this.eventLoop().tick();

                        if (this.pending_internal_promise.?.status(this.global.vm()) == .pending) {
                            this.eventLoop().autoTick();
                        }
                    }
                },
                else => {},
            }
        } else {
            if (promise.status(this.global.vm()) == .rejected) {
                return promise;
            }

            this.eventLoop().performGC();
            this.waitForPromise(.{ .internal = promise });
        }

        this.eventLoop().autoTick();

        return this.pending_internal_promise.?;
    }

    pub fn loadEntryPoint(this: *VirtualMachine, entry_path: string) anyerror!*JSInternalPromise {
        var promise = try this.reloadEntryPoint(entry_path);

        // pending_internal_promise can change if hot module reloading is enabled
        if (this.isWatcherEnabled()) {
            this.eventLoop().performGC();
            switch (this.pending_internal_promise.?.status(this.global.vm())) {
                .pending => {
                    while (this.pending_internal_promise.?.status(this.global.vm()) == .pending) {
                        this.eventLoop().tick();

                        if (this.pending_internal_promise.?.status(this.global.vm()) == .pending) {
                            this.eventLoop().autoTick();
                        }
                    }
                },
                else => {},
            }
        } else {
            if (promise.status(this.global.vm()) == .rejected) {
                return promise;
            }

            this.eventLoop().performGC();
            this.waitForPromise(.{ .internal = promise });
        }

        return this.pending_internal_promise.?;
    }

    pub fn addListeningSocketForWatchMode(this: *VirtualMachine, socket: bun.FileDescriptor) void {
        if (this.hot_reload != .watch) {
            return;
        }

        this.rareData().addListeningSocketForWatchMode(socket);
    }
    pub fn removeListeningSocketForWatchMode(this: *VirtualMachine, socket: bun.FileDescriptor) void {
        if (this.hot_reload != .watch) {
            return;
        }

        this.rareData().removeListeningSocketForWatchMode(socket);
    }

    pub fn loadMacroEntryPoint(this: *VirtualMachine, entry_path: string, function_name: string, specifier: string, hash: i32) !*JSInternalPromise {
        const entry_point_entry = try this.macro_entry_points.getOrPut(hash);

        if (!entry_point_entry.found_existing) {
            var macro_entry_pointer: *MacroEntryPoint = this.allocator.create(MacroEntryPoint) catch unreachable;
            entry_point_entry.value_ptr.* = macro_entry_pointer;
            try macro_entry_pointer.generate(&this.transpiler, Fs.PathName.init(entry_path), function_name, hash, specifier);
        }
        const entry_point = entry_point_entry.value_ptr.*;

        var loader = MacroEntryPointLoader{
            .path = entry_point.source.path.text,
        };

        this.runWithAPILock(MacroEntryPointLoader, &loader, MacroEntryPointLoader.load);
        return loader.promise orelse return error.JSError;
    }

    /// A subtlelty of JavaScriptCore:
    /// JavaScriptCore has many release asserts that check an API lock is currently held
    /// We cannot hold it from Zig code because it relies on C++ ARIA to automatically release the lock
    /// and it is not safe to copy the lock itself
    /// So we have to wrap entry points to & from JavaScript with an API lock that calls out to C++
    pub inline fn runWithAPILock(this: *VirtualMachine, comptime Context: type, ctx: *Context, comptime function: fn (ctx: *Context) void) void {
        this.global.vm().holdAPILock(ctx, OpaqueWrap(Context, function));
    }

    const MacroEntryPointLoader = struct {
        path: string,
        promise: ?*JSInternalPromise = null,
        pub fn load(this: *MacroEntryPointLoader) void {
            this.promise = VirtualMachine.get()._loadMacroEntryPoint(this.path);
        }
    };

    pub inline fn _loadMacroEntryPoint(this: *VirtualMachine, entry_path: string) ?*JSInternalPromise {
        var promise: *JSInternalPromise = undefined;

        promise = JSModuleLoader.loadAndEvaluateModule(this.global, &String.init(entry_path)) orelse return null;
        this.waitForPromise(JSC.AnyPromise{
            .internal = promise,
        });

        return promise;
    }

    pub fn printErrorLikeObjectToConsole(this: *VirtualMachine, value: JSValue) void {
        this.runErrorHandler(value, null);
    }

    // When the Error-like object is one of our own, it's best to rely on the object directly instead of serializing it to a ZigException.
    // This is for:
    // - BuildMessage
    // - ResolveMessage
    // If there were multiple errors, it could be contained in an AggregateError.
    // In that case, this function becomes recursive.
    // In all other cases, we will convert it to a ZigException.
    pub fn printErrorlikeObject(
        this: *VirtualMachine,
        value: JSValue,
        exception: ?*Exception,
        exception_list: ?*ExceptionList,
        formatter: *ConsoleObject.Formatter,
        comptime Writer: type,
        writer: Writer,
        comptime allow_ansi_color: bool,
        comptime allow_side_effects: bool,
    ) void {
        var was_internal = false;

        defer {
            if (was_internal) {
                if (exception) |exception_| {
                    var holder = ZigException.Holder.init();
                    var zig_exception: *ZigException = holder.zigException();
                    holder.deinit(this);
                    exception_.getStackTrace(this.global, &zig_exception.stack);
                    if (zig_exception.stack.frames_len > 0) {
                        if (allow_ansi_color) {
                            printStackTrace(Writer, writer, zig_exception.stack, true) catch {};
                        } else {
                            printStackTrace(Writer, writer, zig_exception.stack, false) catch {};
                        }
                    }

                    if (exception_list) |list| {
                        zig_exception.addToErrorList(list, this.transpiler.fs.top_level_dir, &this.origin) catch {};
                    }
                }
            }
        }

        if (value.isAggregateError(this.global)) {
            const AggregateErrorIterator = struct {
                writer: Writer,
                current_exception_list: ?*ExceptionList = null,
                formatter: *ConsoleObject.Formatter,

                pub fn iteratorWithColor(vm: *VM, globalObject: *JSGlobalObject, ctx: ?*anyopaque, nextValue: JSValue) callconv(.C) void {
                    iterator(vm, globalObject, nextValue, ctx.?, true);
                }
                pub fn iteratorWithOutColor(vm: *VM, globalObject: *JSGlobalObject, ctx: ?*anyopaque, nextValue: JSValue) callconv(.C) void {
                    iterator(vm, globalObject, nextValue, ctx.?, false);
                }
                inline fn iterator(_: *VM, _: *JSGlobalObject, nextValue: JSValue, ctx: ?*anyopaque, comptime color: bool) void {
                    const this_ = @as(*@This(), @ptrFromInt(@intFromPtr(ctx)));
                    VirtualMachine.get().printErrorlikeObject(nextValue, null, this_.current_exception_list, this_.formatter, Writer, this_.writer, color, allow_side_effects);
                }
            };
            var iter = AggregateErrorIterator{ .writer = writer, .current_exception_list = exception_list, .formatter = formatter };
            if (comptime allow_ansi_color) {
                value.getErrorsProperty(this.global).forEach(this.global, &iter, AggregateErrorIterator.iteratorWithColor);
            } else {
                value.getErrorsProperty(this.global).forEach(this.global, &iter, AggregateErrorIterator.iteratorWithOutColor);
            }
            return;
        }

        was_internal = this.printErrorFromMaybePrivateData(
            value,
            exception_list,
            formatter,
            Writer,
            writer,
            allow_ansi_color,
            allow_side_effects,
        );
    }

    fn printErrorFromMaybePrivateData(
        this: *VirtualMachine,
        value: JSValue,
        exception_list: ?*ExceptionList,
        formatter: *ConsoleObject.Formatter,
        comptime Writer: type,
        writer: Writer,
        comptime allow_ansi_color: bool,
        comptime allow_side_effects: bool,
    ) bool {
        if (value.jsType() == .DOMWrapper) {
            if (value.as(JSC.BuildMessage)) |build_error| {
                defer Output.flush();
                if (!build_error.logged) {
                    if (this.had_errors) {
                        writer.writeAll("\n") catch {};
                    }
                    build_error.msg.writeFormat(writer, allow_ansi_color) catch {};
                    build_error.logged = true;
                    writer.writeAll("\n") catch {};
                }
                this.had_errors = this.had_errors or build_error.msg.kind == .err;
                if (exception_list != null) {
                    this.log.addMsg(
                        build_error.msg,
                    ) catch {};
                }
                return true;
            } else if (value.as(JSC.ResolveMessage)) |resolve_error| {
                defer Output.flush();
                if (!resolve_error.logged) {
                    if (this.had_errors) {
                        writer.writeAll("\n") catch {};
                    }
                    resolve_error.msg.writeFormat(writer, allow_ansi_color) catch {};
                    resolve_error.logged = true;
                    writer.writeAll("\n") catch {};
                }

                this.had_errors = this.had_errors or resolve_error.msg.kind == .err;

                if (exception_list != null) {
                    this.log.addMsg(
                        resolve_error.msg,
                    ) catch {};
                }
                return true;
            }
        }

        this.printErrorInstance(
            .js,
            value,
            exception_list,
            formatter,
            Writer,
            writer,
            allow_ansi_color,
            allow_side_effects,
        ) catch |err| {
            if (err == error.JSError) {
                this.global.clearException();
            } else if (comptime Environment.isDebug) {
                // yo dawg
                Output.printErrorln("Error while printing Error-like object: {s}", .{@errorName(err)});
                Output.flush();
            }
        };

        return false;
    }

    pub fn reportUncaughtException(globalObject: *JSGlobalObject, exception: *Exception) JSValue {
        var jsc_vm = globalObject.bunVM();
        _ = jsc_vm.uncaughtException(globalObject, exception.value(), false);
        return .undefined;
    }

    pub fn printStackTrace(comptime Writer: type, writer: Writer, trace: ZigStackTrace, comptime allow_ansi_colors: bool) !void {
        const stack = trace.frames();
        if (stack.len > 0) {
            var vm = VirtualMachine.get();
            const origin: ?*const URL = if (vm.is_from_devserver) &vm.origin else null;
            const dir = vm.transpiler.fs.top_level_dir;

            for (stack) |frame| {
                const file_slice = frame.source_url.toUTF8(bun.default_allocator);
                defer file_slice.deinit();
                const func_slice = frame.function_name.toUTF8(bun.default_allocator);
                defer func_slice.deinit();

                const file = file_slice.slice();
                const func = func_slice.slice();

                if (file.len == 0 and func.len == 0) continue;

                const has_name = std.fmt.count("{}", .{frame.nameFormatter(false)}) > 0;

                if (has_name and !frame.position.isInvalid()) {
                    try writer.print(
                        comptime Output.prettyFmt(
                            "<r>      <d>at <r>{}<d> (<r>{}<d>)<r>\n",
                            allow_ansi_colors,
                        ),
                        .{
                            frame.nameFormatter(
                                allow_ansi_colors,
                            ),
                            frame.sourceURLFormatter(
                                dir,
                                origin,
                                false,
                                allow_ansi_colors,
                            ),
                        },
                    );
                } else if (!frame.position.isInvalid()) {
                    try writer.print(
                        comptime Output.prettyFmt(
                            "<r>      <d>at <r>{}\n",
                            allow_ansi_colors,
                        ),
                        .{
                            frame.sourceURLFormatter(
                                dir,
                                origin,
                                false,
                                allow_ansi_colors,
                            ),
                        },
                    );
                } else if (has_name) {
                    try writer.print(
                        comptime Output.prettyFmt(
                            "<r>      <d>at <r>{}<d>\n",
                            allow_ansi_colors,
                        ),
                        .{
                            frame.nameFormatter(
                                allow_ansi_colors,
                            ),
                        },
                    );
                } else {
                    try writer.print(
                        comptime Output.prettyFmt(
                            "<r>      <d>at <r>{}<d>\n",
                            allow_ansi_colors,
                        ),
                        .{
                            frame.sourceURLFormatter(
                                dir,
                                origin,
                                false,
                                allow_ansi_colors,
                            ),
                        },
                    );
                }
            }
        }
    }

    pub export fn Bun__remapStackFramePositions(vm: *JSC.VirtualMachine, frames: [*]JSC.ZigStackFrame, frames_count: usize) void {
        // **Warning** this method can be called in the heap collector thread!!
        // https://github.com/oven-sh/bun/issues/17087
        vm.remapStackFramePositions(frames, frames_count);
    }

    pub fn remapStackFramePositions(this: *VirtualMachine, frames: [*]JSC.ZigStackFrame, frames_count: usize) void {
        for (frames[0..frames_count]) |*frame| {
            if (frame.position.isInvalid() or frame.remapped) continue;
            var sourceURL = frame.source_url.toUTF8(bun.default_allocator);
            defer sourceURL.deinit();

            // **Warning** this method can be called in the heap collector thread!!
            // https://github.com/oven-sh/bun/issues/17087
            this.remap_stack_frames_mutex.lock();
            defer this.remap_stack_frames_mutex.unlock();

            if (this.resolveSourceMapping(
                sourceURL.slice(),
                @max(frame.position.line.zeroBased(), 0),
                @max(frame.position.column.zeroBased(), 0),
                .no_source_contents,
            )) |lookup| {
                const source_map = lookup.source_map;
                defer if (source_map) |map| map.deref();
                if (lookup.displaySourceURLIfNeeded(sourceURL.slice())) |source_url| {
                    frame.source_url.deref();
                    frame.source_url = source_url;
                }
                const mapping = lookup.mapping;
                frame.position.line = Ordinal.fromZeroBased(mapping.original.lines);
                frame.position.column = Ordinal.fromZeroBased(mapping.original.columns);
                frame.remapped = true;
            } else {
                // we don't want it to be remapped again
                frame.remapped = true;
            }
        }
    }

    pub fn remapZigException(
        this: *VirtualMachine,
        exception: *ZigException,
        error_instance: JSValue,
        exception_list: ?*ExceptionList,
        must_reset_parser_arena_later: *bool,
        source_code_slice: *?ZigString.Slice,
        allow_source_code_preview: bool,
    ) void {
        error_instance.toZigException(this.global, exception);
        const enable_source_code_preview = allow_source_code_preview and
            !(bun.getRuntimeFeatureFlag("BUN_DISABLE_SOURCE_CODE_PREVIEW") or
                bun.getRuntimeFeatureFlag("BUN_DISABLE_TRANSPILED_SOURCE_CODE_PREVIEW"));

        defer {
            if (Environment.isDebug) {
                if (!enable_source_code_preview and source_code_slice.* != null) {
                    Output.panic("Do not collect source code when we don't need to", .{});
                } else if (!enable_source_code_preview and exception.stack.source_lines_numbers[0] != -1) {
                    Output.panic("Do not collect source code when we don't need to", .{});
                }
            }
        }

        // defer this so that it copies correctly
        defer if (exception_list) |list| {
            exception.addToErrorList(list, this.transpiler.fs.top_level_dir, &this.origin) catch unreachable;
        };

        const NoisyBuiltinFunctionMap = bun.ComptimeStringMap(void, .{
            .{"asyncModuleEvaluation"},
            .{"link"},
            .{"linkAndEvaluateModule"},
            .{"moduleEvaluation"},
            .{"processTicksAndRejections"},
        });

        var frames: []JSC.ZigStackFrame = exception.stack.frames_ptr[0..exception.stack.frames_len];
        if (this.hide_bun_stackframes) {
            var start_index: ?usize = null;
            for (frames, 0..) |frame, i| {
                if (frame.source_url.eqlComptime("bun:wrap") or
                    frame.function_name.eqlComptime("::bunternal::"))
                {
                    start_index = i;
                    break;
                }

                // Workaround for being unable to hide that specific frame without also hiding the frame before it
                if (frame.source_url.isEmpty() and NoisyBuiltinFunctionMap.getWithEql(frame.function_name, String.eqlComptime) != null) {
                    start_index = 0;
                    break;
                }
            }

            if (start_index) |k| {
                var j = k;
                for (frames[k..]) |frame| {
                    if (frame.source_url.eqlComptime("bun:wrap") or
                        frame.function_name.eqlComptime("::bunternal::"))
                    {
                        continue;
                    }

                    // Workaround for being unable to hide that specific frame without also hiding the frame before it
                    if (frame.source_url.isEmpty() and NoisyBuiltinFunctionMap.getWithEql(frame.function_name, String.eqlComptime) != null) {
                        continue;
                    }

                    frames[j] = frame;
                    j += 1;
                }
                exception.stack.frames_len = @as(u8, @truncate(j));
                frames.len = j;
            }
        }

        if (frames.len == 0) return;

        var top = &frames[0];
        var top_frame_is_builtin = false;
        if (this.hide_bun_stackframes) {
            for (frames) |*frame| {
                if (frame.source_url.hasPrefixComptime("bun:") or
                    frame.source_url.hasPrefixComptime("node:") or
                    frame.source_url.isEmpty() or
                    frame.source_url.eqlComptime("native") or
                    frame.source_url.eqlComptime("unknown"))
                {
                    top_frame_is_builtin = true;
                    continue;
                }

                top = frame;
                top_frame_is_builtin = false;
                break;
            }
        }

        var top_source_url = top.source_url.toUTF8(bun.default_allocator);
        defer top_source_url.deinit();

        const maybe_lookup = if (top.remapped)
            SourceMap.Mapping.Lookup{
                .mapping = .{
                    .generated = .{},
                    .original = .{
                        .lines = @max(top.position.line.zeroBased(), 0),
                        .columns = @max(top.position.column.zeroBased(), 0),
                    },
                    .source_index = 0,
                },
                .source_map = null,
                .prefetched_source_code = null,
            }
        else
            this.resolveSourceMapping(
                top_source_url.slice(),
                @max(top.position.line.zeroBased(), 0),
                @max(top.position.column.zeroBased(), 0),
                .source_contents,
            );

        if (maybe_lookup) |lookup| {
            const mapping = lookup.mapping;
            const source_map = lookup.source_map;
            defer if (source_map) |map| map.deref();

            if (!top.remapped) {
                if (lookup.displaySourceURLIfNeeded(top_source_url.slice())) |src| {
                    top.source_url.deref();
                    top.source_url = src;
                }
            }

            const code = code: {
                if (!enable_source_code_preview) {
                    break :code ZigString.Slice.empty;
                }

                if (!top.remapped and lookup.source_map != null and lookup.source_map.?.isExternal()) {
                    if (lookup.getSourceCode(top_source_url.slice())) |src| {
                        break :code src;
                    }
                }

                if (top_frame_is_builtin) {
                    // Avoid printing "export default 'native'"
                    break :code ZigString.Slice.empty;
                }

                var log = logger.Log.init(bun.default_allocator);
                defer log.deinit();

                var original_source = fetchWithoutOnLoadPlugins(this, this.global, top.source_url, bun.String.empty, &log, .print_source) catch return;
                must_reset_parser_arena_later.* = true;
                break :code original_source.source_code.toUTF8(bun.default_allocator);
            };

            if (enable_source_code_preview and code.len == 0) {
                exception.collectSourceLines(error_instance, this.global);
            }

            if (code.len > 0)
                source_code_slice.* = code;

            top.position.line = Ordinal.fromZeroBased(mapping.original.lines);
            top.position.column = Ordinal.fromZeroBased(mapping.original.columns);

            exception.remapped = true;
            top.remapped = true;

            const last_line = @max(top.position.line.zeroBased(), 0);
            if (strings.getLinesInText(
                code.slice(),
                @intCast(last_line),
                ZigException.Holder.source_lines_count,
            )) |lines_buf| {
                var lines = lines_buf.slice();
                var source_lines = exception.stack.source_lines_ptr[0..ZigException.Holder.source_lines_count];
                var source_line_numbers = exception.stack.source_lines_numbers[0..ZigException.Holder.source_lines_count];
                @memset(source_lines, String.empty);
                @memset(source_line_numbers, 0);

                lines = lines[0..@min(@as(usize, lines.len), source_lines.len)];
                var current_line_number: i32 = @intCast(last_line);
                for (lines, source_lines[0..lines.len], source_line_numbers[0..lines.len]) |line, *line_dest, *line_number| {
                    // To minimize duplicate allocations, we use the same slice as above
                    // it should virtually always be UTF-8 and thus not cloned
                    line_dest.* = String.init(line);
                    line_number.* = current_line_number;
                    current_line_number -= 1;
                }

                exception.stack.source_lines_len = @as(u8, @truncate(lines.len));
            }
        } else if (enable_source_code_preview) {
            exception.collectSourceLines(error_instance, this.global);
        }

        if (frames.len > 1) {
            for (frames) |*frame| {
                if (frame == top or frame.position.isInvalid()) continue;
                const source_url = frame.source_url.toUTF8(bun.default_allocator);
                defer source_url.deinit();
                if (this.resolveSourceMapping(
                    source_url.slice(),
                    @max(frame.position.line.zeroBased(), 0),
                    @max(frame.position.column.zeroBased(), 0),
                    .no_source_contents,
                )) |lookup| {
                    defer if (lookup.source_map) |map| map.deref();
                    if (lookup.displaySourceURLIfNeeded(source_url.slice())) |src| {
                        frame.source_url.deref();
                        frame.source_url = src;
                    }
                    const mapping = lookup.mapping;
                    frame.remapped = true;
                    frame.position.line = Ordinal.fromZeroBased(mapping.original.lines);
                    frame.position.column = Ordinal.fromZeroBased(mapping.original.columns);
                }
            }
        }
    }

    pub fn printExternallyRemappedZigException(
        this: *VirtualMachine,
        zig_exception: *ZigException,
        formatter: ?*ConsoleObject.Formatter,
        comptime Writer: type,
        writer: Writer,
        comptime allow_side_effects: bool,
        comptime allow_ansi_color: bool,
    ) !void {
        var default_formatter: ConsoleObject.Formatter = .{ .globalThis = this.global };
        defer default_formatter.deinit();
        try this.printErrorInstance(
            .zig_exception,
            zig_exception,
            null,
            formatter orelse &default_formatter,
            Writer,
            writer,
            allow_ansi_color,
            allow_side_effects,
        );
    }

    fn printErrorInstance(
        this: *VirtualMachine,
        comptime mode: enum { js, zig_exception },
        error_instance: switch (mode) {
            .js => JSValue,
            .zig_exception => *ZigException,
        },
        exception_list: ?*ExceptionList,
        formatter: *ConsoleObject.Formatter,
        comptime Writer: type,
        writer: Writer,
        comptime allow_ansi_color: bool,
        comptime allow_side_effects: bool,
    ) !void {
        var exception_holder = if (mode == .js) ZigException.Holder.init();
        var exception = if (mode == .js) exception_holder.zigException() else error_instance;
        defer if (mode == .js) exception_holder.deinit(this);
        defer if (mode == .js) error_instance.ensureStillAlive();

        // The ZigException structure stores substrings of the source code, in
        // which we need the lifetime of this data to outlive the inner call to
        // remapZigException, but still get freed.
        var source_code_slice: ?ZigString.Slice = null;
        defer if (source_code_slice) |slice| slice.deinit();

        if (mode == .js) {
            this.remapZigException(
                exception,
                error_instance,
                exception_list,
                &exception_holder.need_to_clear_parser_arena_on_deinit,
                &source_code_slice,
                formatter.error_display_level != .warn,
            );
        }
        const prev_had_errors = this.had_errors;
        this.had_errors = true;
        defer this.had_errors = prev_had_errors;

        if (allow_side_effects) {
            if (this.debugger) |*debugger| {
                debugger.lifecycle_reporter_agent.reportError(exception);
            }
        }

        defer if (allow_side_effects and Output.is_github_action)
            printGithubAnnotation(exception);

        // This is a longer number than necessary because we don't handle this case very well
        // At the very least, we shouldn't dump 100 KB of minified code into your terminal.
        const max_line_length_with_divot = 512;
        const max_line_length = 1024;

        const line_numbers = exception.stack.source_lines_numbers[0..exception.stack.source_lines_len];
        var max_line: i32 = -1;
        for (line_numbers) |line| max_line = @max(max_line, line);
        const max_line_number_pad = std.fmt.count("{d}", .{max_line + 1});

        var source_lines = exception.stack.sourceLineIterator();
        var last_pad: u64 = 0;
        while (source_lines.untilLast()) |source| {
            defer source.text.deinit();
            const display_line = source.line + 1;

            const int_size = std.fmt.count("{d}", .{display_line});
            const pad = max_line_number_pad - int_size;
            last_pad = pad;
            try writer.writeByteNTimes(' ', pad);

            const trimmed = std.mem.trimRight(u8, std.mem.trim(u8, source.text.slice(), "\n"), "\t ");
            const clamped = trimmed[0..@min(trimmed.len, max_line_length)];

            if (clamped.len != trimmed.len) {
                const fmt = if (comptime allow_ansi_color) "<r><d> | ... truncated <r>\n" else "\n";
                try writer.print(
                    comptime Output.prettyFmt(
                        "<r><b>{d} |<r> {}" ++ fmt,
                        allow_ansi_color,
                    ),
                    .{ display_line, bun.fmt.fmtJavaScript(clamped, .{ .enable_colors = allow_ansi_color }) },
                );
            } else {
                try writer.print(
                    comptime Output.prettyFmt(
                        "<r><b>{d} |<r> {}\n",
                        allow_ansi_color,
                    ),
                    .{ display_line, bun.fmt.fmtJavaScript(clamped, .{ .enable_colors = allow_ansi_color }) },
                );
            }
        }

        const name = exception.name;
        const message = exception.message;

        const is_error_instance = mode == .js and
            (error_instance != .zero and error_instance.jsType() == .ErrorInstance);
        const code: ?[]const u8 = if (is_error_instance) code: {
            if (error_instance.uncheckedPtrCast(JSC.JSObject).getCodePropertyVMInquiry(this.global)) |code_value| {
                if (code_value.isString()) {
                    const code_string = code_value.toBunString(this.global) catch {
                        // JSC::JSString to WTF::String can only fail on out of memory.
                        bun.outOfMemory();
                    };
                    defer code_string.deref();

                    if (code_string.is8Bit()) {
                        // We can count on this memory being valid until the end
                        // of this function because
                        break :code code_string.latin1();
                    }
                }
            }
            break :code null;
        } else null;

        var did_print_name = false;
        if (source_lines.next()) |source| brk: {
            if (source.text.len == 0) break :brk;

            var top_frame = if (exception.stack.frames_len > 0) &exception.stack.frames()[0] else null;

            if (this.hide_bun_stackframes) {
                for (exception.stack.frames()) |*frame| {
                    if (frame.position.isInvalid() or frame.source_url.hasPrefixComptime("bun:") or frame.source_url.hasPrefixComptime("node:")) continue;
                    top_frame = frame;
                    break;
                }
            }

            if (top_frame == null or top_frame.?.position.isInvalid()) {
                defer did_print_name = true;
                defer source.text.deinit();
                const trimmed = std.mem.trimRight(u8, std.mem.trim(u8, source.text.slice(), "\n"), "\t ");

                const text = trimmed[0..@min(trimmed.len, max_line_length)];

                if (text.len != trimmed.len) {
                    const fmt = if (comptime allow_ansi_color) "<r><d> | ... truncated <r>\n" else "\n";
                    try writer.print(
                        comptime Output.prettyFmt(
                            "<r><b>- |<r> {}" ++ fmt,
                            allow_ansi_color,
                        ),
                        .{bun.fmt.fmtJavaScript(text, .{ .enable_colors = allow_ansi_color })},
                    );
                } else {
                    try writer.print(
                        comptime Output.prettyFmt(
                            "<r><d>- |<r> {}\n",
                            allow_ansi_color,
                        ),
                        .{bun.fmt.fmtJavaScript(text, .{ .enable_colors = allow_ansi_color })},
                    );
                }

                try this.printErrorNameAndMessage(name, message, !exception.browser_url.isEmpty(), code, Writer, writer, allow_ansi_color, formatter.error_display_level);
            } else if (top_frame) |top| {
                defer did_print_name = true;
                const display_line = source.line + 1;
                const int_size = std.fmt.count("{d}", .{display_line});
                const pad = max_line_number_pad - int_size;
                try writer.writeByteNTimes(' ', pad);
                defer source.text.deinit();
                const text = source.text.slice();
                const trimmed = std.mem.trimRight(u8, std.mem.trim(u8, text, "\n"), "\t ");

                // TODO: preserve the divot position and possibly use stringWidth() to figure out where to put the divot
                const clamped = trimmed[0..@min(trimmed.len, max_line_length)];

                if (clamped.len != trimmed.len) {
                    const fmt = if (comptime allow_ansi_color) "<r><d> | ... truncated <r>\n\n" else "\n\n";
                    try writer.print(
                        comptime Output.prettyFmt(
                            "<r><b>{d} |<r> {}" ++ fmt,
                            allow_ansi_color,
                        ),
                        .{ display_line, bun.fmt.fmtJavaScript(clamped, .{ .enable_colors = allow_ansi_color }) },
                    );
                } else {
                    try writer.print(
                        comptime Output.prettyFmt(
                            "<r><b>{d} |<r> {}\n",
                            allow_ansi_color,
                        ),
                        .{ display_line, bun.fmt.fmtJavaScript(clamped, .{ .enable_colors = allow_ansi_color }) },
                    );

                    if (clamped.len < max_line_length_with_divot or top.position.column.zeroBased() > max_line_length_with_divot) {
                        const indent = max_line_number_pad + " | ".len + @as(u64, @intCast(top.position.column.zeroBased()));

                        try writer.writeByteNTimes(' ', indent);
                        try writer.print(comptime Output.prettyFmt(
                            "<red><b>^<r>\n",
                            allow_ansi_color,
                        ), .{});
                    } else {
                        try writer.writeAll("\n");
                    }
                }

                try this.printErrorNameAndMessage(name, message, !exception.browser_url.isEmpty(), code, Writer, writer, allow_ansi_color, formatter.error_display_level);
            }
        }

        if (!did_print_name) {
            try this.printErrorNameAndMessage(name, message, !exception.browser_url.isEmpty(), code, Writer, writer, allow_ansi_color, formatter.error_display_level);
        }

        // This is usually unsafe to do, but we are protecting them each time first
        var errors_to_append = std.ArrayList(JSValue).init(this.allocator);
        defer {
            for (errors_to_append.items) |err| {
                err.unprotect();
            }
            errors_to_append.deinit();
        }

        if (is_error_instance) {
            var saw_cause = false;
            const Iterator = JSC.JSPropertyIterator(.{
                .include_value = true,
                .skip_empty_name = true,
                .own_properties_only = true,
                .observable = false,
                .only_non_index_properties = true,
            });
            // SAFETY: error instances are always objects
            const error_obj = error_instance.getObject().?;
            var iterator = try Iterator.init(this.global, error_obj);
            defer iterator.deinit();
            const longest_name = @min(iterator.getLongestPropertyName(), 10);
            var is_first_property = true;
            while (try iterator.next()) |field| {
                const value = iterator.value;
                if (field.eqlComptime("message") or field.eqlComptime("name") or field.eqlComptime("stack")) {
                    continue;
                }

                // We special-case the code property. Let's avoid printing it twice.
                if (field.eqlComptime("code") and code != null) {
                    continue;
                }

                const kind = value.jsType();
                if (kind == .ErrorInstance and
                    // avoid infinite recursion
                    !prev_had_errors)
                {
                    if (field.eqlComptime("cause")) {
                        saw_cause = true;
                    }
                    value.protect();
                    try errors_to_append.append(value);
                } else if (kind.isObject() or kind.isArray() or value.isPrimitive() or kind.isStringLike()) {
                    var bun_str = bun.String.empty;
                    defer bun_str.deref();
                    const prev_disable_inspect_custom = formatter.disable_inspect_custom;
                    const prev_quote_strings = formatter.quote_strings;
                    const prev_max_depth = formatter.max_depth;
                    const prev_format_buffer_as_text = formatter.format_buffer_as_text;
                    formatter.depth += 1;
                    formatter.format_buffer_as_text = true;
                    defer {
                        formatter.depth -= 1;
                        formatter.max_depth = prev_max_depth;
                        formatter.quote_strings = prev_quote_strings;
                        formatter.disable_inspect_custom = prev_disable_inspect_custom;
                        formatter.format_buffer_as_text = prev_format_buffer_as_text;
                    }
                    formatter.max_depth = 1;
                    formatter.quote_strings = true;
                    formatter.disable_inspect_custom = true;

                    const pad_left = longest_name -| field.length();
                    is_first_property = false;
                    try writer.writeByteNTimes(' ', pad_left);

                    try writer.print(comptime Output.prettyFmt(" {}<r><d>:<r> ", allow_ansi_color), .{field});

                    // When we're printing errors for a top-level uncaught exception / rejection, suppress further errors here.
                    if (allow_side_effects) {
                        if (this.global.hasException()) {
                            this.global.clearException();
                        }
                    }

                    formatter.format(
                        JSC.Formatter.Tag.getAdvanced(
                            value,
                            this.global,
                            .{ .disable_inspect_custom = true, .hide_global = true },
                        ),
                        Writer,
                        writer,
                        value,
                        this.global,
                        allow_ansi_color,
                    ) catch {};

                    if (allow_side_effects) {
                        // When we're printing errors for a top-level uncaught exception / rejection, suppress further errors here.
                        if (this.global.hasException()) {
                            this.global.clearException();
                        }
                    } else if (this.global.hasException() or formatter.failed) {
                        return;
                    }

                    try writer.writeAll(comptime Output.prettyFmt("<r><d>,<r>\n", allow_ansi_color));
                }
            }

            if (code) |code_str| {
                const pad_left = longest_name -| "code".len;
                is_first_property = false;
                try writer.writeByteNTimes(' ', pad_left);

                try writer.print(comptime Output.prettyFmt(" code<r><d>:<r> <green>{}<r>\n", allow_ansi_color), .{
                    bun.fmt.quote(code_str),
                });
            }

            if (!is_first_property) {
                try writer.writeAll("\n");
            }

            // "cause" is not enumerable, so the above loop won't see it.
            if (!saw_cause) {
                if (error_instance.getOwn(this.global, "cause")) |cause| {
                    if (cause.jsType() == .ErrorInstance) {
                        cause.protect();
                        try errors_to_append.append(cause);
                    }
                }
            }
        } else if (mode == .js and error_instance != .zero) {
            // If you do reportError([1,2,3]] we should still show something at least.
            const tag = JSC.Formatter.Tag.getAdvanced(
                error_instance,
                this.global,
                .{ .disable_inspect_custom = true, .hide_global = true },
            );
            if (tag.tag != .NativeCode) {
                try formatter.format(
                    tag,
                    Writer,
                    writer,
                    error_instance,
                    this.global,
                    allow_ansi_color,
                );

                // Always include a newline in this case
                try writer.writeAll("\n");
            }
        }

        try printStackTrace(@TypeOf(writer), writer, exception.stack, allow_ansi_color);

        if (!exception.browser_url.isEmpty()) {
            try writer.print(
                comptime Output.prettyFmt(
                    "    <d>from <r>browser tab <magenta>{}<r>\n",
                    allow_ansi_color,
                ),
                .{exception.browser_url},
            );
        }

        for (errors_to_append.items) |err| {
            try writer.writeAll("\n");
            try this.printErrorInstance(.js, err, exception_list, formatter, Writer, writer, allow_ansi_color, allow_side_effects);
        }
    }

    fn printErrorNameAndMessage(
        _: *VirtualMachine,
        name: String,
        message: String,
        is_browser_error: bool,
        optional_code: ?[]const u8,
        comptime Writer: type,
        writer: Writer,
        comptime allow_ansi_color: bool,
        error_display_level: ConsoleObject.FormatOptions.ErrorDisplayLevel,
    ) !void {
        if (is_browser_error) {
            try writer.writeAll(bun.Output.prettyFmt("<red>frontend<r> ", true));
        }
        if (!name.isEmpty() and !message.isEmpty()) {
            const display_name, const display_message = if (name.eqlComptime("Error")) brk: {
                // If `err.code` is set, and `err.message` is of form `{code}: {text}`,
                // use the code as the name since `error: ENOENT: no such ...` is
                // not as nice looking since it there are two error prefixes.
                if (optional_code) |code| if (bun.strings.isAllASCII(code)) {
                    const has_prefix = switch (message.isUTF16()) {
                        inline else => |is_utf16| has_prefix: {
                            const msg_chars = if (is_utf16) message.utf16() else message.latin1();
                            // + 1 to ensure the message is a non-empty string.
                            break :has_prefix msg_chars.len > code.len + ": ".len + 1 and
                                (if (is_utf16)
                                    // there is no existing function to perform this slice comparison
                                    // []const u16, []const u8
                                    for (code, msg_chars[0..code.len]) |a, b| {
                                        if (a != b) break false;
                                    } else true
                                else
                                    bun.strings.eqlLong(msg_chars[0..code.len], code, false)) and
                                msg_chars[code.len] == ':' and
                                msg_chars[code.len + 1] == ' ';
                        },
                    };
                    if (has_prefix) break :brk .{
                        String.init(code),
                        message.substring(code.len + ": ".len),
                    };
                };

                break :brk .{ String.empty, message };
            } else .{ name, message };
            try writer.print(comptime Output.prettyFmt("{}<b>{}<r>\n", allow_ansi_color), .{
                error_display_level.formatter(display_name, allow_ansi_color, .include_colon),
                display_message,
            });
        } else if (!name.isEmpty()) {
            try writer.print("{}\n", .{error_display_level.formatter(name, allow_ansi_color, .include_colon)});
        } else if (!message.isEmpty()) {
            try writer.print(comptime Output.prettyFmt("{}<b>{}<r>\n", allow_ansi_color), .{ error_display_level.formatter(bun.String.empty, allow_ansi_color, .include_colon), message });
        } else {
            try writer.print(comptime Output.prettyFmt("{}\n", allow_ansi_color), .{error_display_level.formatter(bun.String.empty, allow_ansi_color, .exclude_colon)});
        }
    }

    // In Github Actions, emit an annotation that renders the error and location.
    // https://docs.github.com/en/actions/using-workflows/workflow-commands-for-github-actions#setting-an-error-message
    pub noinline fn printGithubAnnotation(exception: *ZigException) void {
        @branchHint(.cold);
        const name = exception.name;
        const message = exception.message;
        const frames = exception.stack.frames();
        const top_frame = if (frames.len > 0) frames[0] else null;
        const dir = bun.getenvZ("GITHUB_WORKSPACE") orelse bun.fs.FileSystem.instance.top_level_dir;
        const allocator = bun.default_allocator;
        Output.flush();

        var buffered_writer = std.io.bufferedWriter(Output.errorWriter());
        var writer = buffered_writer.writer();
        defer {
            buffered_writer.flush() catch {};
        }

        var has_location = false;

        if (top_frame) |frame| {
            if (!frame.position.isInvalid()) {
                const source_url = frame.source_url.toUTF8(allocator);
                defer source_url.deinit();
                const file = bun.path.relative(dir, source_url.slice());
                writer.print("\n::error file={s},line={d},col={d},title=", .{
                    file,
                    frame.position.line.oneBased(),
                    frame.position.column.oneBased(),
                }) catch {};
                has_location = true;
            }
        }

        if (!has_location) {
            writer.print("\n::error title=", .{}) catch {};
        }

        if (name.isEmpty() or name.eqlComptime("Error")) {
            writer.print("error", .{}) catch {};
        } else {
            writer.print("{s}", .{name.githubAction()}) catch {};
        }

        if (!message.isEmpty()) {
            const message_slice = message.toUTF8(allocator);
            defer message_slice.deinit();
            const msg = message_slice.slice();

            var cursor: u32 = 0;
            while (strings.indexOfNewlineOrNonASCIIOrANSI(msg, cursor)) |i| {
                cursor = i + 1;
                if (msg[i] == '\n') {
                    const first_line = bun.String.fromUTF8(msg[0..i]);
                    writer.print(": {s}::", .{first_line.githubAction()}) catch {};
                    break;
                }
            } else {
                writer.print(": {s}::", .{message.githubAction()}) catch {};
            }

            while (strings.indexOfNewlineOrNonASCIIOrANSI(msg, cursor)) |i| {
                cursor = i + 1;
                if (msg[i] == '\n') {
                    break;
                }
            }

            if (cursor > 0) {
                const body = ZigString.initUTF8(msg[cursor..]);
                writer.print("{s}", .{body.githubAction()}) catch {};
            }
        } else {
            writer.print("::", .{}) catch {};
        }

        // TODO: cleanup and refactor to use printStackTrace()
        if (top_frame) |_| {
            const vm = VirtualMachine.get();
            const origin = if (vm.is_from_devserver) &vm.origin else null;

            var i: i16 = 0;
            while (i < frames.len) : (i += 1) {
                const frame = frames[@as(usize, @intCast(i))];
                const source_url = frame.source_url.toUTF8(allocator);
                defer source_url.deinit();
                const file = bun.path.relative(dir, source_url.slice());
                const func = frame.function_name.toUTF8(allocator);

                if (file.len == 0 and func.len == 0) continue;

                const has_name = std.fmt.count("{any}", .{frame.nameFormatter(
                    false,
                )}) > 0;

                // %0A = escaped newline
                if (has_name) {
                    writer.print(
                        "%0A      at {any} ({any})",
                        .{
                            frame.nameFormatter(false),
                            frame.sourceURLFormatter(
                                file,
                                origin,
                                false,
                                false,
                            ),
                        },
                    ) catch {};
                } else {
                    writer.print(
                        "%0A      at {any}",
                        .{
                            frame.sourceURLFormatter(
                                file,
                                origin,
                                false,
                                false,
                            ),
                        },
                    ) catch {};
                }
            }
        }

        writer.print("\n", .{}) catch {};
    }

    pub fn resolveSourceMapping(
        this: *VirtualMachine,
        path: []const u8,
        line: i32,
        column: i32,
        source_handling: SourceMap.SourceContentHandling,
    ) ?SourceMap.Mapping.Lookup {
        return this.source_mappings.resolveMapping(path, line, column, source_handling) orelse {
            if (this.standalone_module_graph) |graph| {
                const file = graph.find(path) orelse return null;
                const map = file.sourcemap.load() orelse return null;

                map.ref();

                this.source_mappings.putValue(path, SavedSourceMap.Value.init(map)) catch
                    bun.outOfMemory();

                const mapping = SourceMap.Mapping.find(map.mappings, line, column) orelse
                    return null;

                return .{
                    .mapping = mapping,
                    .source_map = map,
                    .prefetched_source_code = null,
                };
            }

            return null;
        };
    }

    extern fn Process__emitMessageEvent(global: *JSGlobalObject, value: JSValue, handle: JSValue) void;
    extern fn Process__emitDisconnectEvent(global: *JSGlobalObject) void;
    pub extern fn Process__emitErrorEvent(global: *JSGlobalObject, value: JSValue) void;

    pub const IPCInstanceUnion = union(enum) {
        /// IPC is put in this "enabled but not started" state when IPC is detected
        /// but the client JavaScript has not yet done `.on("message")`
        waiting: struct {
            // TODO: rename to `fd`
            info: bun.FD,
            mode: IPC.Mode,
        },
        initialized: *IPCInstance,
    };

    pub const IPCInstance = struct {
        pub const new = bun.TrivialNew(@This());
        pub const deinit = bun.TrivialDeinit(@This());

        globalThis: ?*JSGlobalObject,
        context: if (Environment.isPosix) *uws.SocketContext else void,
        data: IPC.IPCData,
        has_disconnect_called: bool = false,

        const node_cluster_binding = @import("./node/node_cluster_binding.zig");

        pub fn ipc(this: *IPCInstance) ?*IPC.IPCData {
            return &this.data;
        }
        pub fn getGlobalThis(this: *IPCInstance) ?*JSGlobalObject {
            return this.globalThis;
        }

        pub fn handleIPCMessage(this: *IPCInstance, message: IPC.DecodedIPCMessage, handle: JSValue) void {
            JSC.markBinding(@src());
            const globalThis = this.globalThis orelse return;
            const event_loop = JSC.VirtualMachine.get().eventLoop();

            switch (message) {
                // In future versions we can read this in order to detect version mismatches,
                // or disable future optimizations if the subprocess is old.
                .version => |v| {
                    IPC.log("Parent IPC version is {d}", .{v});
                },
                .data => |data| {
                    IPC.log("Received IPC message from parent", .{});
                    event_loop.enter();
                    defer event_loop.exit();
                    Process__emitMessageEvent(globalThis, data, handle);
                },
                .internal => |data| {
                    IPC.log("Received IPC internal message from parent", .{});
                    event_loop.enter();
                    defer event_loop.exit();
                    node_cluster_binding.handleInternalMessageChild(globalThis, data) catch return;
                },
            }
        }

        pub fn handleIPCClose(this: *IPCInstance) void {
            IPC.log("IPCInstance#handleIPCClose", .{});
            var vm = VirtualMachine.get();
            vm.ipc = null;
            const event_loop = vm.eventLoop();
            node_cluster_binding.child_singleton.deinit();
            event_loop.enter();
            Process__emitDisconnectEvent(vm.global);
            event_loop.exit();
            if (Environment.isPosix) {
                uws.us_socket_context_free(0, this.context);
            }
            vm.channel_ref.disable();

            if (this.ipc()) |ipc_data| ipc_data.deinit();
            this.deinit();
        }

        export fn Bun__closeChildIPC(global: *JSGlobalObject) void {
            if (global.bunVM().getIPCInstance()) |current_ipc| {
                current_ipc.data.close(true);
            }
        }

        pub const Handlers = IPC.NewIPCHandler(IPCInstance);
    };

    pub fn initIPCInstance(this: *VirtualMachine, info: bun.FD, mode: IPC.Mode) void {
        IPC.log("initIPCInstance {}", .{info});
        this.ipc = .{ .waiting = .{ .info = info, .mode = mode } };
    }

    pub fn getIPCInstance(this: *VirtualMachine) ?*IPCInstance {
        if (this.ipc == null) return null;
        if (this.ipc.? != .waiting) return this.ipc.?.initialized;
        const opts = this.ipc.?.waiting;

        IPC.log("getIPCInstance {}", .{opts.info});

        this.event_loop.ensureWaker();

        const instance = switch (Environment.os) {
            else => instance: {
                const context = uws.us_create_bun_nossl_socket_context(this.event_loop_handle.?, @sizeOf(usize), 1).?;
                IPC.Socket.configure(context, true, *IPCInstance, IPCInstance.Handlers);

                var instance = IPCInstance.new(.{
                    .globalThis = this.global,
                    .context = context,
                    .data = undefined,
                });

                this.ipc = .{ .initialized = instance };

                const socket = IPC.Socket.fromFd(context, opts.info, IPCInstance, instance, null) orelse {
                    instance.deinit();
                    this.ipc = null;
                    Output.warn("Unable to start IPC socket", .{});
                    return null;
                };
                socket.setTimeout(0);

                instance.data = .{ .socket = socket, .send_queue = .init(opts.mode) };

                break :instance instance;
            },
            .windows => instance: {
                var instance = IPCInstance.new(.{
                    .globalThis = this.global,
                    .context = {},
                    .data = .{ .send_queue = .init(opts.mode) },
                });

                this.ipc = .{ .initialized = instance };

                instance.data.configureClient(IPCInstance, instance, opts.info) catch {
                    instance.deinit();
                    this.ipc = null;
                    Output.warn("Unable to start IPC pipe '{}'", .{opts.info});
                    return null;
                };

                break :instance instance;
            },
        };

        instance.data.writeVersionPacket(this.global);

        return instance;
    }

    /// To satisfy the interface from NewHotReloader()
    pub fn getLoaders(vm: *VirtualMachine) *bun.options.Loader.HashTable {
        return &vm.transpiler.options.loaders;
    }

    /// To satisfy the interface from NewHotReloader()
    pub fn bustDirCache(vm: *VirtualMachine, path: []const u8) bool {
        return vm.transpiler.resolver.bustDirCache(path);
    }

    comptime {
        _ = Bun__remapStackFramePositions;
    }
};

pub const HotReloader = NewHotReloader(VirtualMachine, EventLoop, false);
pub const WatchReloader = NewHotReloader(VirtualMachine, EventLoop, true);
extern fn BunDebugger__willHotReload() void;

pub fn NewHotReloader(comptime Ctx: type, comptime EventLoopType: type, comptime reload_immediately: bool) type {
    return struct {
        const Reloader = @This();

        ctx: *Ctx,
        verbose: bool = false,
        pending_count: std.atomic.Value(u32) = std.atomic.Value(u32).init(0),

        tombstones: bun.StringHashMapUnmanaged(*bun.fs.FileSystem.RealFS.EntriesOption) = .{},

        pub fn init(ctx: *Ctx, fs: *bun.fs.FileSystem, verbose: bool, clear_screen_flag: bool) *Watcher {
            const reloader = bun.default_allocator.create(Reloader) catch bun.outOfMemory();
            reloader.* = .{
                .ctx = ctx,
                .verbose = Environment.enable_logs or verbose,
            };

            clear_screen = clear_screen_flag;
            const watcher = Watcher.init(Reloader, reloader, fs, bun.default_allocator) catch |err| {
                bun.handleErrorReturnTrace(err, @errorReturnTrace());
                Output.panic("Failed to enable File Watcher: {s}", .{@errorName(err)});
            };
            watcher.start() catch |err| {
                bun.handleErrorReturnTrace(err, @errorReturnTrace());
                Output.panic("Failed to start File Watcher: {s}", .{@errorName(err)});
            };
            return watcher;
        }

        fn debug(comptime fmt: string, args: anytype) void {
            if (Environment.enable_logs) {
                Output.scoped(.hot_reloader, false)(fmt, args);
            } else {
                Output.prettyErrorln("<cyan>watcher<r><d>:<r> " ++ fmt, args);
            }
        }

        pub fn eventLoop(this: @This()) *EventLoopType {
            return this.ctx.eventLoop();
        }

        pub fn enqueueTaskConcurrent(this: @This(), task: *JSC.ConcurrentTask) void {
            if (comptime reload_immediately)
                unreachable;

            this.eventLoop().enqueueTaskConcurrent(task);
        }

        pub var clear_screen = false;

        pub const HotReloadTask = struct {
            count: u8 = 0,
            hashes: [8]u32,
            paths: if (Ctx == bun.bake.DevServer) [8][]const u8 else void,
            /// Left uninitialized until .enqueue
            concurrent_task: JSC.ConcurrentTask,
            reloader: *Reloader,

            pub fn initEmpty(reloader: *Reloader) HotReloadTask {
                return .{
                    .reloader = reloader,

                    .hashes = [_]u32{0} ** 8,
                    .paths = if (Ctx == bun.bake.DevServer) [_][]const u8{&.{}} ** 8,
                    .count = 0,
                    .concurrent_task = undefined,
                };
            }

            pub fn append(this: *HotReloadTask, id: u32) void {
                if (this.count == 8) {
                    this.enqueue();
                    this.count = 0;
                }

                this.hashes[this.count] = id;
                this.count += 1;
            }

            pub fn run(this: *HotReloadTask) void {
                // Since we rely on the event loop for hot reloads, there can be
                // a delay before the next reload begins. In the time between the
                // last reload and the next one, we shouldn't schedule any more
                // hot reloads. Since we reload literally everything, we don't
                // need to worry about missing any changes.
                //
                // Note that we set the count _before_ we reload, so that if we
                // get another hot reload request while we're reloading, we'll
                // still enqueue it.
                while (this.reloader.pending_count.swap(0, .monotonic) > 0) {
                    this.reloader.ctx.reload(this);
                }
            }

            pub fn enqueue(this: *HotReloadTask) void {
                JSC.markBinding(@src());
                if (this.count == 0)
                    return;

                if (comptime reload_immediately) {
                    Output.flush();
                    if (comptime Ctx == ImportWatcher) {
                        if (this.reloader.ctx.rare_data) |rare|
                            rare.closeAllListenSocketsForWatchMode();
                    }
                    bun.reloadProcess(bun.default_allocator, clear_screen, false);
                    unreachable;
                }

                _ = this.reloader.pending_count.fetchAdd(1, .monotonic);

                BunDebugger__willHotReload();
                const that = bun.new(HotReloadTask, .{
                    .reloader = this.reloader,
                    .count = this.count,
                    .paths = this.paths,
                    .hashes = this.hashes,
                    .concurrent_task = undefined,
                });
                that.concurrent_task = .{ .task = Task.init(that), .auto_delete = false };
                that.reloader.enqueueTaskConcurrent(&that.concurrent_task);
                this.count = 0;
            }

            pub fn deinit(this: *HotReloadTask) void {
                bun.destroy(this);
            }
        };

        pub fn enableHotModuleReloading(this: *Ctx) void {
            if (comptime @TypeOf(this.bun_watcher) == ImportWatcher) {
                if (this.bun_watcher != .none)
                    return;
            } else {
                if (this.bun_watcher != null)
                    return;
            }

            var reloader = bun.default_allocator.create(Reloader) catch bun.outOfMemory();
            reloader.* = .{
                .ctx = this,
                .verbose = Environment.enable_logs or if (@hasField(Ctx, "log")) this.log.level.atLeast(.info) else false,
            };

            if (comptime @TypeOf(this.bun_watcher) == ImportWatcher) {
                this.bun_watcher = if (reload_immediately)
                    .{ .watch = Watcher.init(
                        Reloader,
                        reloader,
                        this.transpiler.fs,
                        bun.default_allocator,
                    ) catch |err| {
                        bun.handleErrorReturnTrace(err, @errorReturnTrace());
                        Output.panic("Failed to enable File Watcher: {s}", .{@errorName(err)});
                    } }
                else
                    .{ .hot = Watcher.init(
                        Reloader,
                        reloader,
                        this.transpiler.fs,
                        bun.default_allocator,
                    ) catch |err| {
                        bun.handleErrorReturnTrace(err, @errorReturnTrace());
                        Output.panic("Failed to enable File Watcher: {s}", .{@errorName(err)});
                    } };

                if (reload_immediately) {
                    this.transpiler.resolver.watcher = Resolver.ResolveWatcher(*Watcher, Watcher.onMaybeWatchDirectory).init(this.bun_watcher.watch);
                } else {
                    this.transpiler.resolver.watcher = Resolver.ResolveWatcher(*Watcher, Watcher.onMaybeWatchDirectory).init(this.bun_watcher.hot);
                }
            } else {
                this.bun_watcher = Watcher.init(
                    Reloader,
                    reloader,
                    this.transpiler.fs,
                    bun.default_allocator,
                ) catch |err| {
                    bun.handleErrorReturnTrace(err, @errorReturnTrace());
                    Output.panic("Failed to enable File Watcher: {s}", .{@errorName(err)});
                };
                this.transpiler.resolver.watcher = Resolver.ResolveWatcher(*Watcher, Watcher.onMaybeWatchDirectory).init(this.bun_watcher.?);
            }

            clear_screen = !this.transpiler.env.hasSetNoClearTerminalOnReload(!Output.enable_ansi_colors);

            reloader.getContext().start() catch @panic("Failed to start File Watcher");
        }

        fn putTombstone(this: *@This(), key: []const u8, value: *bun.fs.FileSystem.RealFS.EntriesOption) void {
            this.tombstones.put(bun.default_allocator, key, value) catch unreachable;
        }

        fn getTombstone(this: *@This(), key: []const u8) ?*bun.fs.FileSystem.RealFS.EntriesOption {
            return this.tombstones.get(key);
        }

        pub fn onError(
            _: *@This(),
            err: bun.sys.Error,
        ) void {
            Output.err(@as(bun.C.E, @enumFromInt(err.errno)), "Watcher crashed", .{});
            if (bun.Environment.isDebug) {
                @panic("Watcher crash");
            }
        }

        pub fn getContext(this: *@This()) *Watcher {
            if (comptime @TypeOf(this.ctx.bun_watcher) == ImportWatcher) {
                if (reload_immediately) {
                    return this.ctx.bun_watcher.watch;
                } else {
                    return this.ctx.bun_watcher.hot;
                }
            } else if (@typeInfo(@TypeOf(this.ctx.bun_watcher)) == .optional) {
                return this.ctx.bun_watcher.?;
            } else {
                return this.ctx.bun_watcher;
            }
        }

        pub noinline fn onFileUpdate(
            this: *@This(),
            events: []Watcher.WatchEvent,
            changed_files: []?[:0]u8,
            watchlist: Watcher.WatchList,
        ) void {
            const slice = watchlist.slice();
            const file_paths = slice.items(.file_path);
            const counts = slice.items(.count);
            const kinds = slice.items(.kind);
            const hashes = slice.items(.hash);
            const parents = slice.items(.parent_hash);
            const file_descriptors = slice.items(.fd);
            const ctx = this.getContext();
            defer ctx.flushEvictions();
            defer Output.flush();

            const fs: *Fs.FileSystem = &Fs.FileSystem.instance;
            const rfs: *Fs.FileSystem.RealFS = &fs.fs;
            var _on_file_update_path_buf: bun.PathBuffer = undefined;
            var current_task = HotReloadTask.initEmpty(this);
            defer current_task.enqueue();

            for (events) |event| {
                const file_path = file_paths[event.index];
                const update_count = counts[event.index] + 1;
                counts[event.index] = update_count;
                const kind = kinds[event.index];

                // so it's consistent with the rest
                // if we use .extname we might run into an issue with whether or not the "." is included.
                // const path = Fs.PathName.init(file_path);
                const current_hash = hashes[event.index];

                switch (kind) {
                    .file => {
                        if (event.op.delete or event.op.rename) {
                            ctx.removeAtIndex(
                                event.index,
                                0,
                                &.{},
                                .file,
                            );
                        }

                        if (this.verbose)
                            debug("File changed: {s}", .{fs.relativeTo(file_path)});

                        if (event.op.write or event.op.delete or event.op.rename) {
                            current_task.append(current_hash);
                        }

                        // TODO: delete events?
                    },
                    .directory => {
                        if (comptime Environment.isWindows) {
                            // on windows we receive file events for all items affected by a directory change
                            // so we only need to clear the directory cache. all other effects will be handled
                            // by the file events
                            _ = this.ctx.bustDirCache(strings.withoutTrailingSlashWindowsPath(file_path));
                            continue;
                        }
                        var affected_buf: [128][]const u8 = undefined;
                        var entries_option: ?*Fs.FileSystem.RealFS.EntriesOption = null;

                        const affected = brk: {
                            if (comptime Environment.isMac) {
                                if (rfs.entries.get(file_path)) |existing| {
                                    this.putTombstone(file_path, existing);
                                    entries_option = existing;
                                } else if (this.getTombstone(file_path)) |existing| {
                                    entries_option = existing;
                                }

                                var affected_i: usize = 0;

                                // if a file descriptor is stale, we need to close it
                                if (event.op.delete and entries_option != null) {
                                    for (parents, 0..) |parent_hash, entry_id| {
                                        if (parent_hash == current_hash) {
                                            const affected_path = file_paths[entry_id];
                                            const was_deleted = check: {
                                                std.posix.access(affected_path, std.posix.F_OK) catch break :check true;
                                                break :check false;
                                            };
                                            if (!was_deleted) continue;

                                            affected_buf[affected_i] = affected_path[file_path.len..];
                                            affected_i += 1;
                                            if (affected_i >= affected_buf.len) break;
                                        }
                                    }
                                }

                                break :brk affected_buf[0..affected_i];
                            }

                            break :brk event.names(changed_files);
                        };

                        if (affected.len > 0 and !Environment.isMac) {
                            if (rfs.entries.get(file_path)) |existing| {
                                this.putTombstone(file_path, existing);
                                entries_option = existing;
                            } else if (this.getTombstone(file_path)) |existing| {
                                entries_option = existing;
                            }
                        }

                        _ = this.ctx.bustDirCache(strings.withoutTrailingSlashWindowsPath(file_path));

                        if (entries_option) |dir_ent| {
                            var last_file_hash: Watcher.HashType = std.math.maxInt(Watcher.HashType);

                            for (affected) |changed_name_| {
                                const changed_name: []const u8 = if (comptime Environment.isMac)
                                    changed_name_
                                else
                                    bun.asByteSlice(changed_name_.?);
                                if (changed_name.len == 0 or changed_name[0] == '~' or changed_name[0] == '.') continue;

                                const loader = (this.ctx.getLoaders().get(Fs.PathName.init(changed_name).ext) orelse .file);
                                var prev_entry_id: usize = std.math.maxInt(usize);
                                if (loader != .file) {
                                    var path_string: bun.PathString = undefined;
                                    var file_hash: Watcher.HashType = last_file_hash;
                                    const abs_path: string = brk: {
                                        if (dir_ent.entries.get(@as([]const u8, @ptrCast(changed_name)))) |file_ent| {
                                            // reset the file descriptor
                                            file_ent.entry.cache.fd = .invalid;
                                            file_ent.entry.need_stat = true;
                                            path_string = file_ent.entry.abs_path;
                                            file_hash = Watcher.getHash(path_string.slice());
                                            for (hashes, 0..) |hash, entry_id| {
                                                if (hash == file_hash) {
                                                    if (file_descriptors[entry_id].isValid()) {
                                                        if (prev_entry_id != entry_id) {
                                                            current_task.append(hashes[entry_id]);
                                                            ctx.removeAtIndex(
                                                                @as(u16, @truncate(entry_id)),
                                                                0,
                                                                &.{},
                                                                .file,
                                                            );
                                                        }
                                                    }

                                                    prev_entry_id = entry_id;
                                                    break;
                                                }
                                            }

                                            break :brk path_string.slice();
                                        } else {
                                            const file_path_without_trailing_slash = std.mem.trimRight(u8, file_path, std.fs.path.sep_str);
                                            @memcpy(_on_file_update_path_buf[0..file_path_without_trailing_slash.len], file_path_without_trailing_slash);
                                            _on_file_update_path_buf[file_path_without_trailing_slash.len] = std.fs.path.sep;

                                            @memcpy(_on_file_update_path_buf[file_path_without_trailing_slash.len..][0..changed_name.len], changed_name);
                                            const path_slice = _on_file_update_path_buf[0 .. file_path_without_trailing_slash.len + changed_name.len + 1];
                                            file_hash = Watcher.getHash(path_slice);
                                            break :brk path_slice;
                                        }
                                    };

                                    // skip consecutive duplicates
                                    if (last_file_hash == file_hash) continue;
                                    last_file_hash = file_hash;

                                    if (this.verbose)
                                        debug("File change: {s}", .{fs.relativeTo(abs_path)});
                                }
                            }
                        }

                        if (this.verbose) {
                            debug("Dir change: {s}", .{fs.relativeTo(file_path)});
                        }
                    },
                }
            }
        }
    };
}

export fn Bun__addSourceProviderSourceMap(vm: *VirtualMachine, opaque_source_provider: *anyopaque, specifier: *bun.String) void {
    var sfb = std.heap.stackFallback(4096, bun.default_allocator);
    const slice = specifier.toUTF8(sfb.get());
    defer slice.deinit();
    vm.source_mappings.putZigSourceProvider(opaque_source_provider, slice.slice());
}

export fn Bun__removeSourceProviderSourceMap(vm: *VirtualMachine, opaque_source_provider: *anyopaque, specifier: *bun.String) void {
    var sfb = std.heap.stackFallback(4096, bun.default_allocator);
    const slice = specifier.toUTF8(sfb.get());
    defer slice.deinit();
    vm.source_mappings.removeZigSourceProvider(opaque_source_provider, slice.slice());
}

pub export var isBunTest: bool = false;

// TODO: evaluate if this has any measurable performance impact.
pub var synthetic_allocation_limit: usize = std.math.maxInt(u32);
pub var string_allocation_limit: usize = std.math.maxInt(u32);

comptime {
    @export(&string_allocation_limit, .{ .name = "Bun__stringSyntheticAllocationLimit" });
}

pub fn Bun__setSyntheticAllocationLimitForTesting(globalObject: *JSGlobalObject, callframe: *JSC.CallFrame) bun.JSError!JSValue {
    const args = callframe.arguments_old(1).slice();
    if (args.len < 1) {
        return globalObject.throwNotEnoughArguments("setSyntheticAllocationLimitForTesting", 1, args.len);
    }

    if (!args[0].isNumber()) {
        return globalObject.throwInvalidArguments("setSyntheticAllocationLimitForTesting expects a number", .{});
    }

    const limit: usize = @intCast(@max(args[0].coerceToInt64(globalObject), 1024 * 1024));
    const prev = synthetic_allocation_limit;
    synthetic_allocation_limit = limit;
    string_allocation_limit = limit;
    return JSValue.jsNumber(prev);
}<|MERGE_RESOLUTION|>--- conflicted
+++ resolved
@@ -428,46 +428,7 @@
     JSC.markBinding(@src());
 
     const vm = globalObject.bunVM();
-<<<<<<< HEAD
     return IPC.doSend(if (vm.getIPCInstance()) |i| &i.data else null, globalObject, callFrame, .process);
-=======
-    const ipc_instance = vm.getIPCInstance() orelse {
-        const ex = globalObject.ERR(.IPC_CHANNEL_CLOSED, "Channel closed.", .{}).toJS();
-        if (callback.isFunction()) {
-            Bun__Process__queueNextTick1(globalObject, callback, ex);
-        } else {
-            const fnvalue = JSFunction.create(globalObject, "", S.impl, 1, .{});
-            Bun__Process__queueNextTick1(globalObject, fnvalue, ex);
-        }
-        return .false;
-    };
-
-    if (message.isUndefined()) {
-        return globalObject.throwMissingArgumentsValue(&.{"message"});
-    }
-    if (!message.isString() and !message.isObject() and !message.isNumber() and !message.isBoolean() and !message.isNull()) {
-        return globalObject.throwInvalidArgumentTypeValue("message", "string, object, number, or boolean", message);
-    }
-
-    const good = ipc_instance.data.serializeAndSend(globalObject, message);
-
-    if (good) {
-        if (callback.isFunction()) {
-            Bun__Process__queueNextTick1(globalObject, callback, .null);
-        }
-    } else {
-        const ex = globalObject.createTypeErrorInstance("process.send() failed", .{});
-        ex.put(globalObject, ZigString.static("syscall"), bun.String.static("write").toJS(globalObject));
-        if (callback.isFunction()) {
-            Bun__Process__queueNextTick1(globalObject, callback, ex);
-        } else {
-            const fnvalue = JSFunction.create(globalObject, "", S.impl, 1, .{});
-            Bun__Process__queueNextTick1(globalObject, fnvalue, ex);
-        }
-    }
-
-    return .true;
->>>>>>> ce5d4c8d
 }
 
 pub export fn Bun__isBunMain(globalObject: *JSGlobalObject, str: *const bun.String) bool {
