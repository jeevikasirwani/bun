const std = @import("std");
const builtin = @import("builtin");
const bun = @import("root").bun;
const meta = bun.meta;
const windows = bun.windows;
const heap_allocator = bun.default_allocator;
const is_bindgen: bool = false;
const kernel32 = windows.kernel32;
const logger = bun.logger;
const posix = std.posix;
const path_handler = bun.path;
const strings = bun.strings;
const string = bun.string;

const C = bun.C;
const L = strings.literal;
const Environment = bun.Environment;
const Fs = @import("../../fs.zig");
const IdentityContext = @import("../../identity_context.zig").IdentityContext;
const JSC = bun.JSC;
const Mode = bun.Mode;
const Shimmer = @import("../bindings/shimmer.zig").Shimmer;
const Syscall = bun.sys;
const URL = @import("../../url.zig").URL;
const Value = std.json.Value;
pub const validators = @import("./util/validators.zig");

pub const Path = @import("./path.zig");

fn typeBaseNameT(comptime T: type) []const u8 {
    return meta.typeBaseName(@typeName(T));
}

pub const Buffer = JSC.MarkedArrayBuffer;

/// On windows, this is what libuv expects
/// On unix it is what the utimens api expects
pub const TimeLike = if (Environment.isWindows) f64 else std.posix.timespec;

/// Node.js expects the error to include contextual information
/// - "syscall"
/// - "path"
/// - "errno"
pub fn Maybe(comptime ReturnTypeT: type, comptime ErrorTypeT: type) type {
    const hasRetry = ErrorTypeT != void and @hasDecl(ErrorTypeT, "retry");
    const hasTodo = ErrorTypeT != void and @hasDecl(ErrorTypeT, "todo");

    return union(Tag) {
        pub const ErrorType = ErrorTypeT;
        pub const ReturnType = ReturnTypeT;

        err: ErrorType,
        result: ReturnType,

        /// NOTE: this has to have a well defined layout (e.g. setting to `u8`)
        /// experienced a bug with a Maybe(void, void)
        /// creating the `err` variant of this type
        /// resulted in Zig incorrectly setting the tag, leading to a switch
        /// statement to just not work.
        /// we (Zack, Dylan, Dave, Mason) observed that it was set to 0xFF in ReleaseFast in the debugger
        pub const Tag = enum(u8) { err, result };

        pub const retry: @This() = if (hasRetry) .{ .err = ErrorType.retry } else .{ .err = ErrorType{} };

        pub const success: @This() = @This(){
            .result = std.mem.zeroes(ReturnType),
        };

        pub fn assert(this: @This()) ReturnType {
            switch (this) {
                .err => |err| {
                    bun.Output.panic("Unexpected error\n{}", .{err});
                },
                .result => |result| return result,
            }
        }

        pub inline fn todo() @This() {
            if (Environment.allow_assert) {
                if (comptime ReturnType == void) {
                    @panic("TODO called!");
                }
                @panic(comptime "TODO: Maybe(" ++ typeBaseNameT(ReturnType) ++ ")");
            }
            if (hasTodo) {
                return .{ .err = ErrorType.todo() };
            }
            return .{ .err = ErrorType{} };
        }

        pub fn isTrue(this: @This()) bool {
            if (comptime ReturnType != bool) @compileError("This function can only be called on bool");
            return switch (this) {
                .result => |r| r,
                else => false,
            };
        }

        pub fn unwrap(this: @This()) !ReturnType {
            return switch (this) {
                .result => |r| r,
                .err => |e| bun.errnoToZigErr(e.errno),
            };
        }

        /// Unwrap the value if it is `result` or use the provided `default_value`
        ///
        /// `default_value` must be comptime known so the optimizer can optimize this branch out
        pub inline fn unwrapOr(this: @This(), comptime default_value: ReturnType) ReturnType {
            return switch (this) {
                .result => |v| v,
                .err => default_value,
            };
        }

        pub inline fn unwrapOrNoOptmizations(this: @This(), default_value: ReturnType) ReturnType {
            return switch (this) {
                .result => |v| v,
                .err => default_value,
            };
        }

        pub inline fn initErr(e: ErrorType) Maybe(ReturnType, ErrorType) {
            return .{ .err = e };
        }

        pub inline fn initErrWithP(e: C.SystemErrno, syscall: Syscall.Tag, path: anytype) Maybe(ReturnType, ErrorType) {
            return .{ .err = .{
                .errno = @intFromEnum(e),
                .syscall = syscall,
                .path = path,
            } };
        }

        pub inline fn asErr(this: *const @This()) ?ErrorType {
            if (this.* == .err) return this.err;
            return null;
        }

        pub inline fn asValue(this: *const @This()) ?ReturnType {
            if (this.* == .result) return this.result;
            return null;
        }

        pub inline fn isOk(this: *const @This()) bool {
            return switch (this.*) {
                .result => true,
                .err => false,
            };
        }

        pub inline fn isErr(this: *const @This()) bool {
            return switch (this.*) {
                .result => false,
                .err => true,
            };
        }

        pub inline fn initResult(result: ReturnType) Maybe(ReturnType, ErrorType) {
            return .{ .result = result };
        }

        pub inline fn mapErr(this: @This(), comptime E: type, err_fn: *const fn (ErrorTypeT) E) Maybe(ReturnType, E) {
            return switch (this) {
                .result => |v| .{ .result = v },
                .err => |e| .{ .err = err_fn(e) },
            };
        }

        pub inline fn toCssResult(this: @This()) Maybe(ReturnType, bun.css.ParseError(bun.css.ParserError)) {
            return switch (ErrorTypeT) {
                bun.css.BasicParseError => {
                    return switch (this) {
                        .result => |v| return .{ .result = v },
                        .err => |e| return .{ .err = e.intoDefaultParseError() },
                    };
                },
                bun.css.ParseError(bun.css.ParserError) => @compileError("Already a ParseError(ParserError)"),
                else => @compileError("Bad!"),
            };
        }

        pub fn toJS(this: @This(), globalObject: *JSC.JSGlobalObject) JSC.JSValue {
            return switch (this) {
                .result => |r| switch (ReturnType) {
                    JSC.JSValue => r,

                    void => .undefined,
                    bool => JSC.JSValue.jsBoolean(r),

                    JSC.ArrayBuffer => r.toJS(globalObject, null),
                    []u8 => JSC.ArrayBuffer.fromBytes(r, .ArrayBuffer).toJS(globalObject, null),

                    else => switch (@typeInfo(ReturnType)) {
                        .Int, .Float, .ComptimeInt, .ComptimeFloat => JSC.JSValue.jsNumber(r),
                        .Struct, .Enum, .Opaque, .Union => r.toJS(globalObject),
                        .Pointer => {
                            if (bun.trait.isZigString(ReturnType))
                                JSC.ZigString.init(bun.asByteSlice(r)).withEncoding().toJS(globalObject);

                            return r.toJS(globalObject);
                        },
                    },
                },
                .err => |e| e.toJSC(globalObject),
            };
        }

        pub fn toArrayBuffer(this: @This(), globalObject: *JSC.JSGlobalObject) JSC.JSValue {
            return switch (this) {
                .result => |r| JSC.ArrayBuffer.fromBytes(r, .ArrayBuffer).toJS(globalObject, null),
                .err => |e| e.toJSC(globalObject),
            };
        }

        pub fn getErrno(this: @This()) posix.E {
            return switch (this) {
                .result => posix.E.SUCCESS,
                .err => |e| @enumFromInt(e.errno),
            };
        }

        pub fn errnoSys(rc: anytype, syscall: Syscall.Tag) ?@This() {
            if (comptime Environment.isWindows) {
                if (comptime @TypeOf(rc) == std.os.windows.NTSTATUS) {} else {
                    if (rc != 0) return null;
                }
            }
            return switch (Syscall.getErrno(rc)) {
                .SUCCESS => null,
                else => |e| @This(){
                    // always truncate
                    .err = .{
                        .errno = translateToErrInt(e),
                        .syscall = syscall,
                    },
                },
            };
        }

        pub fn errno(err: anytype, syscall: Syscall.Tag) @This() {
            return @This(){
                // always truncate
                .err = .{
                    .errno = translateToErrInt(err),
                    .syscall = syscall,
                },
            };
        }

        pub fn errnoSysFd(rc: anytype, syscall: Syscall.Tag, fd: bun.FileDescriptor) ?@This() {
            if (comptime Environment.isWindows) {
                if (comptime @TypeOf(rc) == std.os.windows.NTSTATUS) {} else {
                    if (rc != 0) return null;
                }
            }
            return switch (Syscall.getErrno(rc)) {
                .SUCCESS => null,
                else => |e| @This(){
                    // Always truncate
                    .err = .{
                        .errno = translateToErrInt(e),
                        .syscall = syscall,
                        .fd = fd,
                    },
                },
            };
        }

        pub fn errnoSysP(rc: anytype, syscall: Syscall.Tag, path: anytype) ?@This() {
            if (bun.meta.Item(@TypeOf(path)) == u16) {
                @compileError("Do not pass WString path to errnoSysP, it needs the path encoded as utf8");
            }
            if (comptime Environment.isWindows) {
                if (comptime @TypeOf(rc) == std.os.windows.NTSTATUS) {} else {
                    if (rc != 0) return null;
                }
            }
            return switch (Syscall.getErrno(rc)) {
                .SUCCESS => null,
                else => |e| @This(){
                    // Always truncate
                    .err = .{
                        .errno = translateToErrInt(e),
                        .syscall = syscall,
                        .path = bun.asByteSlice(path),
                    },
                },
            };
        }

        pub fn errnoSysFP(rc: anytype, syscall: Syscall.Tag, fd: bun.FileDescriptor, path: anytype) ?@This() {
            if (comptime Environment.isWindows) {
                if (comptime @TypeOf(rc) == std.os.windows.NTSTATUS) {} else {
                    if (rc != 0) return null;
                }
            }
            return switch (Syscall.getErrno(rc)) {
                .SUCCESS => null,
                else => |e| @This(){
                    // Always truncate
                    .err = .{
                        .errno = translateToErrInt(e),
                        .syscall = syscall,
                        .fd = fd,
                        .path = bun.asByteSlice(path),
                    },
                },
            };
        }

        pub fn errnoSysPD(rc: anytype, syscall: Syscall.Tag, path: anytype, dest: anytype) ?@This() {
            if (bun.meta.Item(@TypeOf(path)) == u16) {
                @compileError("Do not pass WString path to errnoSysPD, it needs the path encoded as utf8");
            }
            if (comptime Environment.isWindows) {
                if (comptime @TypeOf(rc) == std.os.windows.NTSTATUS) {} else {
                    if (rc != 0) return null;
                }
            }
            return switch (Syscall.getErrno(rc)) {
                .SUCCESS => null,
                else => |e| @This(){
                    // Always truncate
                    .err = .{
                        .errno = translateToErrInt(e),
                        .syscall = syscall,
                        .path = bun.asByteSlice(path),
                        .dest = bun.asByteSlice(dest),
                    },
                },
            };
        }
    };
}

fn translateToErrInt(err: anytype) bun.sys.Error.Int {
    return switch (@TypeOf(err)) {
        bun.windows.NTSTATUS => @intFromEnum(bun.windows.translateNTStatusToErrno(err)),
        else => @truncate(@intFromEnum(err)),
    };
}

pub const BlobOrStringOrBuffer = union(enum) {
    blob: JSC.WebCore.Blob,
    string_or_buffer: StringOrBuffer,

    pub fn deinit(this: *const BlobOrStringOrBuffer) void {
        switch (this.*) {
            .blob => |blob| {
                if (blob.store) |store| {
                    store.deref();
                }
            },
            .string_or_buffer => |*str| {
                str.deinit();
            },
        }
    }

    pub fn slice(this: *const BlobOrStringOrBuffer) []const u8 {
        return switch (this.*) {
            .blob => |*blob| blob.sharedView(),
            .string_or_buffer => |*str| str.slice(),
        };
    }

    pub fn protect(this: *const BlobOrStringOrBuffer) void {
        switch (this.*) {
            .string_or_buffer => |sob| {
                sob.protect();
            },
            else => {},
        }
    }

    pub fn deinitAndUnprotect(this: *BlobOrStringOrBuffer) void {
        switch (this.*) {
            .string_or_buffer => |sob| {
                sob.deinitAndUnprotect();
            },
            .blob => |*blob| {
                blob.deinit();
            },
        }
    }

    pub fn fromJS(global: *JSC.JSGlobalObject, allocator: std.mem.Allocator, value: JSC.JSValue) ?BlobOrStringOrBuffer {
        if (value.as(JSC.WebCore.Blob)) |blob| {
            if (blob.store) |store| {
                store.ref();
            }
            return .{ .blob = blob.* };
        }
        return .{ .string_or_buffer = StringOrBuffer.fromJS(global, allocator, value) orelse return null };
    }

    pub fn fromJSWithEncodingValue(global: *JSC.JSGlobalObject, allocator: std.mem.Allocator, value: JSC.JSValue, encoding_value: JSC.JSValue) bun.JSError!?BlobOrStringOrBuffer {
        return fromJSWithEncodingValueMaybeAsync(global, allocator, value, encoding_value, false);
    }

    pub fn fromJSWithEncodingValueMaybeAsync(global: *JSC.JSGlobalObject, allocator: std.mem.Allocator, value: JSC.JSValue, encoding_value: JSC.JSValue, is_async: bool) bun.JSError!?BlobOrStringOrBuffer {
        return fromJSWithEncodingValueMaybeAsyncAllowRequestResponse(global, allocator, value, encoding_value, is_async, false);
    }

    pub fn fromJSWithEncodingValueMaybeAsyncAllowRequestResponse(global: *JSC.JSGlobalObject, allocator: std.mem.Allocator, value: JSC.JSValue, encoding_value: JSC.JSValue, is_async: bool, allow_request_response: bool) bun.JSError!?BlobOrStringOrBuffer {
        switch (value.jsType()) {
            .DOMWrapper => {
                if (value.as(JSC.WebCore.Blob)) |blob| {
                    if (blob.store) |store| {
                        store.ref();
                    }
                    return .{ .blob = blob.* };
                }
                if (allow_request_response) {
                    if (value.as(JSC.WebCore.Request)) |request| {
                        request.body.value.toBlobIfPossible();

                        if (request.body.value.tryUseAsAnyBlob()) |any_blob_| {
                            var any_blob = any_blob_;
                            defer any_blob.detach();
                            return .{ .blob = any_blob.toBlob(global) };
                        }

                        return global.throwInvalidArguments("Only buffered Request/Response bodies are supported for now.", .{});
                    }

                    if (value.as(JSC.WebCore.Response)) |response| {
                        response.body.value.toBlobIfPossible();

                        if (response.body.value.tryUseAsAnyBlob()) |any_blob_| {
                            var any_blob = any_blob_;
                            defer any_blob.detach();
                            return .{ .blob = any_blob.toBlob(global) };
                        }

                        return global.throwInvalidArguments("Only buffered Request/Response bodies are supported for now.", .{});
                    }
                }
            },
            else => {},
        }

        return .{ .string_or_buffer = try StringOrBuffer.fromJSWithEncodingValueMaybeAsync(global, allocator, value, encoding_value, is_async) orelse return null };
    }
};

pub const StringOrBuffer = union(enum) {
    string: bun.SliceWithUnderlyingString,
    threadsafe_string: bun.SliceWithUnderlyingString,
    encoded_slice: JSC.ZigString.Slice,
    buffer: Buffer,

    pub const empty = StringOrBuffer{ .encoded_slice = JSC.ZigString.Slice.empty };

    pub fn toThreadSafe(this: *@This()) void {
        switch (this.*) {
            .string => {
                this.string.toThreadSafe();
                this.* = .{
                    .threadsafe_string = this.string,
                };
            },
            .threadsafe_string => {},
            .encoded_slice => {},
            .buffer => {},
        }
    }

    pub fn protect(this: *const StringOrBuffer) void {
        switch (this.*) {
            .buffer => |buf| {
                buf.buffer.value.protect();
            },
            else => {},
        }
    }

    pub fn fromJSToOwnedSlice(globalObject: *JSC.JSGlobalObject, value: JSC.JSValue, allocator: std.mem.Allocator) bun.JSError![]u8 {
        if (value.asArrayBuffer(globalObject)) |array_buffer| {
            defer globalObject.vm().reportExtraMemory(array_buffer.len);

            return try allocator.dupe(u8, array_buffer.byteSlice());
        }

        const str = try bun.String.fromJS2(value, globalObject);
        defer str.deref();

        const result = try str.toOwnedSlice(allocator);
        defer globalObject.vm().reportExtraMemory(result.len);
        return result;
    }

    pub fn toJS(this: *StringOrBuffer, ctx: JSC.C.JSContextRef) JSC.JSValue {
        return switch (this.*) {
            inline .threadsafe_string, .string => |*str| {
                return str.transferToJS(ctx);
            },
            .encoded_slice => {
                defer {
                    this.encoded_slice.deinit();
                    this.encoded_slice = .{};
                }

                return bun.String.createUTF8ForJS(ctx, this.encoded_slice.slice());
            },
            .buffer => {
                if (this.buffer.buffer.value != .zero) {
                    return this.buffer.buffer.value;
                }

                return this.buffer.toNodeBuffer(ctx);
            },
        };
    }

    pub fn slice(this: *const StringOrBuffer) []const u8 {
        return switch (this.*) {
            inline else => |*str| str.slice(),
        };
    }

    pub fn deinit(this: *const StringOrBuffer) void {
        switch (this.*) {
            inline .threadsafe_string, .string => |*str| {
                str.deinit();
            },
            .encoded_slice => |*encoded| {
                encoded.deinit();
            },
            else => {},
        }
    }

    pub fn deinitAndUnprotect(this: *const StringOrBuffer) void {
        switch (this.*) {
            inline .threadsafe_string, .string => |*str| {
                str.deinit();
            },
            .buffer => |buffer| {
                buffer.buffer.value.unprotect();
            },
            .encoded_slice => |*encoded| {
                encoded.deinit();
            },
        }
    }

    pub fn fromJSMaybeAsync(global: *JSC.JSGlobalObject, allocator: std.mem.Allocator, value: JSC.JSValue, is_async: bool) ?StringOrBuffer {
        return switch (value.jsType()) {
            .String,
            .StringObject,
            .DerivedStringObject,
            => {
                const str = bun.String.fromJS(value, global);

                if (is_async) {
                    defer str.deref();
                    var possible_clone = str;
                    var sliced = possible_clone.toThreadSafeSlice(allocator);
                    sliced.reportExtraMemory(global.vm());

                    if (sliced.underlying.isEmpty()) {
                        return StringOrBuffer{ .encoded_slice = sliced.utf8 };
                    }

                    return StringOrBuffer{ .threadsafe_string = sliced };
                } else {
                    return StringOrBuffer{ .string = str.toSlice(allocator) };
                }
            },

            .ArrayBuffer,
            .Int8Array,
            .Uint8Array,
            .Uint8ClampedArray,
            .Int16Array,
            .Uint16Array,
            .Int32Array,
            .Uint32Array,
            .Float32Array,
            .Float16Array,
            .Float64Array,
            .BigInt64Array,
            .BigUint64Array,
            .DataView,
            => StringOrBuffer{
                .buffer = Buffer.fromArrayBuffer(global, value),
            },
            else => null,
        };
    }

    pub fn fromJS(global: *JSC.JSGlobalObject, allocator: std.mem.Allocator, value: JSC.JSValue) ?StringOrBuffer {
        return fromJSMaybeAsync(global, allocator, value, false);
    }

    pub fn fromJSWithEncoding(global: *JSC.JSGlobalObject, allocator: std.mem.Allocator, value: JSC.JSValue, encoding: Encoding) bun.JSError!?StringOrBuffer {
        return fromJSWithEncodingMaybeAsync(global, allocator, value, encoding, false);
    }

    pub fn fromJSWithEncodingMaybeAsync(global: *JSC.JSGlobalObject, allocator: std.mem.Allocator, value: JSC.JSValue, encoding: Encoding, is_async: bool) bun.JSError!?StringOrBuffer {
        if (value.isCell() and value.jsType().isTypedArray()) {
            return StringOrBuffer{
                .buffer = Buffer.fromTypedArray(global, value),
            };
        }

        if (encoding == .utf8) {
            return fromJSMaybeAsync(global, allocator, value, is_async);
        }

        if (value.isString()) {
            var str = try bun.String.fromJS2(value, global);
            defer str.deref();
            if (str.isEmpty()) {
                return fromJSMaybeAsync(global, allocator, value, is_async);
            }

            const out = str.encode(encoding);
            defer global.vm().reportExtraMemory(out.len);

            return .{
                .encoded_slice = JSC.ZigString.Slice.init(bun.default_allocator, out),
            };
        }

        return null;
    }

    pub fn fromJSWithEncodingValue(global: *JSC.JSGlobalObject, allocator: std.mem.Allocator, value: JSC.JSValue, encoding_value: JSC.JSValue) bun.JSError!?StringOrBuffer {
        const encoding: Encoding = brk: {
            if (!encoding_value.isCell())
                break :brk .utf8;
            break :brk Encoding.fromJS(encoding_value, global) orelse .utf8;
        };

        return fromJSWithEncoding(global, allocator, value, encoding);
    }

    pub fn fromJSWithEncodingValueMaybeAsync(global: *JSC.JSGlobalObject, allocator: std.mem.Allocator, value: JSC.JSValue, encoding_value: JSC.JSValue, maybe_async: bool) bun.JSError!?StringOrBuffer {
        const encoding: Encoding = brk: {
            if (!encoding_value.isCell())
                break :brk .utf8;
            break :brk Encoding.fromJS(encoding_value, global) orelse .utf8;
        };
        return fromJSWithEncodingMaybeAsync(global, allocator, value, encoding, maybe_async);
    }
};

pub const ErrorCode = @import("./nodejs_error_code.zig").Code;

// We can't really use Zig's error handling for syscalls because Node.js expects the "real" errno to be returned
// and various issues with std.posix that make it too unstable for arbitrary user input (e.g. how .BADF is marked as unreachable)

/// https://github.com/nodejs/node/blob/master/lib/buffer.js#L587
pub const Encoding = enum(u8) {
    utf8,
    ucs2,
    utf16le,
    latin1,
    ascii,
    base64,
    base64url,
    hex,

    /// Refer to the buffer's encoding
    buffer,

    pub const map = bun.ComptimeStringMap(Encoding, .{
        .{ "utf-8", Encoding.utf8 },
        .{ "utf8", Encoding.utf8 },
        .{ "ucs-2", Encoding.utf16le },
        .{ "ucs2", Encoding.utf16le },
        .{ "utf16-le", Encoding.utf16le },
        .{ "utf16le", Encoding.utf16le },
        .{ "binary", Encoding.latin1 },
        .{ "latin1", Encoding.latin1 },
        .{ "ascii", Encoding.ascii },
        .{ "base64", Encoding.base64 },
        .{ "hex", Encoding.hex },
        .{ "buffer", Encoding.buffer },
        .{ "base64url", Encoding.base64url },
    });

    pub fn isBinaryToText(this: Encoding) bool {
        return switch (this) {
            .hex, .base64, .base64url => true,
            else => false,
        };
    }

    pub fn fromJS(value: JSC.JSValue, global: *JSC.JSGlobalObject) ?Encoding {
        return map.fromJSCaseInsensitive(global, value);
    }

    /// Caller must verify the value is a string
    pub fn from(slice: []const u8) ?Encoding {
        return strings.inMapCaseInsensitive(slice, map);
    }

    pub fn assert(value: JSC.JSValue, globalObject: *JSC.JSGlobalObject, default: Encoding) bun.JSError!Encoding {
        if (value.isFalsey()) {
            return default;
        }

        if (!value.isString()) {
            return throwEncodingError(globalObject, value);
        }

        return try fromJSWithDefaultOnEmpty(value, globalObject, default) orelse throwEncodingError(globalObject, value);
    }

    pub fn fromJSWithDefaultOnEmpty(value: JSC.JSValue, globalObject: *JSC.JSGlobalObject, default: Encoding) bun.JSError!?Encoding {
        const str = try bun.String.fromJS2(value, globalObject);
        defer str.deref();
        if (str.isEmpty()) {
            return default;
        }
        return str.inMapCaseInsensitive(Encoding.map);
    }

    pub fn throwEncodingError(globalObject: *JSC.JSGlobalObject, value: JSC.JSValue) bun.JSError {
        return globalObject.ERR_INVALID_ARG_VALUE("encoding '{}' is an invalid encoding", .{value.fmtString(globalObject)}).throw();
    }

    pub fn encodeWithSize(encoding: Encoding, globalObject: *JSC.JSGlobalObject, comptime size: usize, input: *const [size]u8) JSC.JSValue {
        switch (encoding) {
            .base64 => {
                var buf: [std.base64.standard.Encoder.calcSize(size)]u8 = undefined;
                const len = bun.base64.encode(&buf, input);
                return JSC.ZigString.init(buf[0..len]).toJS(globalObject);
            },
            .base64url => {
                var buf: [std.base64.url_safe_no_pad.Encoder.calcSize(size)]u8 = undefined;
                const encoded = std.base64.url_safe_no_pad.Encoder.encode(&buf, input);

                return JSC.ZigString.init(buf[0..encoded.len]).toJS(globalObject);
            },
            .hex => {
                var buf: [size * 4]u8 = undefined;
                const out = std.fmt.bufPrint(&buf, "{}", .{std.fmt.fmtSliceHexLower(input)}) catch bun.outOfMemory();
                const result = JSC.ZigString.init(out).toJS(globalObject);
                return result;
            },
            .buffer => {
                return JSC.ArrayBuffer.createBuffer(globalObject, input);
            },
            inline else => |enc| {
                const res = JSC.WebCore.Encoder.toString(input.ptr, size, globalObject, enc);
                if (res.isError()) {
                    return globalObject.throwValue(res) catch .zero;
                }

                return res;
            },
        }
    }

    pub fn encodeWithMaxSize(encoding: Encoding, globalObject: *JSC.JSGlobalObject, comptime max_size: usize, input: []const u8) JSC.JSValue {
        switch (encoding) {
            .base64 => {
                var base64_buf: [std.base64.standard.Encoder.calcSize(max_size * 4)]u8 = undefined;
                const encoded_len = bun.base64.encode(&base64_buf, input);
                var encoded, const bytes = bun.String.createUninitialized(.latin1, encoded_len);
                @memcpy(@constCast(bytes), base64_buf[0..encoded_len]);
                return encoded.transferToJS(globalObject);
            },
            .base64url => {
                var buf: [std.base64.url_safe_no_pad.Encoder.calcSize(max_size * 4)]u8 = undefined;
                const encoded = std.base64.url_safe_no_pad.Encoder.encode(&buf, input);

                return JSC.ZigString.init(buf[0..encoded.len]).toJS(globalObject);
            },
            .hex => {
                var buf: [max_size * 4]u8 = undefined;
                const out = std.fmt.bufPrint(&buf, "{}", .{std.fmt.fmtSliceHexLower(input)}) catch bun.outOfMemory();
                const result = JSC.ZigString.init(out).toJS(globalObject);
                return result;
            },
            .buffer => {
                return JSC.ArrayBuffer.createBuffer(globalObject, input);
            },
            inline else => |enc| {
                const res = JSC.WebCore.Encoder.toString(input.ptr, input.len, globalObject, enc);
                if (res.isError()) {
                    return globalObject.throwValue(res) catch .zero;
                }

                return res;
            },
        }
    }
};

const PathOrBuffer = union(Tag) {
    path: bun.PathString,
    buffer: Buffer,

    pub const Tag = enum { path, buffer };

    pub inline fn slice(this: PathOrBuffer) []const u8 {
        return this.path.slice();
    }
};

pub fn CallbackTask(comptime Result: type) type {
    return struct {
        callback: JSC.C.JSObjectRef,
        option: Option,
        success: bool = false,

        pub const Option = union {
            err: JSC.SystemError,
            result: Result,
        };
    };
}

pub const PathLike = union(enum) {
    string: bun.PathString,
    buffer: Buffer,
    slice_with_underlying_string: bun.SliceWithUnderlyingString,
    threadsafe_string: bun.SliceWithUnderlyingString,
    encoded_slice: JSC.ZigString.Slice,

    pub fn estimatedSize(this: *const PathLike) usize {
        return switch (this.*) {
            .string => this.string.estimatedSize(),
            .buffer => this.buffer.slice().len,
            .threadsafe_string, .slice_with_underlying_string => 0,
            .encoded_slice => this.encoded_slice.slice().len,
        };
    }

    pub fn deinit(this: *const PathLike) void {
        switch (this.*) {
            .string, .buffer => {},
            inline else => |*str| {
                str.deinit();
            },
        }
    }

    pub fn toThreadSafe(this: *PathLike) void {
        switch (this.*) {
            .slice_with_underlying_string => {
                this.slice_with_underlying_string.toThreadSafe();
                this.* = .{
                    .threadsafe_string = this.slice_with_underlying_string,
                };
            },
            .buffer => {
                this.buffer.buffer.value.protect();
            },
            else => {},
        }
    }

    pub fn deinitAndUnprotect(this: *const PathLike) void {
        switch (this.*) {
            inline .encoded_slice, .threadsafe_string, .slice_with_underlying_string => |*val| {
                val.deinit();
            },
            .buffer => |val| {
                val.buffer.value.unprotect();
            },
            else => {},
        }
    }

    pub inline fn slice(this: PathLike) string {
        return switch (this) {
            inline else => |*str| str.slice(),
        };
    }

    pub fn sliceZWithForceCopy(this: PathLike, buf: *bun.PathBuffer, comptime force: bool) if (force) [:0]u8 else [:0]const u8 {
        const sliced = this.slice();

        if (Environment.isWindows) {
            if (std.fs.path.isAbsolute(sliced)) {
                return path_handler.PosixToWinNormalizer.resolveCWDWithExternalBufZ(buf, sliced) catch @panic("Error while resolving path.");
            }
        }

        if (sliced.len == 0) {
            if (comptime !force) return "";

            buf[0] = 0;
            return buf[0..0 :0];
        }

        if (comptime !force) {
            if (sliced[sliced.len - 1] == 0) {
                return sliced[0 .. sliced.len - 1 :0];
            }
        }

        @memcpy(buf[0..sliced.len], sliced);
        buf[sliced.len] = 0;
        return buf[0..sliced.len :0];
    }

    pub inline fn sliceZ(this: PathLike, buf: *bun.PathBuffer) [:0]const u8 {
        return sliceZWithForceCopy(this, buf, false);
    }

    pub inline fn sliceW(this: PathLike, buf: *bun.WPathBuffer) [:0]const u16 {
        return strings.toWPath(buf, this.slice());
    }

    pub inline fn osPath(this: PathLike, buf: *bun.OSPathBuffer) bun.OSPathSliceZ {
        if (comptime Environment.isWindows) {
            return sliceW(this, buf);
        }

        return sliceZWithForceCopy(this, buf, false);
    }

<<<<<<< HEAD
    pub inline fn osPathKernel32(this: PathLike, buf: *bun.PathBuffer) bun.OSPathSliceZ {
        if (comptime Environment.isWindows) {
            return strings.toWPath(@alignCast(std.mem.bytesAsSlice(u16, buf)), this.slice());
        }

        return sliceZWithForceCopy(this, buf, false);
    }

    pub fn toJS(this: *const PathLike, globalObject: *JSC.JSGlobalObject) JSC.JSValue {
        return switch (this.*) {
            .string => this.string.toJS(globalObject, null),
            .buffer => this.buffer.toJS(globalObject),
            inline .threadsafe_string, .slice_with_underlying_string => |*str| str.toJS(globalObject),
            .encoded_slice => |encoded| {
                if (this.encoded_slice.allocator.get()) |allocator| {
                    // Is this a globally-allocated slice?
                    if (allocator.vtable == bun.default_allocator.vtable) {}
                }

                const str = bun.String.createUTF8(encoded.slice());
                defer str.deref();
                return str.toJS(globalObject);
            },
            else => unreachable,
        };
    }

=======
>>>>>>> 7f0b6bc1
    pub fn fromJS(ctx: JSC.C.JSContextRef, arguments: *ArgumentsSlice) bun.JSError!?PathLike {
        return fromJSWithAllocator(ctx, arguments, bun.default_allocator);
    }

    pub fn fromJSWithAllocator(ctx: JSC.C.JSContextRef, arguments: *ArgumentsSlice, allocator: std.mem.Allocator) bun.JSError!?PathLike {
        const arg = arguments.next() orelse return null;
        switch (arg.jsType()) {
            .Uint8Array,
            .DataView,
            => {
                const buffer = Buffer.fromTypedArray(ctx, arg);
                try Valid.pathBuffer(buffer, ctx);
                try Valid.pathNullBytes(buffer.slice(), ctx);

                arguments.protectEat();
                return .{ .buffer = buffer };
            },

            .ArrayBuffer => {
                const buffer = Buffer.fromArrayBuffer(ctx, arg);
                try Valid.pathBuffer(buffer, ctx);
                try Valid.pathNullBytes(buffer.slice(), ctx);

                arguments.protectEat();
                return .{ .buffer = buffer };
            },

            .String,
            .StringObject,
            .DerivedStringObject,
            => {
                var str = arg.toBunString(ctx);
                defer str.deref();

                arguments.eat();

                return try fromBunString(ctx, str, arguments.will_be_async, allocator);
            },
            else => {
                if (arg.as(JSC.DOMURL)) |domurl| {
                    var str: bun.String = domurl.fileSystemPath();
                    defer str.deref();
                    if (str.isEmpty()) {
                        return ctx.throwInvalidArguments("URL must be a non-empty \"file:\" path", .{});
                    }
                    arguments.eat();

                    return try fromBunString(ctx, str, arguments.will_be_async, allocator);
                }

                return null;
            },
        }
    }

    pub fn fromBunString(global: *JSC.JSGlobalObject, str: bun.String, will_be_async: bool, allocator: std.mem.Allocator) !PathLike {
        try Valid.pathStringLength(str.length(), global);

        if (will_be_async) {
            var sliced = str.toThreadSafeSlice(allocator);
            errdefer sliced.deinit();

            try Valid.pathNullBytes(sliced.slice(), global);

            sliced.reportExtraMemory(global.vm());

            if (sliced.underlying.isEmpty()) {
                return .{ .encoded_slice = sliced.utf8 };
            }
            return .{ .threadsafe_string = sliced };
        } else {
            var sliced = str.toSlice(allocator);
            errdefer if (!sliced.isWTFAllocated()) sliced.deinit();

            try Valid.pathNullBytes(sliced.slice(), global);

            // Costs nothing to keep both around.
            if (sliced.isWTFAllocated()) {
                str.ref();
                return .{ .slice_with_underlying_string = sliced };
            }

            sliced.reportExtraMemory(global.vm());

            // It is expensive to keep both around.
            return .{ .encoded_slice = sliced.utf8 };
        }
    }
};

pub const Valid = struct {
    pub fn fileDescriptor(fd: i64, global: JSC.C.JSContextRef) bun.JSError!void {
        const fd_t = if (Environment.isWindows) bun.windows.libuv.uv_file else bun.FileDescriptorInt;
        if (fd < 0 or fd > std.math.maxInt(fd_t)) {
            return global.throwRangeError(fd, .{
                .min = 0,
                .max = std.math.maxInt(fd_t),
                .field_name = "fd",
            });
        }
    }

    pub fn pathSlice(zig_str: JSC.ZigString.Slice, ctx: JSC.C.JSContextRef) bun.JSError!void {
        switch (zig_str.len) {
            0...bun.MAX_PATH_BYTES => return,
            else => {
                var system_error = bun.sys.Error.fromCode(.NAMETOOLONG, .open).withPath(zig_str.slice()).toSystemError();
                system_error.syscall = bun.String.dead;
                return ctx.throwValue(system_error.toErrorInstance(ctx));
            },
        }
        comptime unreachable;
    }

    pub fn pathStringLength(len: usize, ctx: JSC.C.JSContextRef) bun.JSError!void {
        switch (len) {
            0...bun.MAX_PATH_BYTES => return,
            else => {
                var system_error = bun.sys.Error.fromCode(.NAMETOOLONG, .open).toSystemError();
                system_error.syscall = bun.String.dead;
                return ctx.throwValue(system_error.toErrorInstance(ctx));
            },
        }
        comptime unreachable;
    }

    pub fn pathString(zig_str: JSC.ZigString, ctx: JSC.C.JSContextRef) bun.JSError!void {
        return pathStringLength(zig_str.len, ctx);
    }

    pub fn pathBuffer(buffer: Buffer, ctx: JSC.C.JSContextRef) bun.JSError!void {
        const slice = buffer.slice();
        switch (slice.len) {
            0 => {
                return ctx.throwInvalidArguments("Invalid path buffer: can't be empty", .{});
            },
            else => {
                var system_error = bun.sys.Error.fromCode(.NAMETOOLONG, .open).toSystemError();
                system_error.syscall = bun.String.dead;
                return ctx.throwValue(system_error.toErrorInstance(ctx));
            },
            1...bun.MAX_PATH_BYTES => return,
        }
        comptime unreachable;
    }

    pub fn pathNullBytes(slice: []const u8, global: *JSC.JSGlobalObject) bun.JSError!void {
        if (bun.strings.indexOfChar(slice, 0) != null) {
            return global.ERR_INVALID_ARG_VALUE("The argument 'path' must be a string, Uint8Array, or URL without null bytes. Received {}", .{bun.fmt.quote(slice)}).throw();
        }
    }
};

pub const VectorArrayBuffer = struct {
    value: JSC.JSValue,
    buffers: std.ArrayList(bun.PlatformIOVec),

    pub fn toJS(this: VectorArrayBuffer, _: *JSC.JSGlobalObject) JSC.JSValue {
        return this.value;
    }

    pub fn fromJS(globalObject: *JSC.JSGlobalObject, val: JSC.JSValue, allocator: std.mem.Allocator) bun.JSError!VectorArrayBuffer {
        if (!val.jsType().isArrayLike()) {
            return globalObject.throwInvalidArguments("Expected ArrayBufferView[]", .{});
        }

        var bufferlist = std.ArrayList(bun.PlatformIOVec).init(allocator);
        var i: usize = 0;
        const len = val.getLength(globalObject);
        bufferlist.ensureTotalCapacityPrecise(len) catch bun.outOfMemory();

        while (i < len) {
            const element = val.getIndex(globalObject, @as(u32, @truncate(i)));

            if (!element.isCell()) {
                return globalObject.throwInvalidArguments("Expected ArrayBufferView[]", .{});
            }

            const array_buffer = element.asArrayBuffer(globalObject) orelse {
                return globalObject.throwInvalidArguments("Expected ArrayBufferView[]", .{});
            };

            const buf = array_buffer.byteSlice();
            bufferlist.append(bun.platformIOVecCreate(buf)) catch bun.outOfMemory();
            i += 1;
        }

        return VectorArrayBuffer{ .value = val, .buffers = bufferlist };
    }
};

pub const ArgumentsSlice = struct {
    remaining: []const JSC.JSValue,
    vm: *JSC.VirtualMachine,
    arena: bun.ArenaAllocator = bun.ArenaAllocator.init(bun.default_allocator),
    all: []const JSC.JSValue,
    threw: bool = false,
    protected: bun.bit_set.IntegerBitSet(32) = bun.bit_set.IntegerBitSet(32).initEmpty(),
    will_be_async: bool = false,

    pub fn unprotect(this: *ArgumentsSlice) void {
        var iter = this.protected.iterator(.{});
        const ctx = this.vm.global;
        while (iter.next()) |i| {
            JSC.C.JSValueUnprotect(ctx, this.all[i].asObjectRef());
        }
        this.protected = bun.bit_set.IntegerBitSet(32).initEmpty();
    }

    pub fn deinit(this: *ArgumentsSlice) void {
        this.unprotect();
        this.arena.deinit();
    }

    pub fn protectEat(this: *ArgumentsSlice) void {
        if (this.remaining.len == 0) return;
        const index = this.all.len - this.remaining.len;
        this.protected.set(index);
        JSC.C.JSValueProtect(this.vm.global, this.all[index].asObjectRef());
        this.eat();
    }

    pub fn protectEatNext(this: *ArgumentsSlice) ?JSC.JSValue {
        if (this.remaining.len == 0) return null;
        return this.nextEat();
    }

    pub fn from(vm: *JSC.VirtualMachine, arguments: []const JSC.JSValueRef) ArgumentsSlice {
        return init(vm, @as([*]const JSC.JSValue, @ptrCast(arguments.ptr))[0..arguments.len]);
    }
    pub fn init(vm: *JSC.VirtualMachine, arguments: []const JSC.JSValue) ArgumentsSlice {
        return ArgumentsSlice{
            .remaining = arguments,
            .vm = vm,
            .all = arguments,
            .arena = bun.ArenaAllocator.init(vm.allocator),
        };
    }

    pub fn initAsync(vm: *JSC.VirtualMachine, arguments: []const JSC.JSValue) ArgumentsSlice {
        return ArgumentsSlice{
            .remaining = bun.default_allocator.dupe(JSC.JSValue, arguments),
            .vm = vm,
            .all = arguments,
            .arena = bun.ArenaAllocator.init(bun.default_allocator),
        };
    }

    pub inline fn len(this: *const ArgumentsSlice) u16 {
        return @as(u16, @truncate(this.remaining.len));
    }
    pub fn eat(this: *ArgumentsSlice) void {
        if (this.remaining.len == 0) {
            return;
        }

        this.remaining = this.remaining[1..];
    }

    pub fn next(this: *ArgumentsSlice) ?JSC.JSValue {
        if (this.remaining.len == 0) {
            return null;
        }

        return this.remaining[0];
    }

    pub fn nextEat(this: *ArgumentsSlice) ?JSC.JSValue {
        if (this.remaining.len == 0) {
            return null;
        }
        defer this.eat();
        return this.remaining[0];
    }
};

pub fn fileDescriptorFromJS(ctx: JSC.C.JSContextRef, value: JSC.JSValue) bun.JSError!?bun.FileDescriptor {
    return if (try bun.FDImpl.fromJSValidated(value, ctx)) |fd|
        fd.encode()
    else
        null;
}

// Equivalent to `toUnixTimestamp`
//
// Node.js docs:
// > Values can be either numbers representing Unix epoch time in seconds, Dates, or a numeric string like '123456789.0'.
// > If the value can not be converted to a number, or is NaN, Infinity, or -Infinity, an Error will be thrown.
pub fn timeLikeFromJS(globalObject: *JSC.JSGlobalObject, value: JSC.JSValue) ?TimeLike {
    // Number is most common case
    if (value.isNumber()) {
        const seconds = value.asNumber();
        if (std.math.isFinite(seconds)) {
            if (seconds < 0) {
                return timeLikeFromNow();
            }
            return timeLikeFromSeconds(seconds);
        }
        return null;
    } else switch (value.jsType()) {
        .JSDate => {
            const milliseconds = value.getUnixTimestamp();
            if (std.math.isFinite(milliseconds)) {
                return timeLikeFromMilliseconds(milliseconds);
            }
        },
        .String => {
            const seconds = value.coerceToDouble(globalObject);
            if (std.math.isFinite(seconds)) {
                return timeLikeFromSeconds(seconds);
            }
        },
        else => {},
    }
    return null;
}

fn timeLikeFromSeconds(seconds: f64) TimeLike {
    if (Environment.isWindows) {
        return seconds;
    }
    return .{
        .tv_sec = @intFromFloat(seconds),
        .tv_nsec = @intFromFloat(@mod(seconds, 1) * std.time.ns_per_s),
    };
}

fn timeLikeFromMilliseconds(milliseconds: f64) TimeLike {
    if (Environment.isWindows) {
        return milliseconds / 1000.0;
    }
    return .{
        .tv_sec = @intFromFloat(@divFloor(milliseconds, std.time.ms_per_s)),
        .tv_nsec = @intFromFloat(@mod(milliseconds, std.time.ms_per_s) * std.time.ns_per_ms),
    };
}

fn timeLikeFromNow() TimeLike {
    const nanos = std.time.nanoTimestamp();
    if (Environment.isWindows) {
        return @as(TimeLike, @floatFromInt(nanos)) / std.time.ns_per_s;
    }
    return .{
        .tv_sec = @truncate(@divFloor(nanos, std.time.ns_per_s)),
        .tv_nsec = @truncate(@mod(nanos, std.time.ns_per_s)),
    };
}

pub fn modeFromJS(ctx: JSC.C.JSContextRef, value: JSC.JSValue) bun.JSError!?Mode {
    const mode_int = if (value.isNumber()) brk: {
        const m = try validators.validateUint32(ctx, value, "mode", .{}, false);
        break :brk @as(Mode, @as(u24, @truncate(m)));
    } else brk: {
        if (value.isUndefinedOrNull()) return null;

        if (!value.isString()) {
            return ctx.throwInvalidArgumentTypeValue("mode", "number", value);
        }

        // An easier method of constructing the mode is to use a sequence of
        // three octal digits (e.g. 765). The left-most digit (7 in the example),
        // specifies the permissions for the file owner. The middle digit (6 in
        // the example), specifies permissions for the group. The right-most
        // digit (5 in the example), specifies the permissions for others.

        var zig_str = JSC.ZigString.Empty;
        value.toZigString(&zig_str, ctx);
        var slice = zig_str.slice();
        if (strings.hasPrefix(slice, "0o")) {
            slice = slice[2..];
        }

        break :brk std.fmt.parseInt(Mode, slice, 8) catch {
            var formatter = bun.JSC.ConsoleObject.Formatter{ .globalThis = ctx };
            return ctx.throwValue(ctx.ERR_INVALID_ARG_VALUE("The argument 'mode' must be a 32-bit unsigned integer or an octal string. Received {}", .{value.toFmt(&formatter)}).toJS());
        };
    };

    return mode_int & 0o777;
}

pub const PathOrFileDescriptor = union(Tag) {
    fd: bun.FileDescriptor,
    path: PathLike,

    pub const Tag = enum { fd, path };
    pub const SerializeTag = enum(u8) { fd, path };

    /// This will unref() the path string if it is a PathLike.
    /// Does nothing for file descriptors, **does not** close file descriptors.
    pub fn deinit(this: PathOrFileDescriptor) void {
        if (this == .path) {
            this.path.deinit();
        }
    }

    pub fn estimatedSize(this: *const PathOrFileDescriptor) usize {
        return switch (this.*) {
            .path => this.path.estimatedSize(),
            .fd => 0,
        };
    }

    pub fn toThreadSafe(this: *PathOrFileDescriptor) void {
        if (this.* == .path) {
            this.path.toThreadSafe();
        }
    }

    pub fn deinitAndUnprotect(this: PathOrFileDescriptor) void {
        if (this == .path) {
            this.path.deinitAndUnprotect();
        }
    }

    pub fn hash(this: JSC.Node.PathOrFileDescriptor) u64 {
        return switch (this) {
            .path => bun.hash(this.path.slice()),
            .fd => bun.hash(std.mem.asBytes(&this.fd)),
        };
    }

    pub fn format(this: JSC.Node.PathOrFileDescriptor, comptime fmt: []const u8, _: std.fmt.FormatOptions, writer: anytype) !void {
        if (fmt.len != 0 and fmt[0] != 's') {
            @compileError("Unsupported format argument: '" ++ fmt ++ "'.");
        }
        switch (this) {
            .path => |p| try writer.writeAll(p.slice()),
            .fd => |fd| try writer.print("{}", .{fd}),
        }
    }

    pub fn fromJS(ctx: JSC.C.JSContextRef, arguments: *ArgumentsSlice, allocator: std.mem.Allocator) bun.JSError!?JSC.Node.PathOrFileDescriptor {
        const first = arguments.next() orelse return null;

        if (try bun.FDImpl.fromJSValidated(first, ctx)) |fd| {
            arguments.eat();
            return JSC.Node.PathOrFileDescriptor{ .fd = fd.encode() };
        }

        return JSC.Node.PathOrFileDescriptor{
            .path = try PathLike.fromJSWithAllocator(ctx, arguments, allocator) orelse return null,
        };
    }
};

pub const FileSystemFlags = enum(Mode) {
    /// Open file for appending. The file is created if it does not exist.
    a = bun.O.APPEND | bun.O.WRONLY | bun.O.CREAT,
    /// Like 'a' but fails if the path exists.
    // @"ax" = bun.O.APPEND | bun.O.EXCL,
    /// Open file for reading and appending. The file is created if it does not exist.
    // @"a+" = bun.O.APPEND | bun.O.RDWR,
    /// Like 'a+' but fails if the path exists.
    // @"ax+" = bun.O.APPEND | bun.O.RDWR | bun.O.EXCL,
    /// Open file for appending in synchronous mode. The file is created if it does not exist.
    // @"as" = bun.O.APPEND,
    /// Open file for reading and appending in synchronous mode. The file is created if it does not exist.
    // @"as+" = bun.O.APPEND | bun.O.RDWR,
    /// Open file for reading. An exception occurs if the file does not exist.
    r = bun.O.RDONLY,
    /// Open file for reading and writing. An exception occurs if the file does not exist.
    // @"r+" = bun.O.RDWR,
    /// Open file for reading and writing in synchronous mode. Instructs the operating system to bypass the local file system cache.
    /// This is primarily useful for opening files on NFS mounts as it allows skipping the potentially stale local cache. It has a very real impact on I/O performance so using this flag is not recommended unless it is needed.
    /// This doesn't turn fs.open() or fsPromises.open() into a synchronous blocking call. If synchronous operation is desired, something like fs.openSync() should be used.
    // @"rs+" = bun.O.RDWR,
    /// Open file for writing. The file is created (if it does not exist) or truncated (if it exists).
    w = bun.O.WRONLY | bun.O.CREAT,
    /// Like 'w' but fails if the path exists.
    // @"wx" = bun.O.WRONLY | bun.O.TRUNC,
    // ///  Open file for reading and writing. The file is created (if it does not exist) or truncated (if it exists).
    // @"w+" = bun.O.RDWR | bun.O.CREAT,
    // ///  Like 'w+' but fails if the path exists.
    // @"wx+" = bun.O.RDWR | bun.O.EXCL,

    _,

    const O_RDONLY: Mode = bun.O.RDONLY;
    const O_RDWR: Mode = bun.O.RDWR;
    const O_APPEND: Mode = bun.O.APPEND;
    const O_CREAT: Mode = bun.O.CREAT;
    const O_WRONLY: Mode = bun.O.WRONLY;
    const O_EXCL: Mode = bun.O.EXCL;
    const O_SYNC: Mode = 0;
    const O_TRUNC: Mode = bun.O.TRUNC;

    const map = bun.ComptimeStringMap(Mode, .{
        .{ "r", O_RDONLY },
        .{ "rs", O_RDONLY | O_SYNC },
        .{ "sr", O_RDONLY | O_SYNC },
        .{ "r+", O_RDWR },
        .{ "rs+", O_RDWR | O_SYNC },
        .{ "sr+", O_RDWR | O_SYNC },

        .{ "R", O_RDONLY },
        .{ "RS", O_RDONLY | O_SYNC },
        .{ "SR", O_RDONLY | O_SYNC },
        .{ "R+", O_RDWR },
        .{ "RS+", O_RDWR | O_SYNC },
        .{ "SR+", O_RDWR | O_SYNC },

        .{ "w", O_TRUNC | O_CREAT | O_WRONLY },
        .{ "wx", O_TRUNC | O_CREAT | O_WRONLY | O_EXCL },
        .{ "xw", O_TRUNC | O_CREAT | O_WRONLY | O_EXCL },

        .{ "W", O_TRUNC | O_CREAT | O_WRONLY },
        .{ "WX", O_TRUNC | O_CREAT | O_WRONLY | O_EXCL },
        .{ "XW", O_TRUNC | O_CREAT | O_WRONLY | O_EXCL },

        .{ "w+", O_TRUNC | O_CREAT | O_RDWR },
        .{ "wx+", O_TRUNC | O_CREAT | O_RDWR | O_EXCL },
        .{ "xw+", O_TRUNC | O_CREAT | O_RDWR | O_EXCL },

        .{ "W+", O_TRUNC | O_CREAT | O_RDWR },
        .{ "WX+", O_TRUNC | O_CREAT | O_RDWR | O_EXCL },
        .{ "XW+", O_TRUNC | O_CREAT | O_RDWR | O_EXCL },

        .{ "a", O_APPEND | O_CREAT | O_WRONLY },
        .{ "ax", O_APPEND | O_CREAT | O_WRONLY | O_EXCL },
        .{ "xa", O_APPEND | O_CREAT | O_WRONLY | O_EXCL },
        .{ "as", O_APPEND | O_CREAT | O_WRONLY | O_SYNC },
        .{ "sa", O_APPEND | O_CREAT | O_WRONLY | O_SYNC },

        .{ "A", O_APPEND | O_CREAT | O_WRONLY },
        .{ "AX", O_APPEND | O_CREAT | O_WRONLY | O_EXCL },
        .{ "XA", O_APPEND | O_CREAT | O_WRONLY | O_EXCL },
        .{ "AS", O_APPEND | O_CREAT | O_WRONLY | O_SYNC },
        .{ "SA", O_APPEND | O_CREAT | O_WRONLY | O_SYNC },

        .{ "a+", O_APPEND | O_CREAT | O_RDWR },
        .{ "ax+", O_APPEND | O_CREAT | O_RDWR | O_EXCL },
        .{ "xa+", O_APPEND | O_CREAT | O_RDWR | O_EXCL },
        .{ "as+", O_APPEND | O_CREAT | O_RDWR | O_SYNC },
        .{ "sa+", O_APPEND | O_CREAT | O_RDWR | O_SYNC },

        .{ "A+", O_APPEND | O_CREAT | O_RDWR },
        .{ "AX+", O_APPEND | O_CREAT | O_RDWR | O_EXCL },
        .{ "XA+", O_APPEND | O_CREAT | O_RDWR | O_EXCL },
        .{ "AS+", O_APPEND | O_CREAT | O_RDWR | O_SYNC },
        .{ "SA+", O_APPEND | O_CREAT | O_RDWR | O_SYNC },
    });

    pub fn fromJS(ctx: JSC.C.JSContextRef, val: JSC.JSValue) bun.JSError!?FileSystemFlags {
        if (val.isNumber()) {
            if (!val.isInt32()) {
                return ctx.throwValue(ctx.ERR_OUT_OF_RANGE("The value of \"flags\" is out of range. It must be an integer. Received {d}", .{val.asNumber()}).toJS());
            }
            const number = val.coerce(i32, ctx);
            return @as(FileSystemFlags, @enumFromInt(@as(Mode, @intCast(@max(number, 0)))));
        }

        const jsType = val.jsType();
        if (jsType.isStringLike()) {
            const str = val.getZigString(ctx);
            if (str.isEmpty()) {
                return ctx.throwInvalidArguments("Expected flags to be a non-empty string. Learn more at https://nodejs.org/api/fs.html#fs_file_system_flags", .{});
            }
            // it's definitely wrong when the string is super long
            else if (str.len > 12) {
                return ctx.throwInvalidArguments("Invalid flag '{any}'. Learn more at https://nodejs.org/api/fs.html#fs_file_system_flags", .{str});
            }

            const flags = brk: {
                switch (str.is16Bit()) {
                    inline else => |is_16bit| {
                        const chars = if (is_16bit) str.utf16SliceAligned() else str.slice();

                        if (std.ascii.isDigit(@as(u8, @truncate(chars[0])))) {
                            // node allows "0o644" as a string :(
                            if (is_16bit) {
                                const slice = str.toSlice(bun.default_allocator);
                                defer slice.deinit();

                                break :brk std.fmt.parseInt(Mode, slice.slice(), 10) catch null;
                            } else {
                                break :brk std.fmt.parseInt(Mode, chars, 10) catch null;
                            }
                        }
                    },
                }

                break :brk map.getWithEql(str, JSC.ZigString.eqlComptime);
            } orelse {
                return ctx.throwInvalidArguments("Invalid flag '{any}'. Learn more at https://nodejs.org/api/fs.html#fs_file_system_flags", .{str});
            };

            return @as(FileSystemFlags, @enumFromInt(@as(Mode, @intCast(flags))));
        }

        return null;
    }

    /// Equivalent of GetValidFileMode, which is used to implement fs.access and copyFile
    pub fn fromJSNumberOnly(global: *JSC.JSGlobalObject, value: JSC.JSValue, comptime kind: enum { access, copy_file }) bun.JSError!FileSystemFlags {
        // Allow only int32 or null/undefined values.
        if (!value.isNumber()) {
            if (value.isUndefinedOrNull()) {
                return @enumFromInt(switch (kind) {
                    .access => 0, // F_OK
                    .copy_file => 0, // constexpr int kDefaultCopyMode = 0;
                });
            }
            return global.ERR_INVALID_ARG_TYPE("mode must be int32 or null/undefined", .{}).throw();
        }
        const min, const max = .{ 0, 7 };
        if (value.isInt32()) {
            const int: i32 = value.asInt32();
            if (int < min or int > max) {
                return global.ERR_OUT_OF_RANGE(comptime std.fmt.comptimePrint("mode is out of range: >= {d} && <= {d}", .{ min, max }), .{}).throw();
            }
            return @enumFromInt(int);
        } else {
            const float = value.asNumber();
            if (std.math.isNan(float) or std.math.isInf(float) or float < min or float > max) {
                return global.ERR_OUT_OF_RANGE(comptime std.fmt.comptimePrint("mode is out of range: >= {d} && <= {d}", .{ min, max }), .{}).throw();
            }
            return @enumFromInt(@as(i32, @intFromFloat(float)));
        }
    }
};

/// Stats and BigIntStats classes from node:fs
pub fn StatType(comptime big: bool) type {
    const Int = if (big) i64 else i32;
    const Float = if (big) i64 else f64;
    const Timestamp = if (big) u64 else u0;

    const Date = packed struct {
        value: Float,
        pub inline fn toJS(this: @This(), globalObject: *JSC.JSGlobalObject) JSC.JSValue {
            const milliseconds = JSC.JSValue.jsNumber(this.value);
            const array: [1]JSC.C.JSValueRef = .{milliseconds.asObjectRef()};
            return JSC.JSValue.c(JSC.C.JSObjectMakeDate(globalObject, 1, &array, null));
        }
    };

    return extern struct {
        pub usingnamespace if (big) JSC.Codegen.JSBigIntStats else JSC.Codegen.JSStats;
        pub usingnamespace bun.New(@This());

        // Stats stores these as i32, but BigIntStats stores all of these as i64
        // On windows, these two need to be u64 as the numbers are often very large.
        dev: u64,
        ino: u64,
        mode: Int,
        nlink: Int,
        uid: Int,
        gid: Int,
        rdev: Int,
        blksize: Int,
        blocks: Int,

        // Always store size as a 64-bit integer
        size: i64,

        // _ms is either a float if Small, or a 64-bit integer if Big
        atime_ms: Float,
        mtime_ms: Float,
        ctime_ms: Float,
        birthtime_ms: Float,

        // _ns is a u64 storing nanosecond precision. it is a u0 when not BigIntStats
        atime_ns: Timestamp = 0,
        mtime_ns: Timestamp = 0,
        ctime_ns: Timestamp = 0,
        birthtime_ns: Timestamp = 0,

        const This = @This();

        const StatTimespec = if (Environment.isWindows) bun.windows.libuv.uv_timespec_t else std.posix.timespec;

        inline fn toNanoseconds(ts: StatTimespec) Timestamp {
            const tv_sec: i64 = @intCast(ts.tv_sec);
            const tv_nsec: i64 = @intCast(ts.tv_nsec);
            return @as(Timestamp, @intCast(tv_sec * 1_000_000_000)) + @as(Timestamp, @intCast(tv_nsec));
        }

        fn toTimeMS(ts: StatTimespec) Float {
            // On windows, Node.js purposefully mis-interprets time values
            // > On win32, time is stored in uint64_t and starts from 1601-01-01.
            // > libuv calculates tv_sec and tv_nsec from it and converts to signed long,
            // > which causes Y2038 overflow. On the other platforms it is safe to treat
            // > negative values as pre-epoch time.
            const tv_sec = if (Environment.isWindows) @as(u32, @bitCast(ts.tv_sec)) else ts.tv_sec;
            const tv_nsec = if (Environment.isWindows) @as(u32, @bitCast(ts.tv_nsec)) else ts.tv_nsec;
            if (big) {
                const sec: i64 = tv_sec;
                const nsec: i64 = tv_nsec;
                return @as(i64, sec * std.time.ms_per_s) +
                    @as(i64, @divTrunc(nsec, std.time.ns_per_ms));
            } else {
                return (@as(f64, @floatFromInt(tv_sec)) * std.time.ms_per_s) +
                    (@as(f64, @floatFromInt(tv_nsec)) / std.time.ns_per_ms);
            }
        }

        const PropertyGetter = fn (this: *This, globalObject: *JSC.JSGlobalObject) JSC.JSValue;

        fn getter(comptime field: meta.FieldEnum(This)) PropertyGetter {
            return struct {
                pub fn callback(this: *This, globalObject: *JSC.JSGlobalObject) JSC.JSValue {
                    const value = @field(this, @tagName(field));
                    const Type = @TypeOf(value);
                    if (comptime big and @typeInfo(Type) == .Int) {
                        if (Type == u64) {
                            return JSC.JSValue.fromUInt64NoTruncate(globalObject, value);
                        }

                        return JSC.JSValue.fromInt64NoTruncate(globalObject, value);
                    }

                    return JSC.JSValue.jsNumber(value);
                }
            }.callback;
        }

        fn dateGetter(comptime field: meta.FieldEnum(This)) PropertyGetter {
            return struct {
                pub fn callback(this: *This, globalObject: *JSC.JSGlobalObject) JSC.JSValue {
                    const value = @field(this, @tagName(field));
                    // Doing `Date{ ... }` here shouldn't actually change the memory layout of `value`
                    // but it will tell comptime code how to convert the i64/f64 to a JS Date.
                    return globalObject.toJS(Date{ .value = value }, .temporary);
                }
            }.callback;
        }

        pub const isBlockDevice_ = JSC.wrapInstanceMethod(This, "isBlockDevice", false);
        pub const isCharacterDevice_ = JSC.wrapInstanceMethod(This, "isCharacterDevice", false);
        pub const isDirectory_ = JSC.wrapInstanceMethod(This, "isDirectory", false);
        pub const isFIFO_ = JSC.wrapInstanceMethod(This, "isFIFO", false);
        pub const isFile_ = JSC.wrapInstanceMethod(This, "isFile", false);
        pub const isSocket_ = JSC.wrapInstanceMethod(This, "isSocket", false);
        pub const isSymbolicLink_ = JSC.wrapInstanceMethod(This, "isSymbolicLink", false);

        pub const isBlockDevice_WithoutTypeChecks = domCall(.isBlockDevice);
        pub const isCharacterDevice_WithoutTypeChecks = domCall(.isCharacterDevice);
        pub const isDirectory_WithoutTypeChecks = domCall(.isDirectory);
        pub const isFIFO_WithoutTypeChecks = domCall(.isFIFO);
        pub const isFile_WithoutTypeChecks = domCall(.isFile);
        pub const isSocket_WithoutTypeChecks = domCall(.isSocket);
        pub const isSymbolicLink_WithoutTypeChecks = domCall(.isSymbolicLink);

        const DOMCallFn = fn (
            *This,
            *JSC.JSGlobalObject,
        ) bun.JSError!JSC.JSValue;
        fn domCall(comptime decl: meta.DeclEnum(This)) DOMCallFn {
            return struct {
                pub fn run(
                    this: *This,
                    _: *JSC.JSGlobalObject,
                ) bun.JSError!JSC.JSValue {
                    return @field(This, @tagName(decl))(this);
                }
            }.run;
        }

        pub const dev = getter(.dev);
        pub const ino = getter(.ino);
        pub const mode = getter(.mode);
        pub const nlink = getter(.nlink);
        pub const uid = getter(.uid);
        pub const gid = getter(.gid);
        pub const rdev = getter(.rdev);
        pub const size = getter(.size);
        pub const blksize = getter(.blksize);
        pub const blocks = getter(.blocks);
        pub const atime = dateGetter(.atime_ms);
        pub const mtime = dateGetter(.mtime_ms);
        pub const ctime = dateGetter(.ctime_ms);
        pub const birthtime = dateGetter(.birthtime_ms);
        pub const atimeMs = getter(.atime_ms);
        pub const mtimeMs = getter(.mtime_ms);
        pub const ctimeMs = getter(.ctime_ms);
        pub const birthtimeMs = getter(.birthtime_ms);
        pub const atimeNs = getter(.atime_ns);
        pub const mtimeNs = getter(.mtime_ns);
        pub const ctimeNs = getter(.ctime_ns);
        pub const birthtimeNs = getter(.birthtime_ns);

        inline fn modeInternal(this: *This) i32 {
            return @truncate(this.mode);
        }

        const S = if (Environment.isWindows) bun.C.S else posix.system.S;

        pub fn isBlockDevice(this: *This) JSC.JSValue {
            return JSC.JSValue.jsBoolean(S.ISBLK(@intCast(this.modeInternal())));
        }

        pub fn isCharacterDevice(this: *This) JSC.JSValue {
            return JSC.JSValue.jsBoolean(S.ISCHR(@intCast(this.modeInternal())));
        }

        pub fn isDirectory(this: *This) JSC.JSValue {
            return JSC.JSValue.jsBoolean(S.ISDIR(@intCast(this.modeInternal())));
        }

        pub fn isFIFO(this: *This) JSC.JSValue {
            return JSC.JSValue.jsBoolean(S.ISFIFO(@intCast(this.modeInternal())));
        }

        pub fn isFile(this: *This) JSC.JSValue {
            return JSC.JSValue.jsBoolean(bun.isRegularFile(this.modeInternal()));
        }

        pub fn isSocket(this: *This) JSC.JSValue {
            return JSC.JSValue.jsBoolean(S.ISSOCK(@intCast(this.modeInternal())));
        }

        /// Node.js says this method is only valid on the result of lstat()
        /// so it's fine if we just include it on stat() because it would
        /// still just return false.
        ///
        /// See https://nodejs.org/api/fs.html#statsissymboliclink
        pub fn isSymbolicLink(this: *This) JSC.JSValue {
            return JSC.JSValue.jsBoolean(S.ISLNK(@intCast(this.modeInternal())));
        }

        // TODO: BigIntStats includes a `_checkModeProperty` but I dont think anyone actually uses it.

        pub fn finalize(this: *This) callconv(.C) void {
            this.destroy();
        }

        pub fn init(stat_: bun.Stat) This {
            const aTime = stat_.atime();
            const mTime = stat_.mtime();
            const cTime = stat_.ctime();

            return .{
                .dev = @intCast(@max(stat_.dev, 0)),
                .ino = @intCast(@max(stat_.ino, 0)),
                .mode = @truncate(@as(i64, @intCast(stat_.mode))),
                .nlink = @truncate(@as(i64, @intCast(stat_.nlink))),
                .uid = @truncate(@as(i64, @intCast(stat_.uid))),
                .gid = @truncate(@as(i64, @intCast(stat_.gid))),
                .rdev = @truncate(@as(i64, @intCast(stat_.rdev))),
                .size = @truncate(@as(i64, @intCast(stat_.size))),
                .blksize = @truncate(@as(i64, @intCast(stat_.blksize))),
                .blocks = @truncate(@as(i64, @intCast(stat_.blocks))),
                .atime_ms = toTimeMS(aTime),
                .mtime_ms = toTimeMS(mTime),
                .ctime_ms = toTimeMS(cTime),
                .atime_ns = if (big) toNanoseconds(aTime) else 0,
                .mtime_ns = if (big) toNanoseconds(mTime) else 0,
                .ctime_ns = if (big) toNanoseconds(cTime) else 0,

                // Linux doesn't include this info in stat
                // maybe it does in statx, but do you really need birthtime? If you do please file an issue.
                .birthtime_ms = if (Environment.isLinux) 0 else toTimeMS(stat_.birthtime()),
                .birthtime_ns = if (big and !Environment.isLinux) toNanoseconds(stat_.birthtime()) else 0,
            };
        }

        pub fn constructor(globalObject: *JSC.JSGlobalObject, callFrame: *JSC.CallFrame) bun.JSError!*This {
            if (big) {
                return globalObject.throwInvalidArguments("BigIntStats is not a constructor", .{});
            }

            // dev, mode, nlink, uid, gid, rdev, blksize, ino, size, blocks, atimeMs, mtimeMs, ctimeMs, birthtimeMs
            var args = callFrame.arguments();

            const atime_ms: f64 = if (args.len > 10 and args[10].isNumber()) args[10].asNumber() else 0;
            const mtime_ms: f64 = if (args.len > 11 and args[11].isNumber()) args[11].asNumber() else 0;
            const ctime_ms: f64 = if (args.len > 12 and args[12].isNumber()) args[12].asNumber() else 0;
            const birthtime_ms: f64 = if (args.len > 13 and args[13].isNumber()) args[13].asNumber() else 0;

            const this = This.new(.{
                .dev = if (args.len > 0 and args[0].isNumber()) @intCast(args[0].toInt32()) else 0,
                .mode = if (args.len > 1 and args[1].isNumber()) args[1].toInt32() else 0,
                .nlink = if (args.len > 2 and args[2].isNumber()) args[2].toInt32() else 0,
                .uid = if (args.len > 3 and args[3].isNumber()) args[3].toInt32() else 0,
                .gid = if (args.len > 4 and args[4].isNumber()) args[4].toInt32() else 0,
                .rdev = if (args.len > 5 and args[5].isNumber()) args[5].toInt32() else 0,
                .blksize = if (args.len > 6 and args[6].isNumber()) args[6].toInt32() else 0,
                .ino = if (args.len > 7 and args[7].isNumber()) @intCast(args[7].toInt32()) else 0,
                .size = if (args.len > 8 and args[8].isNumber()) args[8].toInt32() else 0,
                .blocks = if (args.len > 9 and args[9].isNumber()) args[9].toInt32() else 0,
                .atime_ms = atime_ms,
                .mtime_ms = mtime_ms,
                .ctime_ms = ctime_ms,
                .birthtime_ms = birthtime_ms,
            });

            return this;
        }

        comptime {
            _ = isBlockDevice_WithoutTypeChecks;
            _ = isCharacterDevice_WithoutTypeChecks;
            _ = isDirectory_WithoutTypeChecks;
            _ = isFIFO_WithoutTypeChecks;
            _ = isFile_WithoutTypeChecks;
            _ = isSocket_WithoutTypeChecks;
            _ = isSymbolicLink_WithoutTypeChecks;
        }
    };
}

pub const StatsSmall = StatType(false);
pub const StatsBig = StatType(true);

/// Union between `Stats` and `BigIntStats` where the type can be decided at runtime
pub const Stats = union(enum) {
    big: StatsBig,
    small: StatsSmall,

    pub inline fn init(stat_: bun.Stat, big: bool) Stats {
        if (big) {
            return .{ .big = StatsBig.init(stat_) };
        } else {
            return .{ .small = StatsSmall.init(stat_) };
        }
    }

    pub fn toJSNewlyCreated(this: *const Stats, globalObject: *JSC.JSGlobalObject) JSC.JSValue {
        return switch (this.*) {
            .big => StatsBig.new(this.big).toJS(globalObject),
            .small => StatsSmall.new(this.small).toJS(globalObject),
        };
    }

    pub inline fn toJS(this: *Stats, globalObject: *JSC.JSGlobalObject) JSC.JSValue {
        _ = this;
        _ = globalObject;

        @compileError("Only use Stats.toJSNewlyCreated() or Stats.toJS() directly on a StatsBig or StatsSmall");
    }
};

/// A class representing a directory stream.
///
/// Created by {@link opendir}, {@link opendirSync}, or `fsPromises.opendir()`.
///
/// ```js
/// import { opendir } from 'fs/promises';
///
/// try {
///   const dir = await opendir('./');
///   for await (const dirent of dir)
///     console.log(dirent.name);
/// } catch (err) {
///   console.error(err);
/// }
/// ```
///
/// When using the async iterator, the `fs.Dir` object will be automatically
/// closed after the iterator exits.
/// @since v12.12.0
pub const Dirent = struct {
    name: bun.String,
    path: bun.String,
    // not publicly exposed
    kind: Kind,

    pub const Kind = std.fs.File.Kind;
    pub usingnamespace JSC.Codegen.JSDirent;
    pub usingnamespace bun.New(@This());

    pub fn constructor(globalObject: *JSC.JSGlobalObject, _: *JSC.CallFrame) bun.JSError!*Dirent {
        return globalObject.throw("Dirent is not a constructor", .{});
    }

    pub fn toJS(this: *Dirent, globalObject: *JSC.JSGlobalObject) JSC.JSValue {
        const as_js = Dirent.toJSUnchecked(globalObject, this);

        // Immediately create JSString* objects for the name and path
        // So that the GC is aware of them and can collect them if necessary
        Dirent.nameSetCached(as_js, globalObject, this.name.toJS(globalObject));
        Dirent.pathSetCached(as_js, globalObject, this.path.toJS(globalObject));

        return as_js;
    }

    pub fn toJSNewlyCreated(this: *const Dirent, globalObject: *JSC.JSGlobalObject) JSC.JSValue {
        return toJS(Dirent.new(this.*), globalObject);
    }

    pub fn getName(this: *Dirent, globalObject: *JSC.JSGlobalObject) JSC.JSValue {
        return this.name.toJS(globalObject);
    }

    pub fn getPath(this: *Dirent, globalThis: *JSC.JSGlobalObject) JSC.JSValue {
        return this.path.toJS(globalThis);
    }

    pub fn isBlockDevice(
        this: *Dirent,
        _: *JSC.JSGlobalObject,
        _: *JSC.CallFrame,
    ) bun.JSError!JSC.JSValue {
        return JSC.JSValue.jsBoolean(this.kind == std.fs.File.Kind.block_device);
    }
    pub fn isCharacterDevice(
        this: *Dirent,
        _: *JSC.JSGlobalObject,
        _: *JSC.CallFrame,
    ) bun.JSError!JSC.JSValue {
        return JSC.JSValue.jsBoolean(this.kind == std.fs.File.Kind.character_device);
    }
    pub fn isDirectory(
        this: *Dirent,
        _: *JSC.JSGlobalObject,
        _: *JSC.CallFrame,
    ) bun.JSError!JSC.JSValue {
        return JSC.JSValue.jsBoolean(this.kind == std.fs.File.Kind.directory);
    }
    pub fn isFIFO(
        this: *Dirent,
        _: *JSC.JSGlobalObject,
        _: *JSC.CallFrame,
    ) bun.JSError!JSC.JSValue {
        return JSC.JSValue.jsBoolean(this.kind == std.fs.File.Kind.named_pipe or this.kind == std.fs.File.Kind.event_port);
    }
    pub fn isFile(
        this: *Dirent,
        _: *JSC.JSGlobalObject,
        _: *JSC.CallFrame,
    ) bun.JSError!JSC.JSValue {
        return JSC.JSValue.jsBoolean(this.kind == std.fs.File.Kind.file);
    }
    pub fn isSocket(
        this: *Dirent,
        _: *JSC.JSGlobalObject,
        _: *JSC.CallFrame,
    ) bun.JSError!JSC.JSValue {
        return JSC.JSValue.jsBoolean(this.kind == std.fs.File.Kind.unix_domain_socket);
    }
    pub fn isSymbolicLink(
        this: *Dirent,
        _: *JSC.JSGlobalObject,
        _: *JSC.CallFrame,
    ) bun.JSError!JSC.JSValue {
        return JSC.JSValue.jsBoolean(this.kind == std.fs.File.Kind.sym_link);
    }

    pub fn deref(this: *const Dirent) void {
        this.name.deref();
        this.path.deref();
    }

    pub fn finalize(this: *Dirent) void {
        this.deref();
        this.destroy();
    }
};

pub const Process = struct {
    pub fn getArgv0(globalObject: *JSC.JSGlobalObject) callconv(.C) JSC.JSValue {
        return JSC.ZigString.fromUTF8(bun.argv[0]).toJS(globalObject);
    }

    pub fn getExecPath(globalObject: *JSC.JSGlobalObject) callconv(.C) JSC.JSValue {
        const out = bun.selfExePath() catch {
            // if for any reason we are unable to get the executable path, we just return argv[0]
            return getArgv0(globalObject);
        };

        return JSC.ZigString.fromUTF8(out).toJS(globalObject);
    }

    pub fn getExecArgv(globalObject: *JSC.JSGlobalObject) callconv(.C) JSC.JSValue {
        var sfb = std.heap.stackFallback(4096, globalObject.allocator());
        const temp_alloc = sfb.get();
        const vm = globalObject.bunVM();

        if (vm.worker) |worker| {
            // was explicitly overridden for the worker?
            if (worker.execArgv) |execArgv| {
                const array = JSC.JSValue.createEmptyArray(globalObject, execArgv.len);
                for (0..execArgv.len) |i| {
                    array.putIndex(globalObject, @intCast(i), bun.String.init(execArgv[i]).toJS(globalObject));
                }
                return array;
            }
        }

        var args = std.ArrayList(bun.String).initCapacity(temp_alloc, bun.argv.len - 1) catch bun.outOfMemory();
        defer args.deinit();
        defer for (args.items) |*arg| arg.deref();

        var seen_run = false;
        var prev: ?[]const u8 = null;

        // we re-parse the process argv to extract execArgv, since this is a very uncommon operation
        // it isn't worth doing this as a part of the CLI
        for (bun.argv[@min(1, bun.argv.len)..]) |arg| {
            defer prev = arg;

            if (arg.len >= 1 and arg[0] == '-') {
                args.append(bun.String.createUTF8(arg)) catch bun.outOfMemory();
                continue;
            }

            if (!seen_run and bun.strings.eqlComptime(arg, "run")) {
                seen_run = true;
                continue;
            }

            // A set of execArgv args consume an extra argument, so we do not want to
            // confuse these with script names.
            const map = bun.ComptimeStringMap(void, comptime brk: {
                const auto_params = bun.CLI.Arguments.auto_params;
                const KV = struct { []const u8, void };
                var entries: [auto_params.len]KV = undefined;
                var i = 0;
                for (auto_params) |param| {
                    if (param.takes_value != .none) {
                        if (param.names.long) |name| {
                            entries[i] = .{ "--" ++ name, {} };
                            i += 1;
                        }
                        if (param.names.short) |name| {
                            entries[i] = .{ &[_]u8{ '-', name }, {} };
                            i += 1;
                        }
                    }
                }

                var result: [i]KV = undefined;
                @memcpy(&result, entries[0..i]);
                break :brk result;
            });

            if (prev) |p| if (map.has(p)) {
                args.append(bun.String.createUTF8(arg)) catch @panic("OOM");
                continue;
            };

            // we hit the script name
            break;
        }

        return bun.String.toJSArray(globalObject, args.items);
    }

    pub fn getArgv(globalObject: *JSC.JSGlobalObject) callconv(.C) JSC.JSValue {
        const vm = globalObject.bunVM();

        // Allocate up to 32 strings in stack
        var stack_fallback_allocator = std.heap.stackFallback(
            32 * @sizeOf(JSC.ZigString) + (bun.MAX_PATH_BYTES + 1) + 32,
            heap_allocator,
        );
        const allocator = stack_fallback_allocator.get();

        var args_count: usize = vm.argv.len;
        if (vm.worker) |worker| {
            args_count = if (worker.argv) |argv| argv.len else 0;
        }

        const args = allocator.alloc(
            bun.String,
            // argv omits "bun" because it could be "bun run" or "bun" and it's kind of ambiguous
            // argv also omits the script name
            args_count + 2,
        ) catch bun.outOfMemory();
        var args_list = std.ArrayListUnmanaged(bun.String){ .items = args, .capacity = args.len };
        args_list.items.len = 0;

        if (vm.standalone_module_graph != null) {
            // Don't break user's code because they did process.argv.slice(2)
            // Even if they didn't type "bun", we still want to add it as argv[0]
            args_list.appendAssumeCapacity(
                bun.String.static("bun"),
            );
        } else {
            const exe_path = bun.selfExePath() catch null;
            args_list.appendAssumeCapacity(
                if (exe_path) |str| bun.String.fromUTF8(str) else bun.String.static("bun"),
            );
        }

        if (vm.main.len > 0)
            args_list.appendAssumeCapacity(bun.String.fromUTF8(vm.main));

        defer allocator.free(args);

        if (vm.worker) |worker| {
            if (worker.argv) |argv| {
                for (argv) |arg| {
                    args_list.appendAssumeCapacity(bun.String.init(arg));
                }
            }
        } else {
            for (vm.argv) |arg| {
                const str = bun.String.fromUTF8(arg);
                // https://github.com/yargs/yargs/blob/adb0d11e02c613af3d9427b3028cc192703a3869/lib/utils/process-argv.ts#L1
                args_list.appendAssumeCapacity(str);
            }
        }

        return bun.String.toJSArray(globalObject, args_list.items);
    }

    pub fn getCwd(globalObject: *JSC.JSGlobalObject) callconv(.C) JSC.JSValue {
        return JSC.toJSHostValue(globalObject, getCwd_(globalObject));
    }
    fn getCwd_(globalObject: *JSC.JSGlobalObject) bun.JSError!JSC.JSValue {
        var buf: bun.PathBuffer = undefined;
        switch (Path.getCwd(&buf)) {
            .result => |r| return JSC.ZigString.init(r).withEncoding().toJS(globalObject),
            .err => |e| {
                return globalObject.throwValue(e.toJSC(globalObject));
            },
        }
    }

    pub fn setCwd(globalObject: *JSC.JSGlobalObject, to: *JSC.ZigString) callconv(.C) JSC.JSValue {
        return JSC.toJSHostValue(globalObject, setCwd_(globalObject, to));
    }
    fn setCwd_(globalObject: *JSC.JSGlobalObject, to: *JSC.ZigString) bun.JSError!JSC.JSValue {
        if (to.len == 0) {
            return globalObject.throwInvalidArguments("Expected path to be a non-empty string", .{});
        }
        const vm = globalObject.bunVM();
        const fs = vm.transpiler.fs;

        var buf: bun.PathBuffer = undefined;
        const slice = to.sliceZBuf(&buf) catch return globalObject.throw("Invalid path", .{});

        switch (Syscall.chdir(fs.top_level_dir, slice)) {
            .result => {
                // When we update the cwd from JS, we have to update the bundler's version as well
                // However, this might be called many times in a row, so we use a pre-allocated buffer
                // that way we don't have to worry about garbage collector
                const into_cwd_buf = switch (bun.sys.getcwd(&buf)) {
                    .result => |r| r,
                    .err => |err| {
                        _ = Syscall.chdir(fs.top_level_dir, fs.top_level_dir);
                        return globalObject.throwValue(err.toJSC(globalObject));
                    },
                };
                @memcpy(fs.top_level_dir_buf[0..into_cwd_buf.len], into_cwd_buf);
                fs.top_level_dir_buf[into_cwd_buf.len] = 0;
                fs.top_level_dir = fs.top_level_dir_buf[0..into_cwd_buf.len :0];

                const len = fs.top_level_dir.len;
                // Ensure the path ends with a slash
                if (fs.top_level_dir_buf[len - 1] != std.fs.path.sep) {
                    fs.top_level_dir_buf[len] = std.fs.path.sep;
                    fs.top_level_dir_buf[len + 1] = 0;
                    fs.top_level_dir = fs.top_level_dir_buf[0 .. len + 1 :0];
                }
                const withoutTrailingSlash = if (Environment.isWindows) strings.withoutTrailingSlashWindowsPath else strings.withoutTrailingSlash;
                var str = bun.String.createUTF8(withoutTrailingSlash(fs.top_level_dir));
                return str.transferToJS(globalObject);
            },
            .err => |e| {
                return globalObject.throwValue(e.toJSC(globalObject));
            },
        }
    }

    pub fn exit(globalObject: *JSC.JSGlobalObject, code: u8) callconv(.C) void {
        var vm = globalObject.bunVM();
        if (vm.worker) |worker| {
            vm.exit_handler.exit_code = code;
            worker.requestTerminate();
            return;
        }

        vm.exit_handler.exit_code = code;
        vm.onExit();
        vm.globalExit();
    }

    // TODO: switch this to using *bun.wtf.String when it is added
    pub fn Bun__Process__editWindowsEnvVar(k: bun.String, v: bun.String) callconv(.C) void {
        if (k.tag == .Empty) return;
        const wtf1 = k.value.WTFStringImpl;
        var fixed_stack_allocator = std.heap.stackFallback(1025, bun.default_allocator);
        const allocator = fixed_stack_allocator.get();
        var buf1 = allocator.alloc(u16, k.utf16ByteLength() + 1) catch bun.outOfMemory();
        defer allocator.free(buf1);
        var buf2 = allocator.alloc(u16, v.utf16ByteLength() + 1) catch bun.outOfMemory();
        defer allocator.free(buf2);
        const len1: usize = switch (wtf1.is8Bit()) {
            true => bun.strings.copyLatin1IntoUTF16([]u16, buf1, []const u8, wtf1.latin1Slice()).written,
            false => b: {
                @memcpy(buf1[0..wtf1.length()], wtf1.utf16Slice());
                break :b wtf1.length();
            },
        };
        buf1[len1] = 0;
        const str2: ?[*:0]const u16 = if (v.tag != .Dead) str: {
            if (v.tag == .Empty) break :str (&[_]u16{0})[0..0 :0];
            const wtf2 = v.value.WTFStringImpl;
            const len2: usize = switch (wtf2.is8Bit()) {
                true => bun.strings.copyLatin1IntoUTF16([]u16, buf2, []const u8, wtf2.latin1Slice()).written,
                false => b: {
                    @memcpy(buf2[0..wtf2.length()], wtf2.utf16Slice());
                    break :b wtf2.length();
                },
            };
            buf2[len2] = 0;
            break :str buf2[0..len2 :0].ptr;
        } else null;
        _ = bun.windows.SetEnvironmentVariableW(buf1[0..len1 :0].ptr, str2);
    }

    comptime {
        if (Environment.export_cpp_apis and Environment.isWindows) {
            @export(Bun__Process__editWindowsEnvVar, .{ .name = "Bun__Process__editWindowsEnvVar" });
        }
    }

    pub export const Bun__version: [*:0]const u8 = "v" ++ bun.Global.package_json_version;
    pub export const Bun__version_with_sha: [*:0]const u8 = "v" ++ bun.Global.package_json_version_with_sha;
    pub export const Bun__versions_boringssl: [*:0]const u8 = bun.Global.versions.boringssl;
    pub export const Bun__versions_libarchive: [*:0]const u8 = bun.Global.versions.libarchive;
    pub export const Bun__versions_mimalloc: [*:0]const u8 = bun.Global.versions.mimalloc;
    pub export const Bun__versions_picohttpparser: [*:0]const u8 = bun.Global.versions.picohttpparser;
    pub export const Bun__versions_uws: [*:0]const u8 = bun.Environment.git_sha;
    pub export const Bun__versions_webkit: [*:0]const u8 = bun.Global.versions.webkit;
    pub export const Bun__versions_zig: [*:0]const u8 = bun.Global.versions.zig;
    pub export const Bun__versions_zlib: [*:0]const u8 = bun.Global.versions.zlib;
    pub export const Bun__versions_tinycc: [*:0]const u8 = bun.Global.versions.tinycc;
    pub export const Bun__versions_lolhtml: [*:0]const u8 = bun.Global.versions.lolhtml;
    pub export const Bun__versions_c_ares: [*:0]const u8 = bun.Global.versions.c_ares;
    pub export const Bun__versions_libdeflate: [*:0]const u8 = bun.Global.versions.libdeflate;
    pub export const Bun__versions_usockets: [*:0]const u8 = bun.Environment.git_sha;
    pub export const Bun__version_sha: [*:0]const u8 = bun.Environment.git_sha;
    pub export const Bun__versions_lshpack: [*:0]const u8 = bun.Global.versions.lshpack;
    pub export const Bun__versions_zstd: [*:0]const u8 = bun.Global.versions.zstd;
};

pub const PathOrBlob = union(enum) {
    path: JSC.Node.PathOrFileDescriptor,
    blob: Blob,

    const Blob = JSC.WebCore.Blob;

    pub fn fromJSNoCopy(ctx: *JSC.JSGlobalObject, args: *JSC.Node.ArgumentsSlice) bun.JSError!PathOrBlob {
        if (try JSC.Node.PathOrFileDescriptor.fromJS(ctx, args, bun.default_allocator)) |path| {
            return PathOrBlob{
                .path = path,
            };
        }

        const arg = args.nextEat() orelse {
            return ctx.throwInvalidArgumentTypeValue("destination", "path, file descriptor, or Blob", .undefined);
        };
        if (arg.as(Blob)) |blob| {
            return PathOrBlob{
                .blob = blob.*,
            };
        }
        return ctx.throwInvalidArgumentTypeValue("destination", "path, file descriptor, or Blob", arg);
    }
};

comptime {
    std.testing.refAllDecls(Process);
}<|MERGE_RESOLUTION|>--- conflicted
+++ resolved
@@ -918,7 +918,6 @@
         return sliceZWithForceCopy(this, buf, false);
     }
 
-<<<<<<< HEAD
     pub inline fn osPathKernel32(this: PathLike, buf: *bun.PathBuffer) bun.OSPathSliceZ {
         if (comptime Environment.isWindows) {
             return strings.toWPath(@alignCast(std.mem.bytesAsSlice(u16, buf)), this.slice());
@@ -927,27 +926,6 @@
         return sliceZWithForceCopy(this, buf, false);
     }
 
-    pub fn toJS(this: *const PathLike, globalObject: *JSC.JSGlobalObject) JSC.JSValue {
-        return switch (this.*) {
-            .string => this.string.toJS(globalObject, null),
-            .buffer => this.buffer.toJS(globalObject),
-            inline .threadsafe_string, .slice_with_underlying_string => |*str| str.toJS(globalObject),
-            .encoded_slice => |encoded| {
-                if (this.encoded_slice.allocator.get()) |allocator| {
-                    // Is this a globally-allocated slice?
-                    if (allocator.vtable == bun.default_allocator.vtable) {}
-                }
-
-                const str = bun.String.createUTF8(encoded.slice());
-                defer str.deref();
-                return str.toJS(globalObject);
-            },
-            else => unreachable,
-        };
-    }
-
-=======
->>>>>>> 7f0b6bc1
     pub fn fromJS(ctx: JSC.C.JSContextRef, arguments: *ArgumentsSlice) bun.JSError!?PathLike {
         return fromJSWithAllocator(ctx, arguments, bun.default_allocator);
     }
