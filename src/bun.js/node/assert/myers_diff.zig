//! ## IMPORTANT NOTE
//!
//! Do _NOT_ import from "root" in this file! Do _NOT_ use the Bun object in this file!
//!
//! This file has tests defined in it which _cannot_ be run if `@import("root")` is used!
//!
//! Run tests with `:zig test %`
const std = @import("std");
const builtin = @import("builtin");
const mem = std.mem;
const Allocator = mem.Allocator;
const stackFallback = std.heap.stackFallback;
const assert = std.debug.assert;

/// Comptime diff configuration. Defaults are usually sufficient.
pub const Options = struct {
    /// Guesstimate for the number of bytes `expected` and `actual` will be.
    /// Defaults to 256.
    ///
    /// Used to reserve space on the stack for the edit graph.
    avg_input_size: comptime_int = 256,
    /// How much stack space to reserve for edit trace frames. Defaults to 64.
    initial_trace_capacity: comptime_int = 64,
    /// When `true`, string lines that are only different by a trailing comma
    /// are considered equal. Not used when comparing chars. Defaults to
    /// `false`.
    check_comma_disparity: bool = false,
};

// By limiting maximum string and buffer lengths, we can store u32s in the
// edit graph instead of usize's, halving our memory footprint. The
// downside is that `(2 * (actual.len + expected.len))` must be less than
// 4Gb. If this becomes a problem in real user scenarios, we can adjust this.
//
// Note that overflows are much more likely to occur in real user scenarios
// than in our own testing, so overflow checks _must_ be handled. Do _not_
// use `assert` unless you also use `@setRuntimeSafety(true)`.
//
// TODO: make this configurable in `Options`?
const MAXLEN = std.math.maxInt(u32);
// Type aliasing to make future refactors easier
const uint = u32;
const int = i64; // must be large enough to hold all valid values of `uint` w/o overflow.

/// diffs two sets of lines, returning the minimal number of edits needed to
/// make them equal.
///
/// Lines may be string slices or chars. Derived from node's implementation of
/// the Myers' diff algorithm.
///
/// ## Example
/// ```zig
/// const myers_diff = @import("inode/assert/myers_diff.zig");
/// const StrDiffer = myers_diff.Differ([]const u8, .{});
/// const actual = &[_][]const u8{
///   "foo",
///   "bar",
///   "baz",
/// };
/// const expected = &[_][]const u8{
///   "foo",
///   "barrr",
///   "baz",
/// };
/// const diff = try StrDiffer.diff(allocator, actual, expected);
/// ```
///
/// TODO: support non-ASCII UTF-8 characters.
///
/// ## References
/// - [Node- `myers_diff.js`](https://github.com/nodejs/node/blob/main/lib/internal/assert/myers_diff.js)
/// - [An O(ND) Difference Algorithm and Its Variations](http://www.xmailserver.org/diff2.pdf)
pub fn Differ(comptime Line: type, comptime opts: Options) type {
    const eql: LineCmp(Line) = switch (Line) {
        // char-by-char comparison. u16 is for utf16
        u8, u16 => blk: {
            const gen = struct {
                pub fn eql(a: Line, b: Line) bool {
                    return a == b;
                }
            };
            break :blk gen.eql;
        },
        []const u8,
        []u8,
        [:0]const u8,
        [:0]u8,
        []const u16,
        []u16,
        [:0]const u16,
        [:0]u16,
        => blk: {
            const gen = struct {
                pub fn eql(a: Line, b: Line) bool {
                    return areStrLinesEqual(Line, a, b, opts.check_comma_disparity);
                }
            };
            break :blk gen.eql;
        },
        else => @compileError("Differ can only compare lines of chars or strings. Received: " ++ @typeName(Line)),
    };

    return DifferWithEql(Line, opts, eql);
}

/// Like `Differ`, but allows the user to provide a custom equality function.
pub fn DifferWithEql(comptime Line: type, comptime opts: Options, comptime areLinesEql: LineCmp(Line)) type {

    // `V = [-MAX, MAX]`.
    const graph_initial_size = comptime guess: {
        const size_wanted = 2 * opts.avg_input_size + 1;
        break :guess size_wanted + (size_wanted % 8); // 8-byte align
    };
    if (graph_initial_size > MAXLEN) @compileError("Input guess size is too large. The edit graph must be 32-bit addressable.");

    return struct {
        pub const eql = areLinesEql;
        pub const LineType = Line;

        /// Compute the shortest edit path (diff) between two sets of lines.
        ///
        /// Returned `Diff` objects borrow from the input slices. Both `actual`
        /// and `expected` must outlive them.
        ///
        /// ## References
        /// - [Node- `myers_diff.js`](https://github.com/nodejs/node/blob/main/lib/internal/assert/myers_diff.js)
        /// - [An O(ND) Difference Algorithm and Its Variations](http://www.xmailserver.org/diff2.pdf)
        pub fn diff(bun_allocator: Allocator, actual: []const Line, expected: []const Line) Error!DiffList(Line) {

            // Edit graph's allocator
            var graph_stack_alloc = stackFallback(graph_initial_size, bun_allocator);
            const graph_alloc = graph_stack_alloc.get();

            // Match point trace's allocator
            var trace_stack_alloc = stackFallback(opts.initial_trace_capacity, bun_allocator);
            const trace_alloc = trace_stack_alloc.get();

            // const MAX \in [0, M+N]
            // let V: int array = [-MAX..MAX]. V is a flattened representation of the edit graph.
            const max: uint, const graph_size: uint = blk: {
                // This is to preserve overflow protections even when runtime safety
                // checks are disabled. We don't know what kind of stuff users are
                // diffing in the wild.
                const _max: usize = actual.len + expected.len;
                const _graph_size = (2 * _max) + 1;

                if (_max > MAXLEN) return Error.InputsTooLarge;
                if (_graph_size > MAXLEN) return Error.DiffTooLarge;

                // const m:

                break :blk .{ @intCast(_max), @intCast(_graph_size) };
            };

            var graph = try graph_alloc.alloc(uint, graph_size);
            defer graph_alloc.free(graph);
            @memset(graph, 0);
            graph.len = graph_size;

            var trace = std.ArrayList([]const uint).init(trace_alloc);
            // reserve enough space for each frame to avoid realloc on ptr list. Lists may end up in the heap, but
            // this list is at the very from (and ∴ on stack).
            try trace.ensureTotalCapacityPrecise(max + 1);
            defer {
                for (trace.items) |frame| {
                    trace_alloc.free(frame);
                }
                trace.deinit();
            }

            // ================================================================
            // ==================== actual implementation =====================
            // ================================================================

            for (0..max + 1) |_diff_level| {
                const diff_level: int = @intCast(_diff_level); // why is this always usize?
                // const new_trace = try TraceFrame.initCapacity(trace_alloc, graph.len);
                const new_trace = try trace_alloc.dupe(uint, graph);
                trace.appendAssumeCapacity(new_trace);

                const diag_start: int = -@as(int, @intCast(diff_level));
                const diag_end: int = @intCast(diff_level);

                // for k ← -D in steps of 2 do
                var diag_idx = diag_start;
                while (diag_idx <= diag_end) : (diag_idx += 2) {
                    // if k = -D or K ≠ D and V[k-1] < V[k+1] then
                    //     x ← V[k+1]
                    // else
                    //     x ← V[k-1] + 1
                    assert(diag_idx + max >= 0); // sanity check. Fine to be stripped in release.
                    const k: uint = u(diag_idx + max);

                    const uk = u(k);
                    var x = if (diag_idx == diag_start or
                        (diag_idx != diag_end and graph[uk - 1] < graph[uk + 1]))
                        graph[uk + 1]
                    else
                        graph[uk - 1] + 1;

                    // y = x - diag_idx
                    var y: usize = blk: {
                        const x2: int = @intCast(x);
                        const y: int = x2 - diag_idx;
                        assert(y >= 0 and y <= MAXLEN); // sanity check. Fine to be stripped in release.
                        break :blk @intCast(y);
                    };

                    while (x < actual.len and y < expected.len and eql(actual[x], expected[y])) {
                        x += 1;
                        y += 1;
                    }
                    graph[k] = @intCast(x);
                    if (x >= actual.len and y >= expected.len) {
                        // todo: arena
                        return backtrack(bun_allocator, &trace, actual, expected);
                    }
                }
            }

            @panic("unreachable. Diffing should always reach the end of either `actual` or `expected` first.");
        }

        fn backtrack(
            allocator: Allocator,
            trace: *const std.ArrayList([]const uint),
            actual: []const Line,
            expected: []const Line,
        ) Error!DiffList(Line) {
            const max = i(actual.len + expected.len);
            var x = i(actual.len);
            var y = i(expected.len);

            var result = DiffList(Line).init(allocator);
            if (trace.items.len == 0) return result;

            //for (let diffLevel = trace.length - 1; diffLevel >= 0; diffLevel--) {
            var diff_level: usize = trace.items.len;
            while (diff_level > 0) {
                diff_level -= 1;
                const graph = trace.items[diff_level];
                const diagonal_index = x - y;

                const diag_offset = u(diagonal_index + max);
                const prev_diagonal_index: int = if (diagonal_index == -i(diff_level) or
                    (diagonal_index != diff_level and graph[u(diag_offset - 1)] < graph[u(diag_offset + 1)]))
                    diagonal_index + 1
                else
                    diagonal_index - 1;

                const prev_x: int = i(graph[u(prev_diagonal_index + i(max))]); // v[prevDiagonalIndex + max]
                const prev_y: int = i(prev_x) - prev_diagonal_index;

                try result.ensureUnusedCapacity(u(@max(x - prev_x, y - prev_y)));
                while (x > prev_x and y > prev_y) {
                    const line: Line = blk: {
                        if (@typeInfo(Line) == .pointer and comptime opts.check_comma_disparity) {
                            const actual_el = actual[u(x) - 1];
                            // actual[x-1].endsWith(',')
                            break :blk if (actual_el[actual_el.len - 1] == ',')
                                actual[u(x) - 1]
                            else
                                expected[u(y) - 1];
                        } else {
                            break :blk actual[u(x) - 1];
                        }
                    };

                    result.appendAssumeCapacity(.{ .kind = .equal, .value = line });
                    x -= 1;
                    y -= 1;
                }
                if (diff_level > 0) {
                    if (x > prev_x) {
                        try result.append(.{ .kind = .insert, .value = actual[u(x) - 1] });
                        x -= 1;
                    } else {
                        try result.append(.{ .kind = .delete, .value = expected[u(y) - 1] });
                        y -= 1;
                    }
                }
            }

            return result;
        }

        // shorthands for int casting since I'm tired of writing `@as(int, @intCast(x))` everywhere
        inline fn u(n: anytype) uint {
            return @intCast(n);
        }
        inline fn us(n: anytype) usize {
            return @intCast(n);
        }
        inline fn i(n: anytype) int {
            return @intCast(n);
        }
    };
}

pub fn printDiff(T: type, diffs: std.ArrayList(Diff(T))) !void {
    const stdout = if (builtin.is_test)
        std.io.getStdErr().writer()
    else
        std.io.getStdOut().writer();

    const specifier = switch (T) {
        u8 => "c",
        u32 => "u",
        []const u8 => "s",
        else => @compileError("printDiff can only print chars and strings. Received: " ++ @typeName(T)),
    };

    for (0..diffs.items.len) |idx| {
        const d = diffs.items[diffs.items.len - (idx + 1)];
        const op: u8 = switch (d.kind) {
            inline .equal => ' ',
            inline .insert => '+',
            inline .delete => '-',
        };
        try stdout.writeByte(op);
        try stdout.print(" {" ++ specifier ++ "}\n", .{d.value});
    }
}

// =============================================================================
// ============================ EQUALITY FUNCTIONS ============================
// =============================================================================

fn areCharsEqual(comptime T: type, a: T, b: T) bool {
    return a == b;
}

fn areLinesEqual(comptime T: type, a: T, b: T, comptime check_comma_disparity: bool) bool {
    return switch (T) {
        u8, u32 => a == b,
        []const u8, []u8, [:0]const u8, [:0]u8 => areStrLinesEqual(T, a, b, check_comma_disparity),
        else => @compileError("areLinesEqual can only compare chars and strings. Received: " ++ @typeName(T)),
    };
}

fn areStrLinesEqual(comptime T: type, a: T, b: T, comptime check_comma_disparity: bool) bool {
    // Hypothesis: unlikely to be the same, since assert.equal, etc. is rarely
    // used to compare the same object. May be true on shallow copies.
    // TODO: check Godbolt
    // if (a.ptr == b.ptr) return true;

    // []const u8 -> u8
    const info = @typeInfo(T);
    const ChildType = info.pointer.child;

    if (comptime !check_comma_disparity) {
        return mem.eql(ChildType, a, b);
    }

    const largest, const smallest = if (a.len > b.len) .{ a, b } else .{ b, a };
    return switch (largest.len - smallest.len) {
        inline 0 => mem.eql(ChildType, a, b),
        inline 1 => largest[largest.len - 1] == ',' and mem.eql(ChildType, largest[0..smallest.len], smallest), // 'foo,' == 'foo'
        else => false,
    };
}

// =============================================================================
// =================================== TYPES ===================================
// =============================================================================

/// Generic equality function. Returns `true` if two lines are equal.
pub fn LineCmp(Line: type) type {
    return fn (a: Line, b: Line) bool;
}

pub const Error = error{
    DiffTooLarge,
    InputsTooLarge,
} || Allocator.Error;

const TraceFrame = std.ArrayListUnmanaged(u8);

pub const DiffKind = enum {
    insert,
    delete,
    equal,

    pub fn format(value: DiffKind, comptime _: []const u8, _: std.fmt.FormatOptions, writer: anytype) !void {
        return switch (value) {
            .insert => writer.writeByte('+'),
            .delete => writer.writeByte('-'),
            .equal => writer.writeByte(' '),
        };
    }
};

pub fn Diff(comptime T: type) type {
    return struct {
        kind: DiffKind,
        value: T,

        const Self = @This();
        pub fn eql(self: Self, other: Self) bool {
            return self.kind == other.kind and mem.eql(T, self.value, other.value);
        }

        /// pub fn format(value: ?, comptime fmt: []const u8, options: std.fmt.FormatOptions, writer: anytype) !void
        pub fn format(value: anytype, comptime _: []const u8, _: std.fmt.FormatOptions, writer: anytype) !void {
            const specifier = switch (T) {
                u8 => "c",
                u32 => "u",
                []const u8, [:0]const u8, []u8, [:0]u8 => "s",
                else => @compileError("printDiff can only print chars and strings. Received: " ++ @typeName(T)),
            };
            return writer.print("{} {" ++ specifier ++ "}", .{ value.kind, value.value });
        }
    };
}

pub fn DiffList(comptime T: type) type {
    return std.ArrayList(Diff(T));
}

// =============================================================================

const t = std.testing;
test areLinesEqual {
    // check_comma_disparity is never respected when comparing chars
    try t.expect(areLinesEqual(u8, 'a', 'a', false));
    try t.expect(areLinesEqual(u8, 'a', 'a', true));
    try t.expect(!areLinesEqual(u8, ',', 'a', false));
    try t.expect(!areLinesEqual(u8, ',', 'a', true));

    // strings w/o comma check
    try t.expect(areLinesEqual([]const u8, "", "", false));
    try t.expect(areLinesEqual([]const u8, "a", "a", false));
    try t.expect(areLinesEqual([]const u8, "Bun", "Bun", false));
    try t.expect(areLinesEqual([]const u8, "😤", "😤", false));
    // not equal
    try t.expect(!areLinesEqual([]const u8, "", "a", false));
    try t.expect(!areLinesEqual([]const u8, "", " ", false));
    try t.expect(!areLinesEqual([]const u8, "\n", "\t", false));
    try t.expect(!areLinesEqual([]const u8, "bun", "Bun", false));
    try t.expect(!areLinesEqual([]const u8, "😤", "😩", false));

    // strings w/ comma check
    try t.expect(areLinesEqual([]const u8, "", "", true));
    try t.expect(areLinesEqual([]const u8, "", ",", true));
    try t.expect(areLinesEqual([]const u8, " ", " ,", true));
    try t.expect(areLinesEqual([]const u8, "I am speed", "I am speed", true));
    try t.expect(areLinesEqual([]const u8, "I am speed,", "I am speed", true));
    try t.expect(areLinesEqual([]const u8, "I am speed", "I am speed,", true));
    try t.expect(areLinesEqual([]const u8, "😤", "😤", false));
    // try t.expect(areLinesEqual([]const u8, "😤", "😤,", false));
    // try t.expect(areLinesEqual([]const u8, "😤,", "😤", false));
    // not equal
    try t.expect(!areLinesEqual([]const u8, "", "Bun", true));
    try t.expect(!areLinesEqual([]const u8, "bun", "Bun", true));
    try t.expect(!areLinesEqual([]const u8, ",Bun", "Bun", true));
    try t.expect(!areLinesEqual([]const u8, "Bun", ",Bun", true));
    try t.expect(!areLinesEqual([]const u8, "", " ,", true));
    try t.expect(!areLinesEqual([]const u8, " ", " , ", true));
    try t.expect(!areLinesEqual([]const u8, "I, am speed", "I am speed", true));
    try t.expect(!areLinesEqual([]const u8, ",😤", "😤", true));
}

// const CharList = DiffList(u8);
// const CDiff = Diff(u8);
// const CharDiffer = Differ(u8, .{});

// fn testCharDiff(actual: []const u8, expected: []const u8, expected_diff: []const Diff(u8)) !void {
//     const allocator = t.allocator;
//     const actual_diff = try CharDiffer.diff(allocator, actual, expected);
//     defer actual_diff.deinit();
//     try t.expectEqualSlices(Diff(u8), expected_diff, actual_diff.items);
// }

// test CharDiffer {
//     const TestCase = std.meta.Tuple(&[_]type{ []const CDiff, []const u8, []const u8 });
//     const test_cases = &[_]TestCase{
//         .{ &[_]CDiff{}, "foo", "foo" },
//     };
//     for (test_cases) |test_case| {
//         const expected_diff, const actual, const expected = test_case;
//         try testCharDiff(actual, expected, expected_diff);
//     }
// }

const StrDiffer = Differ([]const u8, .{ .check_comma_disparity = true });
test StrDiffer {
    const a = t.allocator;
    inline for (.{
        .{ "foo", "foo" },
        .{ "foo", "bar" },
        .{
            // actual
            \\[
            \\  1,
            \\  2,
            \\  3,
            \\  4,
            \\  5,
            \\  6,
            \\  7
            \\]
            ,
            // expected
            \\[
            \\  1,
            \\  2,
            \\  3,
            \\  4,
            \\  5,
            \\  9,
            \\  7
            \\]
        },
        // remove line
        .{
            \\Lorem ipsum dolor sit amet, consectetur adipiscing elit, sed do eiusmod tempor
            \\incididunt ut labore et dolore magna aliqua. Ut enim ad minim veniam, quis
            \\nostrud exercitation ullamco laboris nisi ut aliquip ex ea commodo consequat.
            \\Duis aute irure dolor in reprehenderit in voluptate velit esse cillum dolore eu
            \\fugiat nulla pariatur. Excepteur sint occaecat cupidatat non proident, sunt in
            \\culpa qui officia deserunt mollit anim id est laborum.
            ,
            \\Lorem ipsum dolor sit amet, consectetur adipiscing elit, sed do eiusmod tempor
            \\incididunt ut labore et dolore magna aliqua. Ut enim ad minim veniam, quis
            \\Duis aute irure dolor in reprehenderit in voluptate velit esse cillum dolore eu
            \\fugiat nulla pariatur. Excepteur sint occaecat cupidatat non proident, sunt in
            \\culpa qui officia deserunt mollit anim id est laborum.
            ,
        },
        // add some line
        .{
            \\Lorem ipsum dolor sit amet, consectetur adipiscing elit, sed do eiusmod tempor
            \\incididunt ut labore et dolore magna aliqua. Ut enim ad minim veniam, quis
            \\nostrud exercitation ullamco laboris nisi ut aliquip ex ea commodo consequat.
            \\Duis aute irure dolor in reprehenderit in voluptate velit esse cillum dolore eu
            \\fugiat nulla pariatur. Excepteur sint occaecat cupidatat non proident, sunt in
            \\culpa qui officia deserunt mollit anim id est laborum.
            ,
            \\Lorem ipsum dolor sit amet, consectetur adipiscing elit, sed do eiusmod tempor
            \\incididunt ut labore et dolore magna aliqua. Ut enim ad minim veniam, quis
            \\Lorem ipsum dolor sit amet, consectetur adipiscing elit, sed do eiusmod tempor
            \\nostrud exercitation ullamco laboris nisi ut aliquip ex ea commodo consequat.
            \\Duis aute irure dolor in reprehenderit in voluptate velit esse cillum dolore eu
            \\fugiat nulla pariatur. Excepteur sint occaecat cupidatat non proident, sunt in
            \\culpa qui officia deserunt mollit anim id est laborum.
            \\Duis aute irure dolor in reprehenderit in voluptate velit esse cillum dolore eu
            ,
        },
        // modify lines
        .{
            \\foo
            \\bar
            \\baz
            ,
            \\foo
            \\barrr
            \\baz
        },
        .{
            \\foooo
            \\bar
            \\baz
            ,
            \\foo
            \\bar
            \\baz
        },
        .{
            \\foo
            \\bar
            \\baz
            ,
            \\foo
            \\bar
            \\baz
        },
        .{
            \\Lorem ipsum dolor sit amet, consectetur adipiscing elit, sed do eiusmod tempor
            \\incididunt ut labore et dolore magna aliqua. Ut enim ad minim veniam, quis
            \\nostrud exercitation ullamco laboris nisi ut aliquip ex ea commodo consequat.
            \\Duis aute irure dolor in reprehenderit in voluptate velit esse cillum dolore eu
            \\fugiat nulla pariatur. Excepteur sint occaecat cupidatat non proident, sunt in
            \\culpa qui officia deserunt mollit anim id est laborum.
            ,
            \\Lorem ipsum dolor sit amet, consectetur adipiscing elit, sed do eiusmod tempor modified
            \\incididunt ut labore et dolore magna aliqua. Ut enim ad minim veniam, quis
            \\nostrud exercitation ullamco laboris nisi ut aliquip ex ea commodo consequat.
            \\Duis aute irure dolor in reprehenderit in voluptate velit esse cillum dolore eu
            \\fugiat nulla pariatur. Excepteur sint occaecat cupidatat non proident, sunt in also modified
            \\culpa qui officia deserunt mollit anim id est laborum.
            ,
        },
    }) |thing| {
        var actual = try split(u8, a, thing[0]);
        var expected = try split(u8, a, thing[1]);
        defer {
            actual.deinit(a);
            expected.deinit(a);
        }
        var d = try StrDiffer.diff(a, actual.items, expected.items);
        defer d.deinit();
<<<<<<< HEAD
        // for (d.items) |diff| {
        //     std.debug.print("{}\n", .{diff});
        // }
=======
>>>>>>> e9c3f918
    }
}

pub fn split(
    comptime T: type,
    alloc: Allocator,
    s: []const T,
) Allocator.Error!std.ArrayListUnmanaged([]const T) {
    comptime {
        if (T != u8 and T != u16) {
            @compileError("Split only supports latin1, utf8, and utf16. Received: " ++ @typeName(T));
        }
    }
    const newline: T = if (comptime T == u8) '\n' else '\n';
    //
    // thing
    var it = std.mem.splitScalar(T, s, newline);
    var lines = std.ArrayListUnmanaged([]const T){};
    try lines.ensureUnusedCapacity(alloc, s.len >> 4);
    errdefer lines.deinit(alloc);
    while (it.next()) |l| {
        try lines.append(alloc, l);
    }

    return lines;
}<|MERGE_RESOLUTION|>--- conflicted
+++ resolved
@@ -599,12 +599,6 @@
         }
         var d = try StrDiffer.diff(a, actual.items, expected.items);
         defer d.deinit();
-<<<<<<< HEAD
-        // for (d.items) |diff| {
-        //     std.debug.print("{}\n", .{diff});
-        // }
-=======
->>>>>>> e9c3f918
     }
 }
 
