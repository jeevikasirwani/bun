--- conflicted
+++ resolved
@@ -751,38 +751,6 @@
 
 pub fn doSend(this: *Subprocess, global: *JSC.JSGlobalObject, callFrame: *JSC.CallFrame) bun.JSError!JSValue {
     IPClog("Subprocess#doSend", .{});
-<<<<<<< HEAD
-=======
-    var message, var handle, var options_, var callback = callFrame.argumentsAsArray(4);
-
-    if (handle.isFunction()) {
-        callback = handle;
-        handle = .undefined;
-        options_ = .undefined;
-    } else if (options_.isFunction()) {
-        callback = options_;
-        options_ = .undefined;
-    } else if (!options_.isUndefined()) {
-        try global.validateObject("options", options_, .{});
-    }
-
-    const S = struct {
-        fn impl(globalThis: *JSGlobalObject, callframe: *JSC.CallFrame) bun.JSError!JSValue {
-            const arguments_ = callframe.arguments_old(1).slice();
-            const ex = arguments_[0];
-            JSC.VirtualMachine.Process__emitErrorEvent(globalThis, ex);
-            return .undefined;
-        }
-    };
-
-    const ipc_data = &(this.ipc_data orelse {
-        if (this.hasExited()) {
-            return global.ERR(.IPC_CHANNEL_CLOSED, "Subprocess.send() cannot be used after the process has exited.", .{}).throw();
-        } else {
-            return global.throw("Subprocess.send() can only be used if an IPC channel is open.", .{});
-        }
-    });
->>>>>>> ce5d4c8d
 
     return IPC.doSend(if (this.ipc_data) |*data| data else null, global, callFrame, if (this.hasExited()) .subprocess_exited else .subprocess);
 }
