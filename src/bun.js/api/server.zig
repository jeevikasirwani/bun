const Bun = @This();
const default_allocator = bun.default_allocator;
const bun = @import("root").bun;
const Environment = bun.Environment;
const AnyBlob = bun.JSC.WebCore.AnyBlob;
const Global = bun.Global;
const strings = bun.strings;
const string = bun.string;
const Output = bun.Output;
const MutableString = bun.MutableString;
const std = @import("std");
const Allocator = std.mem.Allocator;
const IdentityContext = @import("../../identity_context.zig").IdentityContext;
const Fs = @import("../../fs.zig");
const Resolver = @import("../../resolver/resolver.zig");
const ast = @import("../../import_record.zig");
const Sys = @import("../../sys.zig");

const MacroEntryPoint = bun.bundler.MacroEntryPoint;
const logger = bun.logger;
const Api = @import("../../api/schema.zig").Api;
const options = @import("../../options.zig");
const Bundler = bun.Bundler;
const ServerEntryPoint = bun.bundler.ServerEntryPoint;
const js_printer = bun.js_printer;
const js_parser = bun.js_parser;
const js_ast = bun.JSAst;
const NodeFallbackModules = @import("../../node_fallbacks.zig");
const ImportKind = ast.ImportKind;
const Analytics = @import("../../analytics/analytics_thread.zig");
const ZigString = bun.JSC.ZigString;
const Runtime = @import("../../runtime.zig");
const ImportRecord = ast.ImportRecord;
const DotEnv = @import("../../env_loader.zig");
const ParseResult = bun.bundler.ParseResult;
const PackageJSON = @import("../../resolver/package_json.zig").PackageJSON;
const MacroRemap = @import("../../resolver/package_json.zig").MacroMap;
const WebCore = bun.JSC.WebCore;
const Request = WebCore.Request;
const Response = WebCore.Response;
const Headers = WebCore.Headers;
const Fetch = WebCore.Fetch;
const HTTP = bun.http;
const FetchEvent = WebCore.FetchEvent;
const js = bun.JSC.C;
const JSC = bun.JSC;
const MarkedArrayBuffer = @import("../base.zig").MarkedArrayBuffer;
const getAllocator = @import("../base.zig").getAllocator;
const JSValue = bun.JSC.JSValue;

const JSGlobalObject = bun.JSC.JSGlobalObject;
const ExceptionValueRef = bun.JSC.ExceptionValueRef;
const JSPrivateDataPtr = bun.JSC.JSPrivateDataPtr;
const ConsoleObject = bun.JSC.ConsoleObject;
const Node = bun.JSC.Node;
const ZigException = bun.JSC.ZigException;
const ZigStackTrace = bun.JSC.ZigStackTrace;
const ErrorableResolvedSource = bun.JSC.ErrorableResolvedSource;
const ResolvedSource = bun.JSC.ResolvedSource;
const JSPromise = bun.JSC.JSPromise;
const JSInternalPromise = bun.JSC.JSInternalPromise;
const JSModuleLoader = bun.JSC.JSModuleLoader;
const JSPromiseRejectionOperation = bun.JSC.JSPromiseRejectionOperation;
const Exception = bun.JSC.Exception;
const ErrorableZigString = bun.JSC.ErrorableZigString;
const ZigGlobalObject = bun.JSC.ZigGlobalObject;
const VM = bun.JSC.VM;
const JSFunction = bun.JSC.JSFunction;
const Config = @import("../config.zig");
const URL = @import("../../url.zig").URL;
const VirtualMachine = JSC.VirtualMachine;
const IOTask = JSC.IOTask;
const is_bindgen = JSC.is_bindgen;
const uws = bun.uws;
const Fallback = Runtime.Fallback;
const MimeType = HTTP.MimeType;
const Blob = JSC.WebCore.Blob;
const BoringSSL = bun.BoringSSL;
const Arena = @import("../../mimalloc_arena.zig").Arena;
const SendfileContext = struct {
    fd: bun.FileDescriptor,
    socket_fd: bun.FileDescriptor = bun.invalid_fd,
    remain: Blob.SizeType = 0,
    offset: Blob.SizeType = 0,
    has_listener: bool = false,
    has_set_on_writable: bool = false,
    auto_close: bool = false,
};
const linux = std.os.linux;
const Async = bun.Async;
const httplog = Output.scoped(.Server, false);
const ctxLog = Output.scoped(.RequestContext, false);
const BlobFileContentResult = struct {
    data: [:0]const u8,
    fn init(comptime fieldname: []const u8, js_obj: JSC.JSValue, global: *JSC.JSGlobalObject, exception: JSC.C.ExceptionRef) ?BlobFileContentResult {
        if (JSC.WebCore.Body.Value.fromJS(global, js_obj)) |body| {
            if (body == .Blob and body.Blob.store != null and body.Blob.store.?.data == .file) {
                var fs: JSC.Node.NodeFS = .{};
                const read = fs.readFileWithOptions(.{ .path = body.Blob.store.?.data.file.pathlike }, .sync, .null_terminated);
                switch (read) {
                    .err => {
                        global.throwValue(read.err.toJSC(global));
                        return .{ .data = "" };
                    },
                    else => {
                        const str = read.result.null_terminated;
                        if (str.len > 0) {
                            return .{ .data = str };
                        }
                        JSC.throwInvalidArguments(std.fmt.comptimePrint("Invalid {s} file", .{fieldname}), .{}, global, exception);
                        return .{ .data = str };
                    },
                }
            }
        }

        return null;
    }
};

fn getContentType(headers: ?*JSC.FetchHeaders, blob: *const JSC.WebCore.AnyBlob, allocator: std.mem.Allocator) struct { MimeType, bool, bool } {
    var needs_content_type = true;
    var content_type_needs_free = false;

    const content_type: MimeType = brk: {
        if (headers) |headers_| {
            if (headers_.fastGet(.ContentType)) |content| {
                needs_content_type = false;

                var content_slice = content.toSlice(allocator);
                defer content_slice.deinit();

                const content_type_allocator = if (content_slice.allocator.isNull()) null else allocator;
                break :brk MimeType.init(content_slice.slice(), content_type_allocator, &content_type_needs_free);
            }
        }

        break :brk if (blob.contentType().len > 0)
            MimeType.byName(blob.contentType())
        else if (MimeType.sniff(blob.slice())) |content|
            content
        else if (blob.wasString())
            MimeType.text
            // TODO: should we get the mime type off of the Blob.Store if it exists?
            // A little wary of doing this right now due to causing some breaking change
        else
            MimeType.other;
    };

    return .{ content_type, needs_content_type, content_type_needs_free };
}

fn writeHeaders(
    headers: *JSC.FetchHeaders,
    comptime ssl: bool,
    resp_ptr: ?*uws.NewApp(ssl).Response,
) void {
    ctxLog("writeHeaders", .{});
    headers.fastRemove(.ContentLength);
    headers.fastRemove(.TransferEncoding);
    if (!ssl) headers.fastRemove(.StrictTransportSecurity);
    if (resp_ptr) |resp| {
        headers.toUWSResponse(ssl, resp);
    }
}

fn writeStatus(comptime ssl: bool, resp_ptr: ?*uws.NewApp(ssl).Response, status: u16) void {
    if (resp_ptr) |resp| {
        if (HTTPStatusText.get(status)) |text| {
            resp.writeStatus(text);
        } else {
            var status_text_buf: [48]u8 = undefined;
            resp.writeStatus(std.fmt.bufPrint(&status_text_buf, "{d} HM", .{status}) catch unreachable);
        }
    }
}

const StaticRoute = struct {
    server: ?AnyServer = null,
    status_code: u16,
    blob: AnyBlob,
    cached_blob_size: u64 = 0,
    has_content_disposition: bool = false,
    headers: Headers = .{
        .allocator = bun.default_allocator,
    },
    ref_count: u32 = 1,

    const HTTPResponse = uws.AnyResponse;
    const Route = @This();

    pub usingnamespace bun.NewRefCounted(@This(), deinit);

    fn deinit(this: *Route) void {
        this.blob.detach();
        this.headers.deinit();

        this.destroy();
    }

    pub fn fromJS(globalThis: *JSC.JSGlobalObject, argument: JSC.JSValue) ?*Route {
        if (argument.as(JSC.WebCore.Response)) |response| {

            // The user may want to pass in the same Response object multiple endpoints
            // Let's let them do that.
            response.body.value.toBlobIfPossible();

            var blob: AnyBlob = brk: {
                switch (response.body.value) {
                    .Used => {
                        globalThis.throwInvalidArguments("Response body has already been used", .{});
                        return null;
                    },

                    else => {
                        globalThis.throwInvalidArguments("Body must be fully buffered before it can be used in a static route. Consider calling new Response(await response.blob()) to buffer the body.", .{});
                        return null;
                    },
                    .Null, .Empty => {
                        break :brk AnyBlob{
                            .InternalBlob = JSC.WebCore.InternalBlob{
                                .bytes = std.ArrayList(u8).init(bun.default_allocator),
                            },
                        };
                    },

                    .Blob, .InternalBlob, .WTFStringImpl => {
                        if (response.body.value == .Blob and response.body.value.Blob.needsToReadFile()) {
                            globalThis.throwTODO("TODO: support Bun.file(path) in static routes");
                            return null;
                        }
                        var blob = response.body.value.use();
                        blob.globalThis = globalThis;
                        blob.allocator = null;
                        response.body.value = .{ .Blob = blob.dupe() };

                        break :brk .{ .Blob = blob };
                    },
                }
            };

            var has_content_disposition = false;

            if (response.init.headers) |headers| {
                has_content_disposition = headers.fastHas(.ContentDisposition);
                headers.fastRemove(.TransferEncoding);
                headers.fastRemove(.ContentLength);
            }

            const headers: Headers = if (response.init.headers) |headers|
                Headers.from(headers, bun.default_allocator, .{
                    .body = &blob,
                }) catch {
                    blob.detach();
                    globalThis.throwOutOfMemory();
                    return null;
                }
            else
                .{
                    .allocator = bun.default_allocator,
                };

            return Route.new(.{
                .blob = blob,
                .cached_blob_size = blob.size(),
                .has_content_disposition = has_content_disposition,
                .headers = headers,
                .server = null,
                .status_code = response.statusCode(),
            });
        }

        globalThis.throwInvalidArguments("Expected a Response object", .{});
        return null;
    }

    // HEAD requests have no body.
    pub fn onHEADRequest(this: *Route, req: *uws.Request, resp: HTTPResponse) void {
        req.setYield(false);
        this.ref();
        if (this.server) |server| {
            server.onPendingRequest();
            resp.timeout(server.config().idleTimeout);
        }
        resp.corked(renderMetadataAndEnd, .{ this, resp });
        this.onResponseComplete(resp);
    }

    fn renderMetadataAndEnd(this: *Route, resp: HTTPResponse) void {
        this.renderMetadata(resp);
        resp.writeHeaderInt("Content-Length", this.cached_blob_size);
        resp.endWithoutBody(resp.shouldCloseConnection());
    }

    pub fn onRequest(this: *Route, req: *uws.Request, resp: HTTPResponse) void {
        req.setYield(false);
        this.ref();
        if (this.server) |server| {
            server.onPendingRequest();
            resp.timeout(server.config().idleTimeout);
        }
        var finished = false;
        this.doRenderBlob(resp, &finished);
        if (finished) {
            this.onResponseComplete(resp);
            return;
        }

        this.toAsync(resp);
    }

    fn toAsync(this: *Route, resp: HTTPResponse) void {
        resp.onAborted(*Route, onAborted, this);
        resp.onWritable(*Route, onWritableBytes, this);
    }

    fn onAborted(this: *Route, resp: HTTPResponse) void {
        this.onResponseComplete(resp);
    }

    fn onResponseComplete(this: *Route, resp: HTTPResponse) void {
        resp.clearAborted();
        resp.clearOnWritable();
        resp.clearTimeout();

        if (this.server) |server| {
            server.onStaticRequestComplete();
        }

        this.deref();
    }

    pub fn doRenderBlob(this: *Route, resp: HTTPResponse, did_finish: *bool) void {
        // We are not corked
        // The body is small
        // Faster to do the memcpy than to do the two network calls
        // We are not streaming
        // This is an important performance optimization
        if (this.blob.fastSize() < 16384 - 1024) {
            resp.corked(doRenderBlobCorked, .{ this, resp, did_finish });
        } else {
            this.doRenderBlobCorked(resp, did_finish);
        }
    }

    pub fn doRenderBlobCorked(this: *Route, resp: HTTPResponse, did_finish: *bool) void {
        this.renderMetadata(resp);
        this.renderBytes(resp, did_finish);
    }

    fn onWritable(this: *Route, write_offset: u64, resp: HTTPResponse) void {
        if (this.server) |server| {
            resp.timeout(server.config().idleTimeout);
        }

        if (!this.onWritableBytes(write_offset, resp)) {
            this.toAsync(resp);
            return;
        }

        this.onResponseComplete(resp);
    }

    fn onWritableBytes(this: *Route, write_offset: u64, resp: HTTPResponse) bool {
        const blob = this.blob;
        const all_bytes = blob.slice();

        const bytes = all_bytes[@min(all_bytes.len, @as(usize, @truncate(write_offset)))..];

        if (!resp.tryEnd(
            bytes,
            all_bytes.len,
            resp.shouldCloseConnection(),
        )) {
            return false;
        }

        return true;
    }

    fn doWriteStatus(_: *StaticRoute, status: u16, resp: HTTPResponse) void {
        switch (resp) {
            .SSL => |r| writeStatus(true, r, status),
            .TCP => |r| writeStatus(false, r, status),
        }
    }

    fn doWriteHeaders(this: *StaticRoute, resp: HTTPResponse) void {
        switch (resp) {
            inline .SSL, .TCP => |s| {
                const entries = this.headers.entries.slice();
                const names: []const Api.StringPointer = entries.items(.name);
                const values: []const Api.StringPointer = entries.items(.value);
                const buf = this.headers.buf.items;

                for (names, values) |name, value| {
                    s.writeHeader(name.slice(buf), value.slice(buf));
                }
            },
        }
    }

    fn renderBytes(this: *Route, resp: HTTPResponse, did_finish: *bool) void {
        did_finish.* = this.onWritableBytes(0, resp);
    }

    fn renderMetadata(this: *Route, resp: HTTPResponse) void {
        var status = this.status_code;
        const size = this.cached_blob_size;

        status = if (status == 200 and size == 0 and !this.blob.isDetached())
            204
        else
            status;

        this.doWriteStatus(status, resp);
        this.doWriteHeaders(resp);
    }
};

pub const ServerConfig = struct {
    address: union(enum) {
        tcp: struct {
            port: u16 = 0,
            hostname: ?[*:0]const u8 = null,
        },
        unix: [:0]const u8,

        pub fn deinit(this: *@This(), allocator: std.mem.Allocator) void {
            switch (this.*) {
                .tcp => |tcp| {
                    if (tcp.hostname) |host| {
                        allocator.free(bun.sliceTo(host, 0));
                    }
                },
                .unix => |addr| {
                    allocator.free(addr);
                },
            }
            this.* = .{ .tcp = .{} };
        }
    } = .{
        .tcp = .{},
    },
    idleTimeout: u8 = 10, //TODO: should we match websocket default idleTimeout of 120?
    has_idleTimeout: bool = false,
    // TODO: use webkit URL parser instead of bun's
    base_url: URL = URL{},
    base_uri: string = "",

    ssl_config: ?SSLConfig = null,
    sni: ?bun.BabyList(SSLConfig) = null,
    max_request_body_size: usize = 1024 * 1024 * 128,
    development: bool = false,

    onError: JSC.JSValue = JSC.JSValue.zero,
    onRequest: JSC.JSValue = JSC.JSValue.zero,
    onNodeHTTPRequest: JSC.JSValue = JSC.JSValue.zero,

    websocket: ?WebSocketServer = null,

    inspector: bool = false,
    reuse_port: bool = false,
    id: []const u8 = "",
    allow_hot: bool = true,

    is_node_http: bool = false,

    static_routes: std.ArrayList(StaticRouteEntry) = std.ArrayList(StaticRouteEntry).init(bun.default_allocator),

    pub const StaticRouteEntry = struct {
        path: []const u8,
        route: *StaticRoute,

        pub fn deinit(this: *StaticRouteEntry) void {
            bun.default_allocator.free(this.path);
            this.route.deref();
        }
    };

    pub fn applyStaticRoutes(this: *ServerConfig, comptime ssl: bool, server: AnyServer, app: *uws.NewApp(ssl)) void {
        for (this.static_routes.items) |entry| {
            entry.route.server = server;
            const handler_wrap = struct {
                pub fn handler(route: *StaticRoute, req: *uws.Request, resp: *uws.NewApp(ssl).Response) void {
                    route.onRequest(req, switch (comptime ssl) {
                        true => .{ .SSL = resp },
                        false => .{ .TCP = resp },
                    });
                }

                pub fn HEAD(route: *StaticRoute, req: *uws.Request, resp: *uws.NewApp(ssl).Response) void {
                    route.onHEADRequest(req, switch (comptime ssl) {
                        true => .{ .SSL = resp },
                        false => .{ .TCP = resp },
                    });
                }
            };
            app.head(entry.path, *StaticRoute, entry.route, handler_wrap.HEAD);
            app.any(entry.path, *StaticRoute, entry.route, handler_wrap.handler);
        }
    }

    pub fn deinit(this: *ServerConfig) void {
        this.address.deinit(bun.default_allocator);

        if (this.base_url.href.len > 0) {
            bun.default_allocator.free(this.base_url.href);
            this.base_url = URL{};
        }
        if (this.ssl_config) |*ssl_config| {
            ssl_config.deinit();
            this.ssl_config = null;
        }
        if (this.sni) |sni| {
            for (sni.slice()) |*ssl_config| {
                ssl_config.deinit();
            }
            this.sni.?.deinitWithAllocator(bun.default_allocator);
            this.sni = null;
        }

        for (this.static_routes.items) |*entry| {
            entry.deinit();
        }
        this.static_routes.clearAndFree();
    }

    pub fn computeID(this: *const ServerConfig, allocator: std.mem.Allocator) []const u8 {
        var arraylist = std.ArrayList(u8).init(allocator);
        var writer = arraylist.writer();

        writer.writeAll("[http]-") catch {};
        switch (this.address) {
            .tcp => {
                if (this.address.tcp.hostname) |host| {
                    writer.print("tcp:{s}:{d}", .{
                        bun.sliceTo(host, 0),
                        this.address.tcp.port,
                    }) catch {};
                } else {
                    writer.print("tcp:localhost:{d}", .{
                        this.address.tcp.port,
                    }) catch {};
                }
            },
            .unix => {
                writer.print("unix:{s}", .{
                    bun.sliceTo(this.address.unix, 0),
                }) catch {};
            },
        }

        return arraylist.items;
    }

    pub const SSLConfig = struct {
        requires_custom_request_ctx: bool = false,
        server_name: [*c]const u8 = null,

        key_file_name: [*c]const u8 = null,
        cert_file_name: [*c]const u8 = null,

        ca_file_name: [*c]const u8 = null,
        dh_params_file_name: [*c]const u8 = null,

        passphrase: [*c]const u8 = null,
        low_memory_mode: bool = false,

        key: ?[][*c]const u8 = null,
        key_count: u32 = 0,

        cert: ?[][*c]const u8 = null,
        cert_count: u32 = 0,

        ca: ?[][*c]const u8 = null,
        ca_count: u32 = 0,

        secure_options: u32 = 0,
        request_cert: i32 = 0,
        reject_unauthorized: i32 = 0,
        ssl_ciphers: ?[*:0]const u8 = null,
        protos: ?[*:0]const u8 = null,
        protos_len: usize = 0,
        client_renegotiation_limit: u32 = 0,
        client_renegotiation_window: u32 = 0,

        const log = Output.scoped(.SSLConfig, false);

        pub fn asUSockets(this: SSLConfig) uws.us_bun_socket_context_options_t {
            var ctx_opts: uws.us_bun_socket_context_options_t = .{};

            if (this.key_file_name != null)
                ctx_opts.key_file_name = this.key_file_name;
            if (this.cert_file_name != null)
                ctx_opts.cert_file_name = this.cert_file_name;
            if (this.ca_file_name != null)
                ctx_opts.ca_file_name = this.ca_file_name;
            if (this.dh_params_file_name != null)
                ctx_opts.dh_params_file_name = this.dh_params_file_name;
            if (this.passphrase != null)
                ctx_opts.passphrase = this.passphrase;
            ctx_opts.ssl_prefer_low_memory_usage = @intFromBool(this.low_memory_mode);

            if (this.key) |key| {
                ctx_opts.key = key.ptr;
                ctx_opts.key_count = this.key_count;
            }
            if (this.cert) |cert| {
                ctx_opts.cert = cert.ptr;
                ctx_opts.cert_count = this.cert_count;
            }
            if (this.ca) |ca| {
                ctx_opts.ca = ca.ptr;
                ctx_opts.ca_count = this.ca_count;
            }

            if (this.ssl_ciphers != null) {
                ctx_opts.ssl_ciphers = this.ssl_ciphers;
            }
            ctx_opts.request_cert = this.request_cert;
            ctx_opts.reject_unauthorized = this.reject_unauthorized;

            return ctx_opts;
        }

        pub fn isSame(thisConfig: *const SSLConfig, otherConfig: *const SSLConfig) bool {
            { //strings
                const fields = .{
                    "server_name",
                    "key_file_name",
                    "cert_file_name",
                    "ca_file_name",
                    "dh_params_file_name",
                    "passphrase",
                    "ssl_ciphers",
                    "protos",
                };

                inline for (fields) |field| {
                    const lhs = @field(thisConfig, field);
                    const rhs = @field(otherConfig, field);
                    if (lhs != null and rhs != null) {
                        if (!stringsEqual(lhs, rhs))
                            return false;
                    } else if (lhs != null or rhs != null) {
                        return false;
                    }
                }
            }

            {
                //numbers
                const fields = .{ "secure_options", "request_cert", "reject_unauthorized", "low_memory_mode" };

                inline for (fields) |field| {
                    const lhs = @field(thisConfig, field);
                    const rhs = @field(otherConfig, field);
                    if (lhs != rhs)
                        return false;
                }
            }

            {
                // complex fields
                const fields = .{ "key", "ca", "cert" };
                inline for (fields) |field| {
                    const lhs_count = @field(thisConfig, field ++ "_count");
                    const rhs_count = @field(otherConfig, field ++ "_count");
                    if (lhs_count != rhs_count)
                        return false;
                    if (lhs_count > 0) {
                        const lhs = @field(thisConfig, field);
                        const rhs = @field(otherConfig, field);
                        for (0..lhs_count) |i| {
                            if (!stringsEqual(lhs.?[i], rhs.?[i]))
                                return false;
                        }
                    }
                }
            }

            return true;
        }

        fn stringsEqual(a: [*c]const u8, b: [*c]const u8) bool {
            const lhs = bun.asByteSlice(a);
            const rhs = bun.asByteSlice(b);
            return strings.eqlLong(lhs, rhs, true);
        }

        pub fn deinit(this: *SSLConfig) void {
            const fields = .{
                "server_name",
                "key_file_name",
                "cert_file_name",
                "ca_file_name",
                "dh_params_file_name",
                "passphrase",
                "ssl_ciphers",
                "protos",
            };

            inline for (fields) |field| {
                if (@field(this, field)) |slice_ptr| {
                    const slice = std.mem.span(slice_ptr);
                    if (slice.len > 0) {
                        bun.default_allocator.free(slice);
                    }
                    @field(this, field) = "";
                }
            }

            if (this.cert) |cert| {
                for (0..this.cert_count) |i| {
                    const slice = std.mem.span(cert[i]);
                    if (slice.len > 0) {
                        bun.default_allocator.free(slice);
                    }
                }

                bun.default_allocator.free(cert);
                this.cert = null;
            }

            if (this.key) |key| {
                for (0..this.key_count) |i| {
                    const slice = std.mem.span(key[i]);
                    if (slice.len > 0) {
                        bun.default_allocator.free(slice);
                    }
                }

                bun.default_allocator.free(key);
                this.key = null;
            }

            if (this.ca) |ca| {
                for (0..this.ca_count) |i| {
                    const slice = std.mem.span(ca[i]);
                    if (slice.len > 0) {
                        bun.default_allocator.free(slice);
                    }
                }

                bun.default_allocator.free(ca);
                this.ca = null;
            }
        }

        pub const zero = SSLConfig{};

        pub fn inJS(vm: *JSC.VirtualMachine, global: *JSC.JSGlobalObject, obj: JSC.JSValue, exception: JSC.C.ExceptionRef) ?SSLConfig {
            var result = zero;

            var arena: bun.ArenaAllocator = bun.ArenaAllocator.init(bun.default_allocator);
            defer arena.deinit();

            if (!obj.isObject()) {
                JSC.throwInvalidArguments("tls option expects an object", .{}, global, exception);
                return null;
            }

            var any = false;

            result.reject_unauthorized = @intFromBool(vm.getTLSRejectUnauthorized());

            // Required
            if (obj.getTruthy(global, "keyFile")) |key_file_name| {
                var sliced = key_file_name.toSlice(global, bun.default_allocator);
                defer sliced.deinit();
                if (sliced.len > 0) {
                    result.key_file_name = bun.default_allocator.dupeZ(u8, sliced.slice()) catch unreachable;
                    if (std.posix.system.access(result.key_file_name, std.posix.F_OK) != 0) {
                        JSC.throwInvalidArguments("Unable to access keyFile path", .{}, global, exception);
                        result.deinit();

                        return null;
                    }
                    any = true;
                    result.requires_custom_request_ctx = true;
                }
            }

            if (obj.getTruthy(global, "key")) |js_obj| {
                if (js_obj.jsType().isArray()) {
                    const count = js_obj.getLength(global);
                    if (count > 0) {
                        const native_array = bun.default_allocator.alloc([*c]const u8, count) catch unreachable;

                        var valid_count: u32 = 0;
                        for (0..count) |i| {
                            const item = js_obj.getIndex(global, @intCast(i));
                            if (JSC.Node.StringOrBuffer.fromJS(global, arena.allocator(), item)) |sb| {
                                defer sb.deinit();
                                const sliced = sb.slice();
                                if (sliced.len > 0) {
                                    native_array[valid_count] = bun.default_allocator.dupeZ(u8, sliced) catch unreachable;
                                    valid_count += 1;
                                    any = true;
                                    result.requires_custom_request_ctx = true;
                                }
                            } else if (BlobFileContentResult.init("key", item, global, exception)) |content| {
                                if (content.data.len > 0) {
                                    native_array[valid_count] = content.data.ptr;
                                    valid_count += 1;
                                    result.requires_custom_request_ctx = true;
                                    any = true;
                                } else {
                                    // mark and free all CA's
                                    result.cert = native_array;
                                    result.deinit();
                                    return null;
                                }
                            } else {
                                global.throwInvalidArguments("key argument must be an string, Buffer, TypedArray, BunFile or an array containing string, Buffer, TypedArray or BunFile", .{});
                                // mark and free all keys
                                result.key = native_array;
                                result.deinit();
                                return null;
                            }
                        }

                        if (valid_count == 0) {
                            bun.default_allocator.free(native_array);
                        } else {
                            result.key = native_array;
                        }

                        result.key_count = valid_count;
                    }
                } else if (BlobFileContentResult.init("key", js_obj, global, exception)) |content| {
                    if (content.data.len > 0) {
                        const native_array = bun.default_allocator.alloc([*c]const u8, 1) catch unreachable;
                        native_array[0] = content.data.ptr;
                        result.key = native_array;
                        result.key_count = 1;
                        any = true;
                        result.requires_custom_request_ctx = true;
                    } else {
                        result.deinit();
                        return null;
                    }
                } else {
                    const native_array = bun.default_allocator.alloc([*c]const u8, 1) catch unreachable;
                    if (JSC.Node.StringOrBuffer.fromJS(global, arena.allocator(), js_obj)) |sb| {
                        defer sb.deinit();
                        const sliced = sb.slice();
                        if (sliced.len > 0) {
                            native_array[0] = bun.default_allocator.dupeZ(u8, sliced) catch unreachable;
                            any = true;
                            result.requires_custom_request_ctx = true;
                            result.key = native_array;
                            result.key_count = 1;
                        } else {
                            bun.default_allocator.free(native_array);
                        }
                    } else {
                        global.throwInvalidArguments("key argument must be an string, Buffer, TypedArray, BunFile or an array containing string, Buffer, TypedArray or BunFile", .{});
                        // mark and free all certs
                        result.key = native_array;
                        result.deinit();
                        return null;
                    }
                }
            }

            if (obj.getTruthy(global, "certFile")) |cert_file_name| {
                var sliced = cert_file_name.toSlice(global, bun.default_allocator);
                defer sliced.deinit();
                if (sliced.len > 0) {
                    result.cert_file_name = bun.default_allocator.dupeZ(u8, sliced.slice()) catch unreachable;
                    if (std.posix.system.access(result.cert_file_name, std.posix.F_OK) != 0) {
                        JSC.throwInvalidArguments("Unable to access certFile path", .{}, global, exception);
                        result.deinit();
                        return null;
                    }
                    any = true;
                    result.requires_custom_request_ctx = true;
                }
            }

            if (obj.getTruthy(global, "ALPNProtocols")) |protocols| {
                if (JSC.Node.StringOrBuffer.fromJS(global, arena.allocator(), protocols)) |sb| {
                    defer sb.deinit();
                    const sliced = sb.slice();
                    if (sliced.len > 0) {
                        result.protos = bun.default_allocator.dupeZ(u8, sliced) catch unreachable;
                        result.protos_len = sliced.len;
                    }

                    any = true;
                    result.requires_custom_request_ctx = true;
                } else {
                    global.throwInvalidArguments("ALPNProtocols argument must be an string, Buffer or TypedArray", .{});
                    result.deinit();
                    return null;
                }
            }

            if (obj.getTruthy(global, "cert")) |js_obj| {
                if (js_obj.jsType().isArray()) {
                    const count = js_obj.getLength(global);
                    if (count > 0) {
                        const native_array = bun.default_allocator.alloc([*c]const u8, count) catch unreachable;

                        var valid_count: u32 = 0;
                        for (0..count) |i| {
                            const item = js_obj.getIndex(global, @intCast(i));
                            if (JSC.Node.StringOrBuffer.fromJS(global, arena.allocator(), item)) |sb| {
                                defer sb.deinit();
                                const sliced = sb.slice();
                                if (sliced.len > 0) {
                                    native_array[valid_count] = bun.default_allocator.dupeZ(u8, sliced) catch unreachable;
                                    valid_count += 1;
                                    any = true;
                                    result.requires_custom_request_ctx = true;
                                }
                            } else if (BlobFileContentResult.init("cert", item, global, exception)) |content| {
                                if (content.data.len > 0) {
                                    native_array[valid_count] = content.data.ptr;
                                    valid_count += 1;
                                    result.requires_custom_request_ctx = true;
                                    any = true;
                                } else {
                                    // mark and free all CA's
                                    result.cert = native_array;
                                    result.deinit();
                                    return null;
                                }
                            } else {
                                global.throwInvalidArguments("cert argument must be an string, Buffer, TypedArray, BunFile or an array containing string, Buffer, TypedArray or BunFile", .{});
                                // mark and free all certs
                                result.cert = native_array;
                                result.deinit();
                                return null;
                            }
                        }

                        if (valid_count == 0) {
                            bun.default_allocator.free(native_array);
                        } else {
                            result.cert = native_array;
                        }

                        result.cert_count = valid_count;
                    }
                } else if (BlobFileContentResult.init("cert", js_obj, global, exception)) |content| {
                    if (content.data.len > 0) {
                        const native_array = bun.default_allocator.alloc([*c]const u8, 1) catch unreachable;
                        native_array[0] = content.data.ptr;
                        result.cert = native_array;
                        result.cert_count = 1;
                        any = true;
                        result.requires_custom_request_ctx = true;
                    } else {
                        result.deinit();
                        return null;
                    }
                } else {
                    const native_array = bun.default_allocator.alloc([*c]const u8, 1) catch unreachable;
                    if (JSC.Node.StringOrBuffer.fromJS(global, arena.allocator(), js_obj)) |sb| {
                        defer sb.deinit();
                        const sliced = sb.slice();
                        if (sliced.len > 0) {
                            native_array[0] = bun.default_allocator.dupeZ(u8, sliced) catch unreachable;
                            any = true;
                            result.requires_custom_request_ctx = true;
                            result.cert = native_array;
                            result.cert_count = 1;
                        } else {
                            bun.default_allocator.free(native_array);
                        }
                    } else {
                        global.throwInvalidArguments("cert argument must be an string, Buffer, TypedArray, BunFile or an array containing string, Buffer, TypedArray or BunFile", .{});
                        // mark and free all certs
                        result.cert = native_array;
                        result.deinit();
                        return null;
                    }
                }
            }

            if (obj.getTruthy(global, "requestCert")) |request_cert| {
                if (request_cert.isBoolean()) {
                    result.request_cert = if (request_cert.asBoolean()) 1 else 0;
                    any = true;
                } else {
                    global.throw("Expected requestCert to be a boolean", .{});
                    result.deinit();
                    return null;
                }
            }

            if (obj.getTruthy(global, "rejectUnauthorized")) |reject_unauthorized| {
                if (reject_unauthorized.isBoolean()) {
                    result.reject_unauthorized = if (reject_unauthorized.asBoolean()) 1 else 0;
                    any = true;
                } else {
                    global.throw("Expected rejectUnauthorized to be a boolean", .{});
                    result.deinit();
                    return null;
                }
            }

            if (obj.getTruthy(global, "ciphers")) |ssl_ciphers| {
                var sliced = ssl_ciphers.toSlice(global, bun.default_allocator);
                defer sliced.deinit();
                if (sliced.len > 0) {
                    result.ssl_ciphers = bun.default_allocator.dupeZ(u8, sliced.slice()) catch unreachable;
                    any = true;
                    result.requires_custom_request_ctx = true;
                }
            }

            if (obj.getTruthy(global, "serverName") orelse obj.getTruthy(global, "servername")) |server_name| {
                var sliced = server_name.toSlice(global, bun.default_allocator);
                defer sliced.deinit();
                if (sliced.len > 0) {
                    result.server_name = bun.default_allocator.dupeZ(u8, sliced.slice()) catch unreachable;
                    any = true;
                    result.requires_custom_request_ctx = true;
                }
            }

            if (obj.getTruthy(global, "ca")) |js_obj| {
                if (js_obj.jsType().isArray()) {
                    const count = js_obj.getLength(global);
                    if (count > 0) {
                        const native_array = bun.default_allocator.alloc([*c]const u8, count) catch unreachable;

                        var valid_count: u32 = 0;
                        for (0..count) |i| {
                            const item = js_obj.getIndex(global, @intCast(i));
                            if (JSC.Node.StringOrBuffer.fromJS(global, arena.allocator(), item)) |sb| {
                                defer sb.deinit();
                                const sliced = sb.slice();
                                if (sliced.len > 0) {
                                    native_array[valid_count] = bun.default_allocator.dupeZ(u8, sliced) catch unreachable;
                                    valid_count += 1;
                                    any = true;
                                    result.requires_custom_request_ctx = true;
                                }
                            } else if (BlobFileContentResult.init("ca", item, global, exception)) |content| {
                                if (content.data.len > 0) {
                                    native_array[valid_count] = content.data.ptr;
                                    valid_count += 1;
                                    any = true;
                                    result.requires_custom_request_ctx = true;
                                } else {
                                    // mark and free all CA's
                                    result.cert = native_array;
                                    result.deinit();
                                    return null;
                                }
                            } else {
                                global.throwInvalidArguments("ca argument must be an string, Buffer, TypedArray, BunFile or an array containing string, Buffer, TypedArray or BunFile", .{});
                                // mark and free all CA's
                                result.cert = native_array;
                                result.deinit();
                                return null;
                            }
                        }

                        if (valid_count == 0) {
                            bun.default_allocator.free(native_array);
                        } else {
                            result.ca = native_array;
                        }

                        result.ca_count = valid_count;
                    }
                } else if (BlobFileContentResult.init("ca", js_obj, global, exception)) |content| {
                    if (content.data.len > 0) {
                        const native_array = bun.default_allocator.alloc([*c]const u8, 1) catch unreachable;
                        native_array[0] = content.data.ptr;
                        result.ca = native_array;
                        result.ca_count = 1;
                        any = true;
                        result.requires_custom_request_ctx = true;
                    } else {
                        result.deinit();
                        return null;
                    }
                } else {
                    const native_array = bun.default_allocator.alloc([*c]const u8, 1) catch unreachable;
                    if (JSC.Node.StringOrBuffer.fromJS(global, arena.allocator(), js_obj)) |sb| {
                        defer sb.deinit();
                        const sliced = sb.slice();
                        if (sliced.len > 0) {
                            native_array[0] = bun.default_allocator.dupeZ(u8, sliced) catch unreachable;
                            any = true;
                            result.requires_custom_request_ctx = true;
                            result.ca = native_array;
                            result.ca_count = 1;
                        } else {
                            bun.default_allocator.free(native_array);
                        }
                    } else {
                        JSC.throwInvalidArguments("ca argument must be an string, Buffer, TypedArray, BunFile or an array containing string, Buffer, TypedArray or BunFile", .{}, global, exception);
                        // mark and free all certs
                        result.ca = native_array;
                        result.deinit();
                        return null;
                    }
                }
            }

            if (obj.getTruthy(global, "caFile")) |ca_file_name| {
                var sliced = ca_file_name.toSlice(global, bun.default_allocator);
                defer sliced.deinit();
                if (sliced.len > 0) {
                    result.ca_file_name = bun.default_allocator.dupeZ(u8, sliced.slice()) catch unreachable;
                    if (std.posix.system.access(result.ca_file_name, std.posix.F_OK) != 0) {
                        JSC.throwInvalidArguments("Invalid caFile path", .{}, global, exception);
                        result.deinit();
                        return null;
                    }
                }
            }
            // Optional
            if (any) {
                if (obj.getTruthy(global, "secureOptions")) |secure_options| {
                    if (secure_options.isNumber()) {
                        result.secure_options = secure_options.toU32();
                    }
                }

                if (obj.getTruthy(global, "clientRenegotiationLimit")) |client_renegotiation_limit| {
                    if (client_renegotiation_limit.isNumber()) {
                        result.client_renegotiation_limit = client_renegotiation_limit.toU32();
                    }
                }

                if (obj.getTruthy(global, "clientRenegotiationWindow")) |client_renegotiation_window| {
                    if (client_renegotiation_window.isNumber()) {
                        result.client_renegotiation_window = client_renegotiation_window.toU32();
                    }
                }

                if (obj.getTruthy(global, "dhParamsFile")) |dh_params_file_name| {
                    var sliced = dh_params_file_name.toSlice(global, bun.default_allocator);
                    defer sliced.deinit();
                    if (sliced.len > 0) {
                        result.dh_params_file_name = bun.default_allocator.dupeZ(u8, sliced.slice()) catch unreachable;
                        if (std.posix.system.access(result.dh_params_file_name, std.posix.F_OK) != 0) {
                            JSC.throwInvalidArguments("Invalid dhParamsFile path", .{}, global, exception);
                            result.deinit();
                            return null;
                        }
                    }
                }

                if (obj.getTruthy(global, "passphrase")) |passphrase| {
                    var sliced = passphrase.toSlice(global, bun.default_allocator);
                    defer sliced.deinit();
                    if (sliced.len > 0) {
                        result.passphrase = bun.default_allocator.dupeZ(u8, sliced.slice()) catch unreachable;
                    }
                }

                if (obj.get(global, "lowMemoryMode")) |low_memory_mode| {
                    if (low_memory_mode.isBoolean() or low_memory_mode.isUndefined()) {
                        result.low_memory_mode = low_memory_mode.toBoolean();
                        any = true;
                    } else {
                        global.throw("Expected lowMemoryMode to be a boolean", .{});
                        result.deinit();
                        return null;
                    }
                }
            }

            if (!any)
                return null;
            return result;
        }
    };

    pub fn fromJS(global: *JSC.JSGlobalObject, arguments: *JSC.Node.ArgumentsSlice, exception: JSC.C.ExceptionRef) ServerConfig {
        const vm = arguments.vm;
        const env = vm.bundler.env;

        var args = ServerConfig{
            .address = .{
                .tcp = .{
                    .port = 3000,
                    .hostname = null,
                },
            },
            .development = true,

            // If this is a node:cluster child, let's default to SO_REUSEPORT.
            // That way you don't have to remember to set reusePort: true in Bun.serve() when using node:cluster.
            .reuse_port = env.get("NODE_UNIQUE_ID") != null,
        };
        var has_hostname = false;

        if (strings.eqlComptime(env.get("NODE_ENV") orelse "", "production")) {
            args.development = false;
        }

        if (arguments.vm.bundler.options.production) {
            args.development = false;
        }

        args.address.tcp.port = brk: {
            const PORT_ENV = .{ "BUN_PORT", "PORT", "NODE_PORT" };

            inline for (PORT_ENV) |PORT| {
                if (env.get(PORT)) |port| {
                    if (std.fmt.parseInt(u16, port, 10)) |_port| {
                        break :brk _port;
                    } else |_| {}
                }
            }

            if (arguments.vm.bundler.options.transform_options.port) |port| {
                break :brk port;
            }

            break :brk args.address.tcp.port;
        };
        var port = args.address.tcp.port;

        if (arguments.vm.bundler.options.transform_options.origin) |origin| {
            args.base_uri = origin;
        }

        defer {
            if (global.hasException() or exception.* != null) {
                if (args.ssl_config) |*conf| {
                    conf.deinit();
                    args.ssl_config = null;
                }
            }
        }

        if (arguments.next()) |arg| {
            if (!arg.isObject()) {
                JSC.throwInvalidArguments("Bun.serve expects an object", .{}, global, exception);
                return args;
            }

            if (arg.get(global, "static")) |static| {
                if (!static.isObject()) {
                    JSC.throwInvalidArguments("Bun.serve expects 'static' to be an object shaped like { [pathname: string]: Response }", .{}, global, exception);
                    return args;
                }

                var iter = JSC.JSPropertyIterator(.{
                    .skip_empty_name = true,
                    .include_value = true,
                }).init(global, static);
                defer iter.deinit();

                while (iter.next()) |key| {
                    const path, const is_ascii = key.toOwnedSliceReturningAllASCII(bun.default_allocator) catch bun.outOfMemory();

                    const value = iter.value;

                    if (path.len == 0 or path[0] != '/') {
                        bun.default_allocator.free(path);
                        JSC.throwInvalidArguments("Invalid static route \"{s}\". path must start with '/'", .{path}, global, exception);
                        return args;
                    }

                    if (!is_ascii) {
                        bun.default_allocator.free(path);
                        JSC.throwInvalidArguments("Invalid static route \"{s}\". Please encode all non-ASCII characters in the path.", .{path}, global, exception);
                        return args;
                    }

                    if (StaticRoute.fromJS(global, value)) |route| {
                        args.static_routes.append(.{
                            .path = path,
                            .route = route,
                        }) catch bun.outOfMemory();
                    } else if (global.hasException()) {
                        bun.default_allocator.free(path);
                        return args;
                    } else {
                        Output.panic("Internal error: expected exception or static route", .{});
                    }
                }
            }

            if (global.hasException()) return args;

            if (arg.get(global, "idleTimeout")) |value| {
                if (!value.isUndefinedOrNull()) {
                    if (!value.isAnyInt()) {
                        JSC.throwInvalidArguments("Bun.serve expects idleTimeout to be an integer", .{}, global, exception);

                        return args;
                    }
                    args.has_idleTimeout = true;

                    const idleTimeout: u64 = @intCast(@max(value.toInt64(), 0));
                    if (idleTimeout > 255) {
                        JSC.throwInvalidArguments("Bun.serve expects idleTimeout to be 255 or less", .{}, global, exception);
                        return args;
                    }

                    args.idleTimeout = @truncate(idleTimeout);
                }
            }

            if (arg.getTruthy(global, "webSocket") orelse arg.getTruthy(global, "websocket")) |websocket_object| {
                if (!websocket_object.isObject()) {
                    JSC.throwInvalidArguments("Expected websocket to be an object", .{}, global, exception);
                    if (args.ssl_config) |*conf| {
                        conf.deinit();
                    }
                    return args;
                }

                if (WebSocketServer.onCreate(global, websocket_object)) |wss| {
                    args.websocket = wss;
                } else {
                    if (args.ssl_config) |*conf| {
                        conf.deinit();
                    }
                    return args;
                }
            }
            if (global.hasException()) return args;

            if (arg.getTruthy(global, "port")) |port_| {
                args.address.tcp.port = @as(
                    u16,
                    @intCast(@min(
                        @max(0, port_.coerce(i32, global)),
                        std.math.maxInt(u16),
                    )),
                );
                port = args.address.tcp.port;
            }
            if (global.hasException()) return args;

            if (arg.getTruthy(global, "baseURI")) |baseURI| {
                var sliced = baseURI.toSlice(global, bun.default_allocator);

                if (sliced.len > 0) {
                    defer sliced.deinit();
                    args.base_uri = bun.default_allocator.dupe(u8, sliced.slice()) catch unreachable;
                }
            }
            if (global.hasException()) return args;

            if (arg.getTruthy(global, "hostname") orelse arg.getTruthy(global, "host")) |host| {
                const host_str = host.toSlice(
                    global,
                    bun.default_allocator,
                );
                defer host_str.deinit();

                if (host_str.len > 0) {
                    args.address.tcp.hostname = bun.default_allocator.dupeZ(u8, host_str.slice()) catch unreachable;
                    has_hostname = true;
                }
            }
            if (global.hasException()) return args;

            if (arg.getTruthy(global, "unix")) |unix| {
                const unix_str = unix.toSlice(
                    global,
                    bun.default_allocator,
                );
                defer unix_str.deinit();
                if (unix_str.len > 0) {
                    if (has_hostname) {
                        JSC.throwInvalidArguments("Cannot specify both hostname and unix", .{}, global, exception);
                        return args;
                    }

                    args.address = .{ .unix = bun.default_allocator.dupeZ(u8, unix_str.slice()) catch unreachable };
                }
            }
            if (global.hasException()) return args;

            if (arg.get(global, "id")) |id| {
                if (id.isUndefinedOrNull()) {
                    args.allow_hot = false;
                } else {
                    const id_str = id.toSlice(
                        global,
                        bun.default_allocator,
                    );

                    if (id_str.len > 0) {
                        args.id = (id_str.cloneIfNeeded(bun.default_allocator) catch unreachable).slice();
                    } else {
                        args.allow_hot = false;
                    }
                }
            }
            if (global.hasException()) return args;

            if (arg.get(global, "development")) |dev| {
                args.development = dev.coerce(bool, global);
                args.reuse_port = !args.development;
            }
            if (global.hasException()) return args;

            if (arg.get(global, "reusePort")) |dev| {
                args.reuse_port = dev.coerce(bool, global);
            }
            if (global.hasException()) return args;

            if (arg.get(global, "inspector")) |inspector| {
                args.inspector = inspector.coerce(bool, global);

                if (args.inspector and !args.development) {
                    JSC.throwInvalidArguments("Cannot enable inspector in production. Please set development: true in Bun.serve()", .{}, global, exception);
                    return args;
                }
            }
            if (global.hasException()) return args;

            if (arg.getTruthy(global, "maxRequestBodySize")) |max_request_body_size| {
                if (max_request_body_size.isNumber()) {
                    args.max_request_body_size = @as(u64, @intCast(@max(0, max_request_body_size.toInt64())));
                }
            }
            if (global.hasException()) return args;

            if (arg.getTruthyComptime(global, "error")) |onError| {
                if (!onError.isCallable(global.vm())) {
                    JSC.throwInvalidArguments("Expected error to be a function", .{}, global, exception);
                    return args;
                }
                const onErrorSnapshot = onError.withAsyncContextIfNeeded(global);
                args.onError = onErrorSnapshot;
                onErrorSnapshot.protect();
            }
            if (global.hasException()) return args;

            if (arg.getTruthy(global, "onNodeHTTPRequest")) |onRequest_| {
                if (!onRequest_.isCallable(global.vm())) {
                    JSC.throwInvalidArguments("Expected onNodeHTTPRequest to be a function", .{}, global, exception);
                    return args;
                }
                const onRequest = onRequest_.withAsyncContextIfNeeded(global);
                JSC.C.JSValueProtect(global, onRequest.asObjectRef());
                args.onNodeHTTPRequest = onRequest;
            }

            if (arg.getTruthy(global, "fetch")) |onRequest_| {
                if (!onRequest_.isCallable(global.vm())) {
                    JSC.throwInvalidArguments("Expected fetch() to be a function", .{}, global, exception);
                    return args;
                }
                const onRequest = onRequest_.withAsyncContextIfNeeded(global);
                JSC.C.JSValueProtect(global, onRequest.asObjectRef());
                args.onRequest = onRequest;
            } else {
                if (global.hasException()) return args;
                JSC.throwInvalidArguments("Expected fetch() to be a function", .{}, global, exception);
                return args;
            }

            if (arg.getTruthy(global, "tls")) |tls| {
                if (tls.jsType().isArray()) {
                    var value_iter = tls.arrayIterator(global);
                    if (value_iter.len == 1) {
                        JSC.throwInvalidArguments("tls option expects at least 1 tls object", .{}, global, exception);
                        return args;
                    }
                    while (value_iter.next()) |item| {
                        if (SSLConfig.inJS(vm, global, item, exception)) |ssl_config| {
                            if (args.ssl_config == null) {
                                args.ssl_config = ssl_config;
                            } else {
                                if (ssl_config.server_name == null or std.mem.span(ssl_config.server_name).len == 0) {
                                    var config = ssl_config;
                                    defer config.deinit();
                                    JSC.throwInvalidArguments("SNI tls object must have a serverName", .{}, global, exception);
                                    return args;
                                }
                                if (args.sni == null) {
                                    args.sni = bun.BabyList(SSLConfig).initCapacity(bun.default_allocator, value_iter.len - 1) catch bun.outOfMemory();
                                }

                                args.sni.?.push(bun.default_allocator, ssl_config) catch bun.outOfMemory();
                            }
                        }

                        if (exception.* != null) {
                            return args;
                        }

                        if (global.hasException()) {
                            return args;
                        }
                    }
                } else {
                    if (SSLConfig.inJS(vm, global, tls, exception)) |ssl_config| {
                        args.ssl_config = ssl_config;
                    }

                    if (exception.* != null) {
                        return args;
                    }

                    if (global.hasException()) {
                        return args;
                    }
                }
            }
            if (global.hasException()) return args;

            // @compatibility Bun v0.x - v0.2.1
            // this used to be top-level, now it's "tls" object
            if (args.ssl_config == null) {
                if (SSLConfig.inJS(vm, global, arg, exception)) |ssl_config| {
                    args.ssl_config = ssl_config;
                }

                if (exception.* != null) {
                    return args;
                }

                if (global.hasException()) {
                    return args;
                }
            }
        } else {
            JSC.throwInvalidArguments("Bun.serve expects an object", .{}, global, exception);
            return args;
        }

        if (args.base_uri.len > 0) {
            args.base_url = URL.parse(args.base_uri);
            if (args.base_url.hostname.len == 0) {
                JSC.throwInvalidArguments("baseURI must have a hostname", .{}, global, exception);
                bun.default_allocator.free(@constCast(args.base_uri));
                args.base_uri = "";
                return args;
            }

            if (!strings.isAllASCII(args.base_uri)) {
                JSC.throwInvalidArguments("Unicode baseURI must already be encoded for now.\nnew URL(baseuRI).toString() should do the trick.", .{}, global, exception);
                bun.default_allocator.free(@constCast(args.base_uri));
                args.base_uri = "";
                return args;
            }

            if (args.base_url.protocol.len == 0) {
                const protocol: string = if (args.ssl_config != null) "https" else "http";
                const hostname = args.base_url.hostname;
                const needsBrackets: bool = strings.isIPV6Address(hostname) and hostname[0] != '[';
                if (needsBrackets) {
                    args.base_uri = (if ((port == 80 and args.ssl_config == null) or (port == 443 and args.ssl_config != null))
                        std.fmt.allocPrint(bun.default_allocator, "{s}://[{s}]/{s}", .{
                            protocol,
                            hostname,
                            strings.trimLeadingChar(args.base_url.pathname, '/'),
                        })
                    else
                        std.fmt.allocPrint(bun.default_allocator, "{s}://[{s}]:{d}/{s}", .{
                            protocol,
                            hostname,
                            port,
                            strings.trimLeadingChar(args.base_url.pathname, '/'),
                        })) catch unreachable;
                } else {
                    args.base_uri = (if ((port == 80 and args.ssl_config == null) or (port == 443 and args.ssl_config != null))
                        std.fmt.allocPrint(bun.default_allocator, "{s}://{s}/{s}", .{
                            protocol,
                            hostname,
                            strings.trimLeadingChar(args.base_url.pathname, '/'),
                        })
                    else
                        std.fmt.allocPrint(bun.default_allocator, "{s}://{s}:{d}/{s}", .{
                            protocol,
                            hostname,
                            port,
                            strings.trimLeadingChar(args.base_url.pathname, '/'),
                        })) catch unreachable;
                }

                args.base_url = URL.parse(args.base_uri);
            }
        } else {
            const hostname: string =
                if (has_hostname) std.mem.span(args.address.tcp.hostname.?) else "0.0.0.0";

            const needsBrackets: bool = strings.isIPV6Address(hostname) and hostname[0] != '[';

            const protocol: string = if (args.ssl_config != null) "https" else "http";
            if (needsBrackets) {
                args.base_uri = (if ((port == 80 and args.ssl_config == null) or (port == 443 and args.ssl_config != null))
                    std.fmt.allocPrint(bun.default_allocator, "{s}://[{s}]/", .{
                        protocol,
                        hostname,
                    })
                else
                    std.fmt.allocPrint(bun.default_allocator, "{s}://[{s}]:{d}/", .{ protocol, hostname, port })) catch unreachable;
            } else {
                args.base_uri = (if ((port == 80 and args.ssl_config == null) or (port == 443 and args.ssl_config != null))
                    std.fmt.allocPrint(bun.default_allocator, "{s}://{s}/", .{
                        protocol,
                        hostname,
                    })
                else
                    std.fmt.allocPrint(bun.default_allocator, "{s}://{s}:{d}/", .{ protocol, hostname, port })) catch unreachable;
            }

            if (!strings.isAllASCII(hostname)) {
                JSC.throwInvalidArguments("Unicode hostnames must already be encoded for now.\nnew URL(input).hostname should do the trick.", .{}, global, exception);
                bun.default_allocator.free(@constCast(args.base_uri));
                args.base_uri = "";
                return args;
            }

            args.base_url = URL.parse(args.base_uri);
        }

        // I don't think there's a case where this can happen
        // but let's check anyway, just in case
        if (args.base_url.hostname.len == 0) {
            JSC.throwInvalidArguments("baseURI must have a hostname", .{}, global, exception);
            bun.default_allocator.free(@constCast(args.base_uri));
            args.base_uri = "";
            return args;
        }

        if (args.base_url.username.len > 0 or args.base_url.password.len > 0) {
            JSC.throwInvalidArguments("baseURI can't have a username or password", .{}, global, exception);
            bun.default_allocator.free(@constCast(args.base_uri));
            args.base_uri = "";
            return args;
        }

        return args;
    }
};

const HTTPStatusText = struct {
    pub fn get(code: u16) ?[]const u8 {
        return switch (code) {
            100 => "100 Continue",
            101 => "101 Switching protocols",
            102 => "102 Processing",
            103 => "103 Early Hints",
            200 => "200 OK",
            201 => "201 Created",
            202 => "202 Accepted",
            203 => "203 Non-Authoritative Information",
            204 => "204 No Content",
            205 => "205 Reset Content",
            206 => "206 Partial Content",
            207 => "207 Multi-Status",
            208 => "208 Already Reported",
            226 => "226 IM Used",
            300 => "300 Multiple Choices",
            301 => "301 Moved Permanently",
            302 => "302 Found",
            303 => "303 See Other",
            304 => "304 Not Modified",
            305 => "305 Use Proxy",
            306 => "306 Switch Proxy",
            307 => "307 Temporary Redirect",
            308 => "308 Permanent Redirect",
            400 => "400 Bad Request",
            401 => "401 Unauthorized",
            402 => "402 Payment Required",
            403 => "403 Forbidden",
            404 => "404 Not Found",
            405 => "405 Method Not Allowed",
            406 => "406 Not Acceptable",
            407 => "407 Proxy Authentication Required",
            408 => "408 Request Timeout",
            409 => "409 Conflict",
            410 => "410 Gone",
            411 => "411 Length Required",
            412 => "412 Precondition Failed",
            413 => "413 Payload Too Large",
            414 => "414 URI Too Long",
            415 => "415 Unsupported Media Type",
            416 => "416 Range Not Satisfiable",
            417 => "417 Expectation Failed",
            418 => "418 I'm a Teapot",
            421 => "421 Misdirected Request",
            422 => "422 Unprocessable Entity",
            423 => "423 Locked",
            424 => "424 Failed Dependency",
            425 => "425 Too Early",
            426 => "426 Upgrade Required",
            428 => "428 Precondition Required",
            429 => "429 Too Many Requests",
            431 => "431 Request Header Fields Too Large",
            451 => "451 Unavailable For Legal Reasons",
            500 => "500 Internal Server Error",
            501 => "501 Not Implemented",
            502 => "502 Bad Gateway",
            503 => "503 Service Unavailable",
            504 => "504 Gateway Timeout",
            505 => "505 HTTP Version Not Supported",
            506 => "506 Variant Also Negotiates",
            507 => "507 Insufficient Storage",
            508 => "508 Loop Detected",
            510 => "510 Not Extended",
            511 => "511 Network Authentication Required",
            else => null,
        };
    }
};

fn NewFlags(comptime debug_mode: bool) type {
    return packed struct {
        has_marked_complete: bool = false,
        has_marked_pending: bool = false,
        has_abort_handler: bool = false,
        has_timeout_handler: bool = false,
        has_sendfile_ctx: bool = false,
        has_called_error_handler: bool = false,
        needs_content_length: bool = false,
        needs_content_range: bool = false,
        /// Used to avoid looking at the uws.Request struct after it's been freed
        is_transfer_encoding: bool = false,

        /// Used to identify if request can be safely deinitialized
        is_waiting_for_request_body: bool = false,
        /// Used in renderMissing in debug mode to show the user an HTML page
        /// Used to avoid looking at the uws.Request struct after it's been freed
        is_web_browser_navigation: if (debug_mode) bool else void = if (debug_mode) false else {},
        has_written_status: bool = false,
        response_protected: bool = false,
        aborted: bool = false,
        has_finalized: bun.DebugOnly(bool) = bun.DebugOnlyDefault(false),

        is_error_promise_pending: bool = false,
    };
}

/// A generic wrapper for the HTTP(s) Server`RequestContext`s.
/// Only really exists because of `NewServer()` and `NewRequestContext()` generics.
pub const AnyRequestContext = struct {
    pub const Pointer = bun.TaggedPointerUnion(.{
        HTTPServer.RequestContext,
        HTTPSServer.RequestContext,
        DebugHTTPServer.RequestContext,
        DebugHTTPSServer.RequestContext,
    });

    tagged_pointer: Pointer,

    pub const Null = .{ .tagged_pointer = Pointer.Null };

    pub fn init(request_ctx: anytype) AnyRequestContext {
        return .{ .tagged_pointer = Pointer.init(request_ctx) };
    }
    pub fn get(self: AnyRequestContext, comptime T: type) ?*T {
        return self.tagged_pointer.get(T);
    }

    pub fn setTimeout(self: AnyRequestContext, seconds: c_uint) bool {
        if (self.tagged_pointer.isNull()) {
            return false;
        }

        switch (self.tagged_pointer.tag()) {
            @field(Pointer.Tag, bun.meta.typeBaseName(@typeName(HTTPServer.RequestContext))) => {
                return self.tagged_pointer.as(HTTPServer.RequestContext).setTimeout(seconds);
            },
            @field(Pointer.Tag, bun.meta.typeBaseName(@typeName(HTTPSServer.RequestContext))) => {
                return self.tagged_pointer.as(HTTPSServer.RequestContext).setTimeout(seconds);
            },
            @field(Pointer.Tag, bun.meta.typeBaseName(@typeName(DebugHTTPServer.RequestContext))) => {
                return self.tagged_pointer.as(DebugHTTPServer.RequestContext).setTimeout(seconds);
            },
            @field(Pointer.Tag, bun.meta.typeBaseName(@typeName(DebugHTTPSServer.RequestContext))) => {
                return self.tagged_pointer.as(DebugHTTPSServer.RequestContext).setTimeout(seconds);
            },
            else => @panic("Unexpected AnyRequestContext tag"),
        }
        return false;
    }

    pub fn enableTimeoutEvents(self: AnyRequestContext) void {
        if (self.tagged_pointer.isNull()) {
            return;
        }

        switch (self.tagged_pointer.tag()) {
            @field(Pointer.Tag, bun.meta.typeBaseName(@typeName(HTTPServer.RequestContext))) => {
                return self.tagged_pointer.as(HTTPServer.RequestContext).setTimeoutHandler();
            },
            @field(Pointer.Tag, bun.meta.typeBaseName(@typeName(HTTPSServer.RequestContext))) => {
                return self.tagged_pointer.as(HTTPSServer.RequestContext).setTimeoutHandler();
            },
            @field(Pointer.Tag, bun.meta.typeBaseName(@typeName(DebugHTTPServer.RequestContext))) => {
                return self.tagged_pointer.as(DebugHTTPServer.RequestContext).setTimeoutHandler();
            },
            @field(Pointer.Tag, bun.meta.typeBaseName(@typeName(DebugHTTPSServer.RequestContext))) => {
                return self.tagged_pointer.as(DebugHTTPSServer.RequestContext).setTimeoutHandler();
            },
            else => @panic("Unexpected AnyRequestContext tag"),
        }
    }

    pub fn getRemoteSocketInfo(self: AnyRequestContext) ?uws.SocketAddress {
        if (self.tagged_pointer.isNull()) {
            return null;
        }

        switch (self.tagged_pointer.tag()) {
            @field(Pointer.Tag, bun.meta.typeBaseName(@typeName(HTTPServer.RequestContext))) => {
                return self.tagged_pointer.as(HTTPServer.RequestContext).getRemoteSocketInfo();
            },
            @field(Pointer.Tag, bun.meta.typeBaseName(@typeName(HTTPSServer.RequestContext))) => {
                return self.tagged_pointer.as(HTTPSServer.RequestContext).getRemoteSocketInfo();
            },
            @field(Pointer.Tag, bun.meta.typeBaseName(@typeName(DebugHTTPServer.RequestContext))) => {
                return self.tagged_pointer.as(DebugHTTPServer.RequestContext).getRemoteSocketInfo();
            },
            @field(Pointer.Tag, bun.meta.typeBaseName(@typeName(DebugHTTPSServer.RequestContext))) => {
                return self.tagged_pointer.as(DebugHTTPSServer.RequestContext).getRemoteSocketInfo();
            },
            else => @panic("Unexpected AnyRequestContext tag"),
        }
    }

    pub fn detachRequest(self: AnyRequestContext) void {
        if (self.tagged_pointer.isNull()) {
            return;
        }
        switch (self.tagged_pointer.tag()) {
            @field(Pointer.Tag, bun.meta.typeBaseName(@typeName(HTTPServer.RequestContext))) => {
                self.tagged_pointer.as(HTTPServer.RequestContext).req = null;
            },
            @field(Pointer.Tag, bun.meta.typeBaseName(@typeName(HTTPSServer.RequestContext))) => {
                self.tagged_pointer.as(HTTPSServer.RequestContext).req = null;
            },
            @field(Pointer.Tag, bun.meta.typeBaseName(@typeName(DebugHTTPServer.RequestContext))) => {
                self.tagged_pointer.as(DebugHTTPServer.RequestContext).req = null;
            },
            @field(Pointer.Tag, bun.meta.typeBaseName(@typeName(DebugHTTPSServer.RequestContext))) => {
                self.tagged_pointer.as(DebugHTTPSServer.RequestContext).req = null;
            },
            else => @panic("Unexpected AnyRequestContext tag"),
        }
    }

    /// Wont actually set anything if `self` is `.none`
    pub fn setRequest(self: AnyRequestContext, req: *uws.Request) void {
        if (self.tagged_pointer.isNull()) {
            return;
        }

        switch (self.tagged_pointer.tag()) {
            @field(Pointer.Tag, bun.meta.typeBaseName(@typeName(HTTPServer.RequestContext))) => {
                self.tagged_pointer.as(HTTPServer.RequestContext).req = req;
            },
            @field(Pointer.Tag, bun.meta.typeBaseName(@typeName(HTTPSServer.RequestContext))) => {
                self.tagged_pointer.as(HTTPSServer.RequestContext).req = req;
            },
            @field(Pointer.Tag, bun.meta.typeBaseName(@typeName(DebugHTTPServer.RequestContext))) => {
                self.tagged_pointer.as(DebugHTTPServer.RequestContext).req = req;
            },
            @field(Pointer.Tag, bun.meta.typeBaseName(@typeName(DebugHTTPSServer.RequestContext))) => {
                self.tagged_pointer.as(DebugHTTPSServer.RequestContext).req = req;
            },
            else => @panic("Unexpected AnyRequestContext tag"),
        }
    }

    pub fn getRequest(self: AnyRequestContext) ?*uws.Request {
        if (self.tagged_pointer.isNull()) {
            return null;
        }

        switch (self.tagged_pointer.tag()) {
            @field(Pointer.Tag, bun.meta.typeBaseName(@typeName(HTTPServer.RequestContext))) => {
                return self.tagged_pointer.as(HTTPServer.RequestContext).req;
            },
            @field(Pointer.Tag, bun.meta.typeBaseName(@typeName(HTTPSServer.RequestContext))) => {
                return self.tagged_pointer.as(HTTPSServer.RequestContext).req;
            },
            @field(Pointer.Tag, bun.meta.typeBaseName(@typeName(DebugHTTPServer.RequestContext))) => {
                return self.tagged_pointer.as(DebugHTTPServer.RequestContext).req;
            },
            @field(Pointer.Tag, bun.meta.typeBaseName(@typeName(DebugHTTPSServer.RequestContext))) => {
                return self.tagged_pointer.as(DebugHTTPSServer.RequestContext).req;
            },
            else => @panic("Unexpected AnyRequestContext tag"),
        }
    }
};

// This is defined separately partially to work-around an LLVM debugger bug.
fn NewRequestContext(comptime ssl_enabled: bool, comptime debug_mode: bool, comptime ThisServer: type) type {
    return struct {
        const RequestContext = @This();

        const App = uws.NewApp(ssl_enabled);
        pub threadlocal var pool: ?*RequestContext.RequestContextStackAllocator = null;
        pub const ResponseStream = JSC.WebCore.HTTPServerWritable(ssl_enabled);

        // This pre-allocates up to 2,048 RequestContext structs.
        // It costs about 655,632 bytes.
        pub const RequestContextStackAllocator = bun.HiveArray(RequestContext, if (bun.heap_breakdown.enabled) 0 else 2048).Fallback;

        pub const name = "HTTPRequestContext" ++ (if (debug_mode) "Debug" else "") ++ (if (ThisServer.ssl_enabled) "TLS" else "");
        pub const shim = JSC.Shimmer("Bun", name, @This());

        server: ?*ThisServer,
        resp: ?*App.Response,
        /// thread-local default heap allocator
        /// this prevents an extra pthread_getspecific() call which shows up in profiling
        allocator: std.mem.Allocator,
        req: ?*uws.Request,
        request_weakref: Request.WeakRef = .{},
        signal: ?*JSC.WebCore.AbortSignal = null,
        method: HTTP.Method,

        flags: NewFlags(debug_mode) = .{},

        upgrade_context: ?*uws.uws_socket_context_t = null,

        /// We can only safely free once the request body promise is finalized
        /// and the response is rejected
        response_jsvalue: JSC.JSValue = JSC.JSValue.zero,
        ref_count: u8 = 1,

        response_ptr: ?*JSC.WebCore.Response = null,
        blob: JSC.WebCore.AnyBlob = JSC.WebCore.AnyBlob{ .Blob = .{} },

        sendfile: SendfileContext = undefined,

        request_body_readable_stream_ref: JSC.WebCore.ReadableStream.Strong = .{},
        request_body: ?*JSC.BodyValueRef = null,
        request_body_buf: std.ArrayListUnmanaged(u8) = .{},
        request_body_content_len: usize = 0,

        sink: ?*ResponseStream.JSSink = null,
        byte_stream: ?*JSC.WebCore.ByteStream = null,
        // reference to the readable stream / byte_stream alive
        readable_stream_ref: JSC.WebCore.ReadableStream.Strong = .{},

        /// Used in errors
        pathname: bun.String = bun.String.empty,

        /// Used either for temporary blob data or fallback
        /// When the response body is a temporary value
        response_buf_owned: std.ArrayListUnmanaged(u8) = .{},

        /// Defer finalization until after the request handler task is completed?
        defer_deinit_until_callback_completes: ?*bool = null,

        // TODO: support builtin compression
        const can_sendfile = !ssl_enabled and !Environment.isWindows;

        pub inline fn isAsync(this: *const RequestContext) bool {
            return this.defer_deinit_until_callback_completes == null;
        }

        fn drainMicrotasks(this: *const RequestContext) void {
            if (this.isAsync()) return;
            if (this.server) |server| server.vm.drainMicrotasks();
        }

        pub fn setAbortHandler(this: *RequestContext) void {
            if (this.flags.has_abort_handler) return;
            if (this.resp) |resp| {
                this.flags.has_abort_handler = true;
                resp.onAborted(*RequestContext, RequestContext.onAbort, this);
            }
        }

        pub fn setTimeoutHandler(this: *RequestContext) void {
            if (this.flags.has_timeout_handler) return;
            if (this.resp) |resp| {
                this.flags.has_timeout_handler = true;
                resp.onTimeout(*RequestContext, RequestContext.onTimeout, this);
            }
        }

        pub fn onResolve(_: *JSC.JSGlobalObject, callframe: *JSC.CallFrame) callconv(JSC.conv) JSValue {
            ctxLog("onResolve", .{});

            const arguments = callframe.arguments(2);
            var ctx = arguments.ptr[1].asPromisePtr(@This());
            defer ctx.deref();

            const result = arguments.ptr[0];
            result.ensureStillAlive();

            handleResolve(ctx, result);
            return JSValue.jsUndefined();
        }

        fn renderMissingInvalidResponse(ctx: *RequestContext, value: JSC.JSValue) void {
            var class_name = value.getClassInfoName() orelse bun.String.empty;
            defer class_name.deref();

            if (ctx.server) |server| {
                const globalThis: *JSC.JSGlobalObject = server.globalThis;

                Output.enableBuffering();
                var writer = Output.errorWriter();

                if (class_name.eqlComptime("Response")) {
                    Output.errGeneric("Expected a native Response object, but received a polyfilled Response object. Bun.serve() only supports native Response objects.", .{});
                } else if (!value.isEmpty() and !globalThis.hasException()) {
                    var formatter = JSC.ConsoleObject.Formatter{
                        .globalThis = globalThis,
                        .quote_strings = true,
                    };
                    Output.errGeneric("Expected a Response object, but received '{}'", .{value.toFmt(&formatter)});
                } else {
                    Output.errGeneric("Expected a Response object", .{});
                }

                Output.flush();
                if (!globalThis.hasException()) {
                    JSC.ConsoleObject.writeTrace(@TypeOf(&writer), &writer, globalThis);
                }
                Output.flush();
            }
            ctx.renderMissing();
        }

        fn handleResolve(ctx: *RequestContext, value: JSC.JSValue) void {
            if (ctx.isAbortedOrEnded() or ctx.didUpgradeWebSocket()) {
                return;
            }

            if (ctx.server == null) {
                ctx.renderMissingInvalidResponse(value);
                return;
            }
            if (value.isEmptyOrUndefinedOrNull() or !value.isCell()) {
                ctx.renderMissingInvalidResponse(value);
                return;
            }

            const response = value.as(JSC.WebCore.Response) orelse {
                ctx.renderMissingInvalidResponse(value);
                return;
            };
            ctx.response_jsvalue = value;
            assert(!ctx.flags.response_protected);
            ctx.flags.response_protected = true;
            JSC.C.JSValueProtect(ctx.server.?.globalThis, value.asObjectRef());

            ctx.render(response);
        }

        pub fn shouldRenderMissing(this: *RequestContext) bool {
            // If we did not respond yet, we should render missing
            // To allow this all the conditions above should be true:
            // 1 - still has a response (not detached)
            // 2 - not aborted
            // 3 - not marked completed
            // 4 - not marked pending
            // 5 - is the only reference of the context
            // 6 - is not waiting for request body
            // 7 - did not call sendfile
            return this.resp != null and !this.flags.aborted and !this.flags.has_marked_complete and !this.flags.has_marked_pending and this.ref_count == 1 and !this.flags.is_waiting_for_request_body and !this.flags.has_sendfile_ctx;
        }

        pub fn isDeadRequest(this: *RequestContext) bool {
            // check if has pending promise or extra reference (aka not the only reference)
            if (this.ref_count > 1) return false;
            // check if the body is Locked (streaming)
            if (this.request_body) |body| {
                if (body.value == .Locked) {
                    return false;
                }
            }

            return true;
        }

        /// destroy RequestContext, should be only called by deref or if defer_deinit_until_callback_completes is ref is set to true
        fn deinit(this: *RequestContext) void {
            this.detachResponse();
            this.endRequestStreamingAndDrain();
            // TODO: has_marked_complete is doing something?
            this.flags.has_marked_complete = true;

            if (this.defer_deinit_until_callback_completes) |defer_deinit| {
                defer_deinit.* = true;
                ctxLog("deferred deinit <d> ({*})<r>", .{this});
                return;
            }

            ctxLog("deinit<d> ({*})<r>", .{this});
            if (comptime Environment.allow_assert)
                assert(this.flags.has_finalized);

            this.request_body_buf.clearAndFree(this.allocator);
            this.response_buf_owned.clearAndFree(this.allocator);

            if (this.request_body) |body| {
                _ = body.unref();
                this.request_body = null;
            }

            if (this.server) |server| {
                this.server = null;
                server.request_pool_allocator.put(this);
                server.onRequestComplete();
            }
        }

        pub fn deref(this: *RequestContext) void {
            streamLog("deref", .{});
            assert(this.ref_count > 0);
            const ref_count = this.ref_count;
            this.ref_count -= 1;
            if (ref_count == 1) {
                this.finalizeWithoutDeinit();
                this.deinit();
            }
        }

        pub fn ref(this: *RequestContext) void {
            streamLog("ref", .{});
            this.ref_count += 1;
        }

        pub fn onReject(_: *JSC.JSGlobalObject, callframe: *JSC.CallFrame) callconv(JSC.conv) JSValue {
            ctxLog("onReject", .{});

            const arguments = callframe.arguments(2);
            const ctx = arguments.ptr[1].asPromisePtr(@This());
            const err = arguments.ptr[0];
            defer ctx.deref();
            handleReject(ctx, if (!err.isEmptyOrUndefinedOrNull()) err else .undefined);
            return JSValue.jsUndefined();
        }

        fn handleReject(ctx: *RequestContext, value: JSC.JSValue) void {
            if (ctx.isAbortedOrEnded()) {
                return;
            }

            const resp = ctx.resp.?;
            const has_responded = resp.hasResponded();
            if (!has_responded) {
                const original_state = ctx.defer_deinit_until_callback_completes;
                var should_deinit_context = false;
                ctx.defer_deinit_until_callback_completes = &should_deinit_context;
                ctx.runErrorHandler(
                    value,
                );
                ctx.defer_deinit_until_callback_completes = original_state;
                // we try to deinit inside runErrorHandler so we just return here and let it deinit
                if (should_deinit_context) {
                    ctx.deinit();
                    return;
                }
            }
            // check again in case it get aborted after runErrorHandler
            if (ctx.isAbortedOrEnded()) {
                return;
            }

            // I don't think this case happens?
            if (ctx.didUpgradeWebSocket()) {
                return;
            }

            if (!resp.hasResponded() and !ctx.flags.has_marked_pending and !ctx.flags.is_error_promise_pending) {
                ctx.renderMissing();
                return;
            }
        }

        pub fn renderMissing(ctx: *RequestContext) void {
            if (ctx.resp) |resp| {
                resp.runCorkedWithType(*RequestContext, renderMissingCorked, ctx);
            }
        }

        pub fn renderMissingCorked(ctx: *RequestContext) void {
            if (ctx.resp) |resp| {
                if (comptime !debug_mode) {
                    if (!ctx.flags.has_written_status)
                        resp.writeStatus("204 No Content");
                    ctx.flags.has_written_status = true;
                    ctx.end("", ctx.shouldCloseConnection());
                    return;
                }
                // avoid writing the status again and missmatching the content-length
                if (ctx.flags.has_written_status) {
                    ctx.end("", ctx.shouldCloseConnection());
                    return;
                }

                if (ctx.flags.is_web_browser_navigation) {
                    resp.writeStatus("200 OK");
                    ctx.flags.has_written_status = true;

                    resp.writeHeader("content-type", MimeType.html.value);
                    resp.writeHeader("content-encoding", "gzip");
                    resp.writeHeaderInt("content-length", welcome_page_html_gz.len);
                    ctx.end(welcome_page_html_gz, ctx.shouldCloseConnection());
                    return;
                }
                const missing_content = "Welcome to Bun! To get started, return a Response object.";
                resp.writeStatus("200 OK");
                resp.writeHeader("content-type", MimeType.text.value);
                resp.writeHeaderInt("content-length", missing_content.len);
                ctx.flags.has_written_status = true;
                ctx.end(missing_content, ctx.shouldCloseConnection());
            }
        }

        pub fn renderDefaultError(
            this: *RequestContext,
            log: *logger.Log,
            err: anyerror,
            exceptions: []Api.JsException,
            comptime fmt: string,
            args: anytype,
        ) void {
            if (!this.flags.has_written_status) {
                this.flags.has_written_status = true;
                if (this.resp) |resp| {
                    resp.writeStatus("500 Internal Server Error");
                    resp.writeHeader("content-type", MimeType.html.value);
                }
            }

            const allocator = this.allocator;

            const fallback_container = allocator.create(Api.FallbackMessageContainer) catch unreachable;
            defer allocator.destroy(fallback_container);
            fallback_container.* = Api.FallbackMessageContainer{
                .message = std.fmt.allocPrint(allocator, comptime Output.prettyFmt(fmt, false), args) catch unreachable,
                .router = null,
                .reason = .fetch_event_handler,
                .cwd = VirtualMachine.get().bundler.fs.top_level_dir,
                .problems = Api.Problems{
                    .code = @as(u16, @truncate(@intFromError(err))),
                    .name = @errorName(err),
                    .exceptions = exceptions,
                    .build = log.toAPI(allocator) catch unreachable,
                },
            };

            if (comptime fmt.len > 0) Output.prettyErrorln(fmt, args);
            Output.flush();

            var bb = std.ArrayList(u8).init(allocator);
            const bb_writer = bb.writer();

            Fallback.renderBackend(
                allocator,
                fallback_container,
                @TypeOf(bb_writer),
                bb_writer,
            ) catch unreachable;
            if (this.resp == null or this.resp.?.tryEnd(bb.items, bb.items.len, this.shouldCloseConnection())) {
                bb.clearAndFree();
                this.detachResponse();
                this.endRequestStreamingAndDrain();
                this.finalizeWithoutDeinit();
                this.deref();
                return;
            }

            this.flags.has_marked_pending = true;
            this.response_buf_owned = std.ArrayListUnmanaged(u8){ .items = bb.items, .capacity = bb.capacity };

            if (this.resp) |resp| {
                resp.onWritable(*RequestContext, onWritableCompleteResponseBuffer, this);
            }
        }

        pub fn renderResponseBuffer(this: *RequestContext) void {
            if (this.resp) |resp| {
                resp.onWritable(*RequestContext, onWritableResponseBuffer, this);
            }
        }

        /// Render a complete response buffer
        pub fn renderResponseBufferAndMetadata(this: *RequestContext) void {
            if (this.resp) |resp| {
                this.renderMetadata();

                if (!resp.tryEnd(
                    this.response_buf_owned.items,
                    this.response_buf_owned.items.len,
                    this.shouldCloseConnection(),
                )) {
                    this.flags.has_marked_pending = true;
                    resp.onWritable(*RequestContext, onWritableCompleteResponseBuffer, this);
                    return;
                }
            }
            this.detachResponse();
            this.endRequestStreamingAndDrain();
            this.deref();
        }

        /// Drain a partial response buffer
        pub fn drainResponseBufferAndMetadata(this: *RequestContext) void {
            if (this.resp) |resp| {
                this.renderMetadata();

                _ = resp.write(
                    this.response_buf_owned.items,
                );
            }
            this.response_buf_owned.items.len = 0;
        }

        pub fn end(this: *RequestContext, data: []const u8, closeConnection: bool) void {
            if (this.resp) |resp| {
                defer this.deref();

                this.detachResponse();
                this.endRequestStreamingAndDrain();
                resp.end(data, closeConnection);
            }
        }

        pub fn endStream(this: *RequestContext, closeConnection: bool) void {
            ctxLog("endStream", .{});
            if (this.resp) |resp| {
                defer this.deref();

                this.detachResponse();
                this.endRequestStreamingAndDrain();
                // This will send a terminating 0\r\n\r\n chunk to the client
                // We only want to do that if they're still expecting a body
                // We cannot call this function if the Content-Length header was previously set
                if (resp.state().isResponsePending())
                    resp.endStream(closeConnection);
            }
        }

        pub fn endWithoutBody(this: *RequestContext, closeConnection: bool) void {
            if (this.resp) |resp| {
                defer this.deref();

                this.detachResponse();
                this.endRequestStreamingAndDrain();
                resp.endWithoutBody(closeConnection);
            }
        }

        pub fn onWritableResponseBuffer(this: *RequestContext, _: u64, resp: *App.Response) bool {
            ctxLog("onWritableResponseBuffer", .{});

            assert(this.resp == resp);
            if (this.isAbortedOrEnded()) {
                return false;
            }
            this.end("", this.shouldCloseConnection());
            return false;
        }

        // TODO: should we cork?
        pub fn onWritableCompleteResponseBufferAndMetadata(this: *RequestContext, write_offset: u64, resp: *App.Response) bool {
            ctxLog("onWritableCompleteResponseBufferAndMetadata", .{});
            assert(this.resp == resp);

            if (this.isAbortedOrEnded()) {
                return false;
            }

            if (!this.flags.has_written_status) {
                this.renderMetadata();
            }

            if (this.method == .HEAD) {
                this.end("", this.shouldCloseConnection());
                return false;
            }

            return this.sendWritableBytesForCompleteResponseBuffer(this.response_buf_owned.items, write_offset, resp);
        }

        pub fn onWritableCompleteResponseBuffer(this: *RequestContext, write_offset: u64, resp: *App.Response) bool {
            ctxLog("onWritableCompleteResponseBuffer", .{});
            assert(this.resp == resp);
            if (this.isAbortedOrEnded()) {
                return false;
            }
            return this.sendWritableBytesForCompleteResponseBuffer(this.response_buf_owned.items, write_offset, resp);
        }

        pub fn create(this: *RequestContext, server: *ThisServer, req: *uws.Request, resp: *App.Response) void {
            this.* = .{
                .allocator = server.allocator,
                .resp = resp,
                .req = req,
                .method = HTTP.Method.which(req.method()) orelse .GET,
                .server = server,
            };

            ctxLog("create<d> ({*})<r>", .{this});
        }

        pub fn onTimeout(this: *RequestContext, resp: *App.Response) void {
            assert(this.resp == resp);
            assert(this.server != null);

            var any_js_calls = false;
            var vm = this.server.?.vm;
            const globalThis = this.server.?.globalThis;
            defer {
                // This is a task in the event loop.
                // If we called into JavaScript, we must drain the microtask queue
                if (any_js_calls) {
                    vm.drainMicrotasks();
                }
            }

            if (this.request_weakref.get()) |request| {
                if (request.internal_event_callback.trigger(Request.InternalJSEventCallback.EventType.timeout, globalThis)) {
                    any_js_calls = true;
                }
            }
        }

        pub fn onAbort(this: *RequestContext, resp: *App.Response) void {
            assert(this.resp == resp);
            assert(!this.flags.aborted);
            assert(this.server != null);
            // mark request as aborted
            this.flags.aborted = true;

            this.detachResponse();
            var any_js_calls = false;
            var vm = this.server.?.vm;
            const globalThis = this.server.?.globalThis;
            defer {
                // This is a task in the event loop.
                // If we called into JavaScript, we must drain the microtask queue
                if (any_js_calls) {
                    vm.drainMicrotasks();
                }
                this.deref();
            }

            if (this.request_weakref.get()) |request| {
                request.request_context = AnyRequestContext.Null;
                if (request.internal_event_callback.trigger(Request.InternalJSEventCallback.EventType.abort, globalThis)) {
                    any_js_calls = true;
                }
                // we can already clean this strong refs
                request.internal_event_callback.deinit();
                this.request_weakref.deinit();
            }
            // if signal is not aborted, abort the signal
            if (this.signal) |signal| {
                this.signal = null;
                defer {
                    signal.pendingActivityUnref();
                    signal.unref();
                }
                if (!signal.aborted()) {
                    signal.signal(globalThis, .ConnectionClosed);
                    any_js_calls = true;
                }
            }

            //if have sink, call onAborted on sink
            if (this.sink) |wrapper| {
                wrapper.sink.abort();
                return;
            }

            // if we can, free the request now.
            if (this.isDeadRequest()) {
                this.finalizeWithoutDeinit();
            } else {
                if (this.endRequestStreaming()) {
                    any_js_calls = true;
                }

                if (this.response_ptr) |response| {
                    if (response.body.value == .Locked) {
                        var strong_readable = response.body.value.Locked.readable;
                        response.body.value.Locked.readable = .{};
                        defer strong_readable.deinit();
                        if (strong_readable.get()) |readable| {
                            readable.abort(globalThis);
                            any_js_calls = true;
                        }
                    }
                }
            }
        }

        // This function may be called multiple times
        // so it's important that we can safely do that
        pub fn finalizeWithoutDeinit(this: *RequestContext) void {
            ctxLog("finalizeWithoutDeinit<d> ({*})<r>", .{this});
            this.blob.detach();
            assert(this.server != null);
            const globalThis = this.server.?.globalThis;

            if (comptime Environment.allow_assert) {
                ctxLog("finalizeWithoutDeinit: has_finalized {any}", .{this.flags.has_finalized});
                this.flags.has_finalized = true;
            }

            if (!this.response_jsvalue.isEmpty()) {
                ctxLog("finalizeWithoutDeinit: response_jsvalue != .zero", .{});
                if (this.flags.response_protected) {
                    this.response_jsvalue.unprotect();
                    this.flags.response_protected = false;
                }
                this.response_jsvalue = JSC.JSValue.zero;
            }

            this.request_body_readable_stream_ref.deinit();

            if (this.request_weakref.get()) |request| {
                request.request_context = AnyRequestContext.Null;
                // we can already clean this strong refs
                request.internal_event_callback.deinit();
                this.request_weakref.deinit();
            }

            // if signal is not aborted, abort the signal
            if (this.signal) |signal| {
                this.signal = null;
                defer {
                    signal.pendingActivityUnref();
                    signal.unref();
                }
                if (this.flags.aborted and !signal.aborted()) {
                    signal.signal(globalThis, .ConnectionClosed);
                }
            }

            // Case 1:
            // User called .blob(), .json(), text(), or .arrayBuffer() on the Request object
            // but we received nothing or the connection was aborted
            // the promise is pending
            // Case 2:
            // User ignored the body and the connection was aborted or ended
            // Case 3:
            // Stream was not consumed and the connection was aborted or ended
            _ = this.endRequestStreaming();

            if (this.byte_stream) |stream| {
                ctxLog("finalizeWithoutDeinit: stream != null", .{});

                this.byte_stream = null;
                stream.unpipeWithoutDeref();
            }

            this.readable_stream_ref.deinit();

            if (!this.pathname.isEmpty()) {
                this.pathname.deref();
                this.pathname = bun.String.empty;
            }
        }

        pub fn endSendFile(this: *RequestContext, writeOffSet: usize, closeConnection: bool) void {
            if (this.resp) |resp| {
                defer this.deref();

                this.detachResponse();
                this.endRequestStreamingAndDrain();
                resp.endSendFile(writeOffSet, closeConnection);
            }
        }

        fn cleanupAndFinalizeAfterSendfile(this: *RequestContext) void {
            const sendfile = this.sendfile;
            this.endSendFile(sendfile.offset, this.shouldCloseConnection());

            // use node syscall so that we don't segfault on BADF
            if (sendfile.auto_close)
                _ = bun.sys.close(sendfile.fd);
        }
        const separator: string = "\r\n";
        const separator_iovec = [1]std.posix.iovec_const{.{
            .iov_base = separator.ptr,
            .iov_len = separator.len,
        }};

        pub fn onSendfile(this: *RequestContext) bool {
            if (this.isAbortedOrEnded()) {
                this.cleanupAndFinalizeAfterSendfile();
                return false;
            }
            const resp = this.resp.?;

            const adjusted_count_temporary = @min(@as(u64, this.sendfile.remain), @as(u63, std.math.maxInt(u63)));
            // TODO we should not need this int cast; improve the return type of `@min`
            const adjusted_count = @as(u63, @intCast(adjusted_count_temporary));

            if (Environment.isLinux) {
                var signed_offset = @as(i64, @intCast(this.sendfile.offset));
                const start = this.sendfile.offset;
                const val = linux.sendfile(this.sendfile.socket_fd.cast(), this.sendfile.fd.cast(), &signed_offset, this.sendfile.remain);
                this.sendfile.offset = @as(Blob.SizeType, @intCast(signed_offset));

                const errcode = bun.C.getErrno(val);

                this.sendfile.remain -|= @as(Blob.SizeType, @intCast(this.sendfile.offset -| start));

                if (errcode != .SUCCESS or this.isAbortedOrEnded() or this.sendfile.remain == 0 or val == 0) {
                    if (errcode != .AGAIN and errcode != .SUCCESS and errcode != .PIPE and errcode != .NOTCONN) {
                        Output.prettyErrorln("Error: {s}", .{@tagName(errcode)});
                        Output.flush();
                    }
                    this.cleanupAndFinalizeAfterSendfile();
                    return errcode != .SUCCESS;
                }
            } else {
                var sbytes: std.posix.off_t = adjusted_count;
                const signed_offset = @as(i64, @bitCast(@as(u64, this.sendfile.offset)));
                const errcode = bun.C.getErrno(std.c.sendfile(
                    this.sendfile.fd.cast(),
                    this.sendfile.socket_fd.cast(),
                    signed_offset,
                    &sbytes,
                    null,
                    0,
                ));
                const wrote = @as(Blob.SizeType, @intCast(sbytes));
                this.sendfile.offset +|= wrote;
                this.sendfile.remain -|= wrote;
                if (errcode != .AGAIN or this.isAbortedOrEnded() or this.sendfile.remain == 0 or sbytes == 0) {
                    if (errcode != .AGAIN and errcode != .SUCCESS and errcode != .PIPE and errcode != .NOTCONN) {
                        Output.prettyErrorln("Error: {s}", .{@tagName(errcode)});
                        Output.flush();
                    }
                    this.cleanupAndFinalizeAfterSendfile();
                    return errcode == .SUCCESS;
                }
            }

            if (!this.sendfile.has_set_on_writable) {
                this.sendfile.has_set_on_writable = true;
                this.flags.has_marked_pending = true;
                resp.onWritable(*RequestContext, onWritableSendfile, this);
            }

            resp.markNeedsMore();

            return true;
        }

        pub fn onWritableBytes(this: *RequestContext, write_offset: u64, resp: *App.Response) bool {
            ctxLog("onWritableBytes", .{});
            assert(this.resp == resp);
            if (this.isAbortedOrEnded()) {
                return false;
            }

            // Copy to stack memory to prevent aliasing issues in release builds
            const blob = this.blob;
            const bytes = blob.slice();

            _ = this.sendWritableBytesForBlob(bytes, write_offset, resp);
            return true;
        }

        pub fn sendWritableBytesForBlob(this: *RequestContext, bytes_: []const u8, write_offset_: u64, resp: *App.Response) bool {
            assert(this.resp == resp);
            const write_offset: usize = write_offset_;

            const bytes = bytes_[@min(bytes_.len, @as(usize, @truncate(write_offset)))..];
            if (resp.tryEnd(bytes, bytes_.len, this.shouldCloseConnection())) {
                this.detachResponse();
                this.endRequestStreamingAndDrain();
                this.deref();
                return true;
            } else {
                this.flags.has_marked_pending = true;
                resp.onWritable(*RequestContext, onWritableBytes, this);
                return true;
            }
        }

        pub fn sendWritableBytesForCompleteResponseBuffer(this: *RequestContext, bytes_: []const u8, write_offset_: u64, resp: *App.Response) bool {
            const write_offset: usize = write_offset_;
            assert(this.resp == resp);

            const bytes = bytes_[@min(bytes_.len, @as(usize, @truncate(write_offset)))..];
            if (resp.tryEnd(bytes, bytes_.len, this.shouldCloseConnection())) {
                this.response_buf_owned.items.len = 0;
                this.detachResponse();
                this.endRequestStreamingAndDrain();
                this.deref();
            } else {
                this.flags.has_marked_pending = true;
                resp.onWritable(*RequestContext, onWritableCompleteResponseBuffer, this);
            }

            return true;
        }

        pub fn onWritableSendfile(this: *RequestContext, _: u64, _: *App.Response) bool {
            ctxLog("onWritableSendfile", .{});
            return this.onSendfile();
        }

        // We tried open() in another thread for this
        // it was not faster due to the mountain of syscalls
        pub fn renderSendFile(this: *RequestContext, blob: JSC.WebCore.Blob) void {
            if (this.resp == null or this.server == null) return;
            const globalThis = this.server.?.globalThis;
            const resp = this.resp.?;

            this.blob = .{ .Blob = blob };
            const file = &this.blob.store().?.data.file;
            var file_buf: bun.PathBuffer = undefined;
            const auto_close = file.pathlike != .fd;
            const fd = if (!auto_close)
                file.pathlike.fd
            else switch (bun.sys.open(file.pathlike.path.sliceZ(&file_buf), bun.O.RDONLY | bun.O.NONBLOCK | bun.O.CLOEXEC, 0)) {
                .result => |_fd| _fd,
                .err => |err| return this.runErrorHandler(err.withPath(file.pathlike.path.slice()).toSystemError().toErrorInstance(
                    globalThis,
                )),
            };

            // stat only blocks if the target is a file descriptor
            const stat: bun.Stat = switch (bun.sys.fstat(fd)) {
                .result => |result| result,
                .err => |err| {
                    this.runErrorHandler(err.withPathLike(file.pathlike).toSystemError().toErrorInstance(
                        globalThis,
                    ));
                    if (auto_close) {
                        _ = bun.sys.close(fd);
                    }
                    return;
                },
            };

            if (Environment.isMac) {
                if (!bun.isRegularFile(stat.mode)) {
                    if (auto_close) {
                        _ = bun.sys.close(fd);
                    }

                    var err = bun.sys.Error{
                        .errno = @as(bun.sys.Error.Int, @intCast(@intFromEnum(std.posix.E.INVAL))),
                        .syscall = .sendfile,
                    };
                    var sys = err.withPathLike(file.pathlike).toSystemError();
                    sys.message = bun.String.static("MacOS does not support sending non-regular files");
                    this.runErrorHandler(sys.toErrorInstance(
                        globalThis,
                    ));
                    return;
                }
            }

            if (Environment.isLinux) {
                if (!(bun.isRegularFile(stat.mode) or std.posix.S.ISFIFO(stat.mode) or std.posix.S.ISSOCK(stat.mode))) {
                    if (auto_close) {
                        _ = bun.sys.close(fd);
                    }

                    var err = bun.sys.Error{
                        .errno = @as(bun.sys.Error.Int, @intCast(@intFromEnum(std.posix.E.INVAL))),
                        .syscall = .sendfile,
                    };
                    var sys = err.withPathLike(file.pathlike).toSystemError();
                    sys.message = bun.String.static("File must be regular or FIFO");
                    this.runErrorHandler(sys.toErrorInstance(
                        globalThis,
                    ));
                    return;
                }
            }

            const original_size = this.blob.Blob.size;
            const stat_size = @as(Blob.SizeType, @intCast(stat.size));
            this.blob.Blob.size = if (bun.isRegularFile(stat.mode))
                stat_size
            else
                @min(original_size, stat_size);

            this.flags.needs_content_length = true;

            this.sendfile = .{
                .fd = fd,
                .remain = this.blob.Blob.offset + original_size,
                .offset = this.blob.Blob.offset,
                .auto_close = auto_close,
                .socket_fd = if (!this.isAbortedOrEnded()) resp.getNativeHandle() else bun.invalid_fd,
            };

            // if we are sending only part of a file, include the content-range header
            // only include content-range automatically when using a file path instead of an fd
            // this is to better support manually controlling the behavior
            if (bun.isRegularFile(stat.mode) and auto_close) {
                this.flags.needs_content_range = (this.sendfile.remain -| this.sendfile.offset) != stat_size;
            }

            // we know the bounds when we are sending a regular file
            if (bun.isRegularFile(stat.mode)) {
                this.sendfile.offset = @min(this.sendfile.offset, stat_size);
                this.sendfile.remain = @min(@max(this.sendfile.remain, this.sendfile.offset), stat_size) -| this.sendfile.offset;
            }

            resp.runCorkedWithType(*RequestContext, renderMetadataAndNewline, this);

            if (this.sendfile.remain == 0 or !this.method.hasBody()) {
                this.cleanupAndFinalizeAfterSendfile();
                return;
            }

            _ = this.onSendfile();
        }

        pub fn renderMetadataAndNewline(this: *RequestContext) void {
            if (this.resp) |resp| {
                this.renderMetadata();
                resp.prepareForSendfile();
            }
        }

        pub fn doSendfile(this: *RequestContext, blob: Blob) void {
            if (this.isAbortedOrEnded()) {
                return;
            }

            if (this.flags.has_sendfile_ctx) return;

            this.flags.has_sendfile_ctx = true;

            if (comptime can_sendfile) {
                return this.renderSendFile(blob);
            }
            if (this.server) |server| {
                this.ref();
                this.blob.Blob.doReadFileInternal(*RequestContext, this, onReadFile, server.globalThis);
            }
        }

        pub fn onReadFile(this: *RequestContext, result: Blob.ReadFile.ResultType) void {
            defer this.deref();

            if (this.isAbortedOrEnded()) {
                return;
            }

            if (result == .err) {
                if (this.server) |server| {
                    this.runErrorHandler(result.err.toErrorInstance(server.globalThis));
                }
                return;
            }

            const is_temporary = result.result.is_temporary;

            if (comptime Environment.allow_assert) {
                assert(this.blob == .Blob);
            }

            if (!is_temporary) {
                this.blob.Blob.resolveSize();
                this.doRenderBlob();
            } else {
                const stat_size = @as(Blob.SizeType, @intCast(result.result.total_size));

                if (this.blob == .Blob) {
                    const original_size = this.blob.Blob.size;
                    // if we dont know the size we use the stat size
                    this.blob.Blob.size = if (original_size == 0 or original_size == Blob.max_size)
                        stat_size
                    else // the blob can be a slice of a file
                        @max(original_size, stat_size);
                }

                if (!this.flags.has_written_status)
                    this.flags.needs_content_range = true;

                // this is used by content-range
                this.sendfile = .{
                    .fd = bun.invalid_fd,
                    .remain = @as(Blob.SizeType, @truncate(result.result.buf.len)),
                    .offset = if (this.blob == .Blob) this.blob.Blob.offset else 0,
                    .auto_close = false,
                    .socket_fd = bun.invalid_fd,
                };

                this.response_buf_owned = .{ .items = result.result.buf, .capacity = result.result.buf.len };
                this.resp.?.runCorkedWithType(*RequestContext, renderResponseBufferAndMetadata, this);
            }
        }

        pub fn doRenderWithBodyLocked(this: *anyopaque, value: *JSC.WebCore.Body.Value) void {
            doRenderWithBody(bun.cast(*RequestContext, this), value);
        }

        fn renderWithBlobFromBodyValue(this: *RequestContext) void {
            if (this.isAbortedOrEnded()) {
                return;
            }

            if (this.blob.needsToReadFile()) {
                if (!this.flags.has_sendfile_ctx)
                    this.doSendfile(this.blob.Blob);
                return;
            }

            this.doRenderBlob();
        }

        const StreamPair = struct { this: *RequestContext, stream: JSC.WebCore.ReadableStream };

        fn handleFirstStreamWrite(this: *@This()) void {
            if (!this.flags.has_written_status) {
                this.renderMetadata();
            }
        }

        fn doRenderStream(pair: *StreamPair) void {
            ctxLog("doRenderStream", .{});
            var this = pair.this;
            var stream = pair.stream;
            assert(this.server != null);
            const globalThis = this.server.?.globalThis;

            if (this.isAbortedOrEnded()) {
                stream.cancel(globalThis);
                this.readable_stream_ref.deinit();
                return;
            }
            const resp = this.resp.?;

            stream.value.ensureStillAlive();

            var response_stream = this.allocator.create(ResponseStream.JSSink) catch unreachable;
            response_stream.* = ResponseStream.JSSink{
                .sink = .{
                    .res = resp,
                    .allocator = this.allocator,
                    .buffer = bun.ByteList{},
                    .onFirstWrite = @ptrCast(&handleFirstStreamWrite),
                    .ctx = this,
                    .globalThis = globalThis,
                },
            };
            var signal = &response_stream.sink.signal;
            this.sink = response_stream;

            signal.* = ResponseStream.JSSink.SinkSignal.init(JSValue.zero);

            // explicitly set it to a dead pointer
            // we use this memory address to disable signals being sent
            signal.clear();
            assert(signal.isDead());

            // We are already corked!
            const assignment_result: JSValue = ResponseStream.JSSink.assignToStream(
                globalThis,
                stream.value,
                response_stream,
                @as(**anyopaque, @ptrCast(&signal.ptr)),
            );

            assignment_result.ensureStillAlive();

            // assert that it was updated
            assert(!signal.isDead());

            if (comptime Environment.allow_assert) {
                if (resp.hasResponded()) {
                    streamLog("responded", .{});
                }
            }

            this.flags.aborted = this.flags.aborted or response_stream.sink.aborted;

            if (assignment_result.toError()) |err_value| {
                streamLog("returned an error", .{});
                response_stream.detach();
                this.sink = null;
                response_stream.sink.destroy();
                return this.handleReject(err_value);
            }

            if (resp.hasResponded()) {
                streamLog("done", .{});
                response_stream.detach();
                this.sink = null;
                response_stream.sink.destroy();
                stream.done(globalThis);
                this.readable_stream_ref.deinit();
                this.endStream(this.shouldCloseConnection());
                return;
            }

            if (!assignment_result.isEmptyOrUndefinedOrNull()) {
                assignment_result.ensureStillAlive();
                // it returns a Promise when it goes through ReadableStreamDefaultReader
                if (assignment_result.asAnyPromise()) |promise| {
                    streamLog("returned a promise", .{});
                    this.drainMicrotasks();

                    switch (promise.status(globalThis.vm())) {
                        .pending => {
                            streamLog("promise still Pending", .{});
                            if (!this.flags.has_written_status) {
                                response_stream.sink.onFirstWrite = null;
                                response_stream.sink.ctx = null;
                                this.renderMetadata();
                            }

                            // TODO: should this timeout?
                            this.response_ptr.?.body.value = .{
                                .Locked = .{
                                    .readable = JSC.WebCore.ReadableStream.Strong.init(stream, globalThis),
                                    .global = globalThis,
                                },
                            };
                            this.ref();
                            assignment_result.then(
                                globalThis,
                                this,
                                onResolveStream,
                                onRejectStream,
                            );
                            // the response_stream should be GC'd

                        },
                        .fulfilled => {
                            streamLog("promise Fulfilled", .{});
                            var readable_stream_ref = this.readable_stream_ref;
                            this.readable_stream_ref = .{};
                            defer {
                                stream.done(globalThis);
                                readable_stream_ref.deinit();
                            }

                            this.handleResolveStream();
                        },
                        .rejected => {
                            streamLog("promise Rejected", .{});
                            var readable_stream_ref = this.readable_stream_ref;
                            this.readable_stream_ref = .{};
                            defer {
                                stream.cancel(globalThis);
                                readable_stream_ref.deinit();
                            }
                            this.handleRejectStream(globalThis, promise.result(globalThis.vm()));
                        },
                    }
                    return;
                } else {
                    // if is not a promise we treat it as Error
                    streamLog("returned an error", .{});
                    response_stream.detach();
                    this.sink = null;
                    response_stream.sink.destroy();
                    return this.handleReject(assignment_result);
                }
            }

            if (this.isAbortedOrEnded()) {
                response_stream.detach();
                stream.cancel(globalThis);
                defer this.readable_stream_ref.deinit();

                response_stream.sink.markDone();
                response_stream.sink.onFirstWrite = null;

                response_stream.sink.finalize();
                return;
            }
            var readable_stream_ref = this.readable_stream_ref;
            this.readable_stream_ref = .{};
            defer readable_stream_ref.deinit();

            const is_in_progress = response_stream.sink.has_backpressure or !(response_stream.sink.wrote == 0 and
                response_stream.sink.buffer.len == 0);

            if (!stream.isLocked(globalThis) and !is_in_progress) {
                if (JSC.WebCore.ReadableStream.fromJS(stream.value, globalThis)) |comparator| {
                    if (std.meta.activeTag(comparator.ptr) == std.meta.activeTag(stream.ptr)) {
                        streamLog("is not locked", .{});
                        this.renderMissing();
                        return;
                    }
                }
            }

            streamLog("is in progress, but did not return a Promise. Finalizing request context", .{});
            response_stream.sink.onFirstWrite = null;
            response_stream.sink.ctx = null;
            response_stream.detach();
            stream.cancel(globalThis);
            response_stream.sink.markDone();
            this.renderMissing();
        }

        const streamLog = Output.scoped(.ReadableStream, false);

        pub fn didUpgradeWebSocket(this: *RequestContext) bool {
            return @intFromPtr(this.upgrade_context) == std.math.maxInt(usize);
        }

        fn toAsyncWithoutAbortHandler(ctx: *RequestContext, req: *uws.Request, request_object: *Request) void {
            request_object.request_context.setRequest(req);
            assert(ctx.server != null);

            request_object.ensureURL() catch {
                request_object.url = bun.String.empty;
            };

            // we have to clone the request headers here since they will soon belong to a different request
            if (!request_object.hasFetchHeaders()) {
                request_object.setFetchHeaders(JSC.FetchHeaders.createFromUWS(req));
            }

            // This object dies after the stack frame is popped
            // so we have to clear it in here too
            request_object.request_context.detachRequest();
        }

        fn toAsync(
            ctx: *RequestContext,
            req: *uws.Request,
            request_object: *Request,
        ) void {
            ctxLog("toAsync", .{});
            ctx.toAsyncWithoutAbortHandler(req, request_object);
            if (comptime debug_mode) {
                ctx.pathname = request_object.url.clone();
            }
            ctx.setAbortHandler();
        }

        fn endRequestStreamingAndDrain(this: *RequestContext) void {
            assert(this.server != null);

            if (this.endRequestStreaming()) {
                this.server.?.vm.drainMicrotasks();
            }
        }
        fn endRequestStreaming(this: *RequestContext) bool {
            assert(this.server != null);
            // if we cannot, we have to reject pending promises
            // first, we reject the request body promise
            if (this.request_body) |body| {
                // User called .blob(), .json(), text(), or .arrayBuffer() on the Request object
                // but we received nothing or the connection was aborted
                if (body.value == .Locked) {
                    body.value.toErrorInstance(.{ .AbortReason = .ConnectionClosed }, this.server.?.globalThis);
                    return true;
                }
            }
            return false;
        }
        fn detachResponse(this: *RequestContext) void {
            if (this.resp) |resp| {
                this.resp = null;

                if (this.flags.is_waiting_for_request_body) {
                    this.flags.is_waiting_for_request_body = false;
                    resp.clearOnData();
                }
                if (this.flags.has_abort_handler) {
                    resp.clearAborted();
                    this.flags.has_abort_handler = false;
                }
                if (this.flags.has_timeout_handler) {
                    resp.clearTimeout();
                    this.flags.has_timeout_handler = false;
                }
            }
        }

        fn isAbortedOrEnded(this: *const RequestContext) bool {
            // resp == null or aborted or server.stop(true)
            return this.resp == null or this.flags.aborted or this.server == null or this.server.?.flags.terminated;
        }

        // Each HTTP request or TCP socket connection is effectively a "task".
        //
        // However, unlike the regular task queue, we don't drain the microtask
        // queue at the end.
        //
        // Instead, we drain it multiple times, at the points that would
        // otherwise "halt" the Response from being rendered.
        //
        // - If you return a Promise, we drain the microtask queue once
        // - If you return a streaming Response, we drain the microtask queue (possibly the 2nd time this task!)
        pub fn onResponse(
            ctx: *RequestContext,
            this: *ThisServer,
            req: *uws.Request,
            request_object: *Request,
            request_value: JSValue,
            response_value: JSValue,
        ) void {
            _ = request_object;
            _ = req;
            request_value.ensureStillAlive();
            response_value.ensureStillAlive();
            ctx.drainMicrotasks();

            if (ctx.isAbortedOrEnded()) {
                return;
            }
            // if you return a Response object or a Promise<Response>
            // but you upgraded the connection to a WebSocket
            // just ignore the Response object. It doesn't do anything.
            // it's better to do that than to throw an error
            if (ctx.didUpgradeWebSocket()) {
                return;
            }

            if (response_value.isEmptyOrUndefinedOrNull()) {
                ctx.renderMissingInvalidResponse(response_value);
                return;
            }

            if (response_value.toError()) |err_value| {
                ctx.runErrorHandler(err_value);
                return;
            }

            if (response_value.as(JSC.WebCore.Response)) |response| {
                ctx.response_jsvalue = response_value;
                ctx.response_jsvalue.ensureStillAlive();
                ctx.flags.response_protected = false;

                response.body.value.toBlobIfPossible();

                switch (response.body.value) {
                    .Blob => |*blob| {
                        if (blob.needsToReadFile()) {
                            response_value.protect();
                            ctx.flags.response_protected = true;
                        }
                    },
                    .Locked => {
                        response_value.protect();
                        ctx.flags.response_protected = true;
                    },
                    else => {},
                }
                ctx.render(response);
                return;
            }

            var vm = this.vm;

            if (response_value.asAnyPromise()) |promise| {
                // If we immediately have the value available, we can skip the extra event loop tick
                switch (promise.unwrap(vm.global.vm(), .mark_handled)) {
                    .pending => {
                        ctx.ref();
                        response_value.then(this.globalThis, ctx, RequestContext.onResolve, RequestContext.onReject);
                        return;
                    },
                    .fulfilled => |fulfilled_value| {
                        // if you return a Response object or a Promise<Response>
                        // but you upgraded the connection to a WebSocket
                        // just ignore the Response object. It doesn't do anything.
                        // it's better to do that than to throw an error
                        if (ctx.didUpgradeWebSocket()) {
                            return;
                        }

                        if (fulfilled_value.isEmptyOrUndefinedOrNull()) {
                            ctx.renderMissingInvalidResponse(fulfilled_value);
                            return;
                        }
                        var response = fulfilled_value.as(JSC.WebCore.Response) orelse {
                            ctx.renderMissingInvalidResponse(fulfilled_value);
                            return;
                        };

                        ctx.response_jsvalue = fulfilled_value;
                        ctx.response_jsvalue.ensureStillAlive();
                        ctx.flags.response_protected = false;
                        ctx.response_ptr = response;

                        response.body.value.toBlobIfPossible();
                        switch (response.body.value) {
                            .Blob => |*blob| {
                                if (blob.needsToReadFile()) {
                                    fulfilled_value.protect();
                                    ctx.flags.response_protected = true;
                                }
                            },
                            .Locked => {
                                fulfilled_value.protect();
                                ctx.flags.response_protected = true;
                            },
                            else => {},
                        }
                        ctx.render(response);
                        return;
                    },
                    .rejected => |err| {
                        ctx.handleReject(err);
                        return;
                    },
                }
            }
        }

        pub fn handleResolveStream(req: *RequestContext) void {
            streamLog("handleResolveStream", .{});

            var wrote_anything = false;
            if (req.sink) |wrapper| {
                wrapper.sink.pending_flush = null;
                wrapper.sink.done = true;
                req.flags.aborted = req.flags.aborted or wrapper.sink.aborted;
                wrote_anything = wrapper.sink.wrote > 0;

                wrapper.sink.finalize();
                wrapper.detach();
                req.sink = null;
                wrapper.sink.destroy();
            }

            if (req.response_ptr) |resp| {
                assert(req.server != null);

                if (resp.body.value == .Locked) {
                    if (resp.body.value.Locked.readable.get()) |stream| {
                        stream.done(req.server.?.globalThis);
                    }
                    resp.body.value.Locked.readable.deinit();
                    resp.body.value = .{ .Used = {} };
                }
            }

            if (req.isAbortedOrEnded()) {
                return;
            }

            streamLog("onResolve({any})", .{wrote_anything});
            if (!req.flags.has_written_status) {
                req.renderMetadata();
            }
            req.endStream(req.shouldCloseConnection());
        }

        pub fn onResolveStream(_: *JSC.JSGlobalObject, callframe: *JSC.CallFrame) callconv(JSC.conv) JSValue {
            streamLog("onResolveStream", .{});
            var args = callframe.arguments(2);
            var req: *@This() = args.ptr[args.len - 1].asPromisePtr(@This());
            defer req.deref();
            req.handleResolveStream();
            return JSValue.jsUndefined();
        }
        pub fn onRejectStream(globalThis: *JSC.JSGlobalObject, callframe: *JSC.CallFrame) callconv(JSC.conv) JSValue {
            streamLog("onRejectStream", .{});
            const args = callframe.arguments(2);
            var req = args.ptr[args.len - 1].asPromisePtr(@This());
            const err = args.ptr[0];
            defer req.deref();

            req.handleRejectStream(globalThis, err);
            return JSValue.jsUndefined();
        }

        pub fn handleRejectStream(req: *@This(), globalThis: *JSC.JSGlobalObject, err: JSValue) void {
            streamLog("handleRejectStream", .{});

            if (req.sink) |wrapper| {
                wrapper.sink.pending_flush = null;
                wrapper.sink.done = true;
                req.flags.aborted = req.flags.aborted or wrapper.sink.aborted;
                wrapper.sink.finalize();
                wrapper.detach();
                req.sink = null;
                wrapper.sink.destroy();
            }

            if (req.response_ptr) |resp| {
                if (resp.body.value == .Locked) {
                    if (resp.body.value.Locked.readable.get()) |stream| {
                        stream.done(globalThis);
                    }
                    resp.body.value.Locked.readable.deinit();
                    resp.body.value = .{ .Used = {} };
                }
            }

            // aborted so call finalizeForAbort
            if (req.isAbortedOrEnded()) {
                return;
            }

            streamLog("onReject()", .{});

            if (!req.flags.has_written_status) {
                req.renderMetadata();
            }

            if (comptime debug_mode) {
                if (req.server) |server| {
                    if (!err.isEmptyOrUndefinedOrNull()) {
                        var exception_list: std.ArrayList(Api.JsException) = std.ArrayList(Api.JsException).init(req.allocator);
                        defer exception_list.deinit();
                        server.vm.runErrorHandler(err, &exception_list);
                    }
                }
            }
            req.endStream(true);
        }

        pub fn doRenderWithBody(this: *RequestContext, value: *JSC.WebCore.Body.Value) void {
            this.drainMicrotasks();

            // If a ReadableStream can trivially be converted to a Blob, do so.
            // If it's a WTFStringImpl and it cannot be used as a UTF-8 string, convert it to a Blob.
            value.toBlobIfPossible();
            const globalThis = this.server.?.globalThis;
            switch (value.*) {
                .Error => |*err_ref| {
                    _ = value.use();
                    if (this.isAbortedOrEnded()) {
                        return;
                    }
                    this.runErrorHandler(err_ref.toJS(globalThis));
                    return;
                },
                // .InlineBlob,
                .WTFStringImpl,
                .InternalBlob,
                .Blob,
                => {
                    // toBlobIfPossible checks for WTFString needing a conversion.
                    this.blob = value.useAsAnyBlobAllowNonUTF8String();
                    this.renderWithBlobFromBodyValue();
                    return;
                },
                .Locked => |*lock| {
                    if (this.isAbortedOrEnded()) {
                        return;
                    }

                    if (lock.readable.get()) |stream_| {
                        const stream: JSC.WebCore.ReadableStream = stream_;
                        // we hold the stream alive until we're done with it
                        this.readable_stream_ref = lock.readable;
                        value.* = .{ .Used = {} };

                        if (stream.isLocked(globalThis)) {
                            streamLog("was locked but it shouldn't be", .{});
                            var err = JSC.SystemError{
                                .code = bun.String.static(@tagName(JSC.Node.ErrorCode.ERR_STREAM_CANNOT_PIPE)),
                                .message = bun.String.static("Stream already used, please create a new one"),
                            };
                            stream.value.unprotect();
                            this.runErrorHandler(err.toErrorInstance(globalThis));
                            return;
                        }

                        switch (stream.ptr) {
                            .Invalid => {
                                this.readable_stream_ref.deinit();
                            },
                            // toBlobIfPossible will typically convert .Blob streams, or .File streams into a Blob object, but cannot always.
                            .Blob,
                            .File,
                            // These are the common scenario:
                            .JavaScript,
                            .Direct,
                            => {
                                if (this.resp) |resp| {
                                    var pair = StreamPair{ .stream = stream, .this = this };
                                    resp.runCorkedWithType(*StreamPair, doRenderStream, &pair);
                                }
                                return;
                            },

                            .Bytes => |byte_stream| {
                                assert(byte_stream.pipe.ctx == null);
                                assert(this.byte_stream == null);
                                if (this.resp == null) {
                                    // we don't have a response, so we can discard the stream
                                    stream.done(globalThis);
                                    this.readable_stream_ref.deinit();
                                    return;
                                }
                                const resp = this.resp.?;
                                // If we've received the complete body by the time this function is called
                                // we can avoid streaming it and just send it all at once.
                                if (byte_stream.has_received_last_chunk) {
                                    this.blob.from(byte_stream.buffer);
                                    this.readable_stream_ref.deinit();
                                    this.doRenderBlob();
                                    return;
                                }

                                byte_stream.pipe = JSC.WebCore.Pipe.New(@This(), onPipe).init(this);
                                this.readable_stream_ref = JSC.WebCore.ReadableStream.Strong.init(stream, globalThis);

                                this.byte_stream = byte_stream;
                                this.response_buf_owned = byte_stream.buffer.moveToUnmanaged();

                                // we don't set size here because even if we have a hint
                                // uWebSockets won't let us partially write streaming content
                                this.blob.detach();

                                // if we've received metadata and part of the body, send everything we can and drain
                                if (this.response_buf_owned.items.len > 0) {
                                    resp.runCorkedWithType(*RequestContext, drainResponseBufferAndMetadata, this);
                                } else {
                                    // if we only have metadata to send, send it now
                                    resp.runCorkedWithType(*RequestContext, renderMetadata, this);
                                }
                                return;
                            },
                        }
                    }

                    if (lock.onReceiveValue != null or lock.task != null) {
                        // someone else is waiting for the stream or waiting for `onStartStreaming`
                        const readable = value.toReadableStream(globalThis);
                        readable.ensureStillAlive();
                        this.doRenderWithBody(value);
                        return;
                    }

                    // when there's no stream, we need to
                    lock.onReceiveValue = doRenderWithBodyLocked;
                    lock.task = this;

                    return;
                },
                else => {},
            }

            this.doRenderBlob();
        }

        pub fn onPipe(this: *RequestContext, stream: JSC.WebCore.StreamResult, allocator: std.mem.Allocator) void {
            const stream_needs_deinit = stream == .owned or stream == .owned_and_done;

            defer {
                if (stream_needs_deinit) {
                    if (stream.isDone()) {
                        stream.owned_and_done.listManaged(allocator).deinit();
                    } else {
                        stream.owned.listManaged(allocator).deinit();
                    }
                }
            }

            if (this.isAbortedOrEnded()) {
                return;
            }
            const resp = this.resp.?;

            const chunk = stream.slice();
            // on failure, it will continue to allocate
            // we can't do buffering ourselves here or it won't work
            // uSockets will append and manage the buffer
            // so any write will buffer if the write fails
            if (resp.write(chunk) == .want_more) {
                if (stream.isDone()) {
                    this.endStream(this.shouldCloseConnection());
                }
            } else {
                // when it's the last one, we just want to know if it's done
                if (stream.isDone()) {
                    this.flags.has_marked_pending = true;
                    resp.onWritable(*RequestContext, onWritableResponseBuffer, this);
                }
            }
        }

        pub fn doRenderBlob(this: *RequestContext) void {
            // We are not corked
            // The body is small
            // Faster to do the memcpy than to do the two network calls
            // We are not streaming
            // This is an important performance optimization
            if (this.flags.has_abort_handler and this.blob.fastSize() < 16384 - 1024) {
                if (this.resp) |resp| {
                    resp.runCorkedWithType(*RequestContext, doRenderBlobCorked, this);
                }
            } else {
                this.doRenderBlobCorked();
            }
        }

        pub fn doRenderBlobCorked(this: *RequestContext) void {
            this.renderMetadata();
            this.renderBytes();
        }

        pub fn doRender(this: *RequestContext) void {
            ctxLog("doRender", .{});

            if (this.isAbortedOrEnded()) {
                return;
            }
            var response = this.response_ptr.?;
            this.doRenderWithBody(&response.body.value);
        }

        pub fn renderProductionError(this: *RequestContext, status: u16) void {
            if (this.resp) |resp| {
                switch (status) {
                    404 => {
                        if (!this.flags.has_written_status) {
                            resp.writeStatus("404 Not Found");
                            this.flags.has_written_status = true;
                        }
                        this.endWithoutBody(this.shouldCloseConnection());
                    },
                    else => {
                        if (!this.flags.has_written_status) {
                            resp.writeStatus("500 Internal Server Error");
                            resp.writeHeader("content-type", "text/plain");
                            this.flags.has_written_status = true;
                        }

                        this.end("Something went wrong!", this.shouldCloseConnection());
                    },
                }
            }
        }

        pub fn runErrorHandler(
            this: *RequestContext,
            value: JSC.JSValue,
        ) void {
            runErrorHandlerWithStatusCode(this, value, 500);
        }

        const PathnameFormatter = struct {
            ctx: *RequestContext,

            pub fn format(formatter: @This(), comptime fmt: []const u8, opts: std.fmt.FormatOptions, writer: anytype) !void {
                var this = formatter.ctx;

                if (!this.pathname.isEmpty()) {
                    try this.pathname.format(fmt, opts, writer);
                    return;
                }

                if (!this.flags.has_abort_handler) {
                    if (this.req) |req| {
                        try writer.writeAll(req.url());
                        return;
                    }
                }

                try writer.writeAll("/");
            }
        };

        fn ensurePathname(this: *RequestContext) PathnameFormatter {
            return .{ .ctx = this };
        }

        pub inline fn shouldCloseConnection(this: *const RequestContext) bool {
            if (this.resp) |resp| {
                return resp.shouldCloseConnection();
            }
            return false;
        }

        fn finishRunningErrorHandler(this: *RequestContext, value: JSC.JSValue, status: u16) void {
            if (this.server == null) return this.renderProductionError(status);
            var vm: *JSC.VirtualMachine = this.server.?.vm;
            const globalThis = this.server.?.globalThis;
            if (comptime debug_mode) {
                var exception_list: std.ArrayList(Api.JsException) = std.ArrayList(Api.JsException).init(this.allocator);
                defer exception_list.deinit();
                const prev_exception_list = vm.onUnhandledRejectionExceptionList;
                vm.onUnhandledRejectionExceptionList = &exception_list;
                vm.onUnhandledRejection(vm, globalThis, value);
                vm.onUnhandledRejectionExceptionList = prev_exception_list;

                this.renderDefaultError(
                    vm.log,
                    error.ExceptionOcurred,
                    exception_list.toOwnedSlice() catch @panic("TODO"),
                    "<r><red>{s}<r> - <b>{}<r> failed",
                    .{ @as(string, @tagName(this.method)), this.ensurePathname() },
                );
            } else {
                if (status != 404) {
                    vm.onUnhandledRejection(vm, globalThis, value);
                }
                this.renderProductionError(status);
            }

            vm.log.reset();
        }

        pub fn runErrorHandlerWithStatusCodeDontCheckResponded(
            this: *RequestContext,
            value: JSC.JSValue,
            status: u16,
        ) void {
            JSC.markBinding(@src());
            if (this.server) |server| {
                if (!server.config.onError.isEmpty() and !this.flags.has_called_error_handler) {
                    this.flags.has_called_error_handler = true;
                    const result = server.config.onError.call(
                        server.globalThis,
                        server.thisObject,
                        &.{value},
                    ) catch |err| server.globalThis.takeException(err);
                    defer result.ensureStillAlive();
                    if (!result.isEmptyOrUndefinedOrNull()) {
                        if (result.toError()) |err| {
                            this.finishRunningErrorHandler(err, status);
                            return;
                        } else if (result.asAnyPromise()) |promise| {
                            this.processOnErrorPromise(result, promise, value, status);
                            return;
                        } else if (result.as(Response)) |response| {
                            this.render(response);
                            return;
                        }
                    }
                }
            }

            this.finishRunningErrorHandler(value, status);
        }

        fn processOnErrorPromise(
            ctx: *RequestContext,
            promise_js: JSC.JSValue,
            promise: JSC.AnyPromise,
            value: JSC.JSValue,
            status: u16,
        ) void {
            assert(ctx.server != null);
            var vm = ctx.server.?.vm;

            switch (promise.unwrap(vm.global.vm(), .mark_handled)) {
                .pending => {
                    ctx.flags.is_error_promise_pending = true;
                    ctx.ref();
                    promise_js.then(
                        ctx.server.?.globalThis,
                        ctx,
                        RequestContext.onResolve,
                        RequestContext.onReject,
                    );
                },
                .fulfilled => |fulfilled_value| {
                    // if you return a Response object or a Promise<Response>
                    // but you upgraded the connection to a WebSocket
                    // just ignore the Response object. It doesn't do anything.
                    // it's better to do that than to throw an error
                    if (ctx.didUpgradeWebSocket()) {
                        return;
                    }

                    var response = fulfilled_value.as(JSC.WebCore.Response) orelse {
                        ctx.finishRunningErrorHandler(value, status);
                        return;
                    };

                    ctx.response_jsvalue = fulfilled_value;
                    ctx.response_jsvalue.ensureStillAlive();
                    ctx.flags.response_protected = false;
                    ctx.response_ptr = response;

                    response.body.value.toBlobIfPossible();
                    switch (response.body.value) {
                        .Blob => |*blob| {
                            if (blob.needsToReadFile()) {
                                fulfilled_value.protect();
                                ctx.flags.response_protected = true;
                            }
                        },
                        .Locked => {
                            fulfilled_value.protect();
                            ctx.flags.response_protected = true;
                        },
                        else => {},
                    }
                    ctx.render(response);
                    return;
                },
                .rejected => |err| {
                    ctx.finishRunningErrorHandler(err, status);
                    return;
                },
            }
        }

        pub fn runErrorHandlerWithStatusCode(
            this: *RequestContext,
            value: JSC.JSValue,
            status: u16,
        ) void {
            JSC.markBinding(@src());
            if (this.resp == null or this.resp.?.hasResponded()) return;

            runErrorHandlerWithStatusCodeDontCheckResponded(this, value, status);
        }

        pub fn renderMetadata(this: *RequestContext) void {
            if (this.resp == null) return;
            const resp = this.resp.?;

            var response: *JSC.WebCore.Response = this.response_ptr.?;
            var status = response.statusCode();
            var needs_content_range = this.flags.needs_content_range and this.sendfile.remain < this.blob.size();

            const size = if (needs_content_range)
                this.sendfile.remain
            else
                this.blob.size();

            status = if (status == 200 and size == 0 and !this.blob.isDetached())
                204
            else
                status;

            const content_type, const needs_content_type, const content_type_needs_free = getContentType(
                response.init.headers,
                &this.blob,
                this.allocator,
            );
            defer if (content_type_needs_free) content_type.deinit(this.allocator);
            var has_content_disposition = false;
            var has_content_range = false;
            if (response.init.headers) |headers_| {
                has_content_disposition = headers_.fastHas(.ContentDisposition);
                has_content_range = headers_.fastHas(.ContentRange);
                needs_content_range = needs_content_range and has_content_range;
                if (needs_content_range) {
                    status = 206;
                }

                this.doWriteStatus(status);
                this.doWriteHeaders(headers_);
                response.init.headers = null;
                headers_.deref();
            } else if (needs_content_range) {
                status = 206;
                this.doWriteStatus(status);
            } else {
                this.doWriteStatus(status);
            }

            if (needs_content_type and
                // do not insert the content type if it is the fallback value
                // we may not know the content-type when streaming
                (!this.blob.isDetached() or content_type.value.ptr != MimeType.other.value.ptr))
            {
                resp.writeHeader("content-type", content_type.value);
            }

            // automatically include the filename when:
            // 1. Bun.file("foo")
            // 2. The content-disposition header is not present
            if (!has_content_disposition and content_type.category.autosetFilename()) {
                if (this.blob.getFileName()) |filename| {
                    const basename = std.fs.path.basename(filename);
                    if (basename.len > 0) {
                        var filename_buf: [1024]u8 = undefined;

                        resp.writeHeader(
                            "content-disposition",
                            std.fmt.bufPrint(&filename_buf, "filename=\"{s}\"", .{basename[0..@min(basename.len, 1024 - 32)]}) catch "",
                        );
                    }
                }
            }

            if (this.flags.needs_content_length) {
                resp.writeHeaderInt("content-length", size);
                this.flags.needs_content_length = false;
            }

            if (needs_content_range and !has_content_range) {
                var content_range_buf: [1024]u8 = undefined;

                resp.writeHeader(
                    "content-range",
                    std.fmt.bufPrint(
                        &content_range_buf,
                        // we omit the full size of the Blob because it could
                        // change between requests and this potentially leaks
                        // PII undesirably
                        "bytes {d}-{d}/*",
                        .{ this.sendfile.offset, this.sendfile.offset + (this.sendfile.remain -| 1) },
                    ) catch "bytes */*",
                );
                this.flags.needs_content_range = false;
            }
        }

        fn doWriteStatus(this: *RequestContext, status: u16) void {
            assert(!this.flags.has_written_status);
            this.flags.has_written_status = true;

            writeStatus(ssl_enabled, this.resp, status);
        }

        fn doWriteHeaders(this: *RequestContext, headers: *JSC.FetchHeaders) void {
            writeHeaders(headers, ssl_enabled, this.resp);
        }

        pub fn renderBytes(this: *RequestContext) void {
            // copy it to stack memory to prevent aliasing issues in release builds
            const blob = this.blob;
            const bytes = blob.slice();
            if (this.resp) |resp| {
                if (!resp.tryEnd(
                    bytes,
                    bytes.len,
                    this.shouldCloseConnection(),
                )) {
                    this.flags.has_marked_pending = true;
                    resp.onWritable(*RequestContext, onWritableBytes, this);
                    return;
                }
            }
            this.detachResponse();
            this.endRequestStreamingAndDrain();
            this.deref();
        }

        pub fn render(this: *RequestContext, response: *JSC.WebCore.Response) void {
            ctxLog("render", .{});
            this.response_ptr = response;

            this.doRender();
        }

        pub fn onBufferedBodyChunk(this: *RequestContext, resp: *App.Response, chunk: []const u8, last: bool) void {
            ctxLog("onBufferedBodyChunk {} {}", .{ chunk.len, last });

            assert(this.resp == resp);

            this.flags.is_waiting_for_request_body = last == false;
            if (this.isAbortedOrEnded() or this.flags.has_marked_complete) return;
            if (!last and chunk.len == 0) {
                // Sometimes, we get back an empty chunk
                // We have to ignore those chunks unless it's the last one
                return;
            }
            const vm = this.server.?.vm;
            const globalThis = this.server.?.globalThis;

            // After the user does request.body,
            // if they then do .text(), .arrayBuffer(), etc
            // we can no longer hold the strong reference from the body value ref.
            if (this.request_body_readable_stream_ref.get()) |readable| {
                assert(this.request_body_buf.items.len == 0);
                vm.eventLoop().enter();
                defer vm.eventLoop().exit();

                if (!last) {
                    readable.ptr.Bytes.onData(
                        .{
                            .temporary = bun.ByteList.initConst(chunk),
                        },
                        bun.default_allocator,
                    );
                } else {
                    var strong = this.request_body_readable_stream_ref;
                    this.request_body_readable_stream_ref = .{};
                    defer strong.deinit();
                    if (this.request_body) |request_body| {
                        _ = request_body.unref();
                        this.request_body = null;
                    }

                    readable.value.ensureStillAlive();
                    readable.ptr.Bytes.onData(
                        .{
                            .temporary_and_done = bun.ByteList.initConst(chunk),
                        },
                        bun.default_allocator,
                    );
                }

                return;
            }

            // This is the start of a task, so it's a good time to drain
            if (this.request_body != null) {
                var body = this.request_body.?;

                if (last) {
                    var bytes = &this.request_body_buf;

                    var old = body.value;

                    const total = bytes.items.len + chunk.len;
                    getter: {
                        // if (total <= JSC.WebCore.InlineBlob.available_bytes) {
                        //     if (total == 0) {
                        //         body.value = .{ .Empty = {} };
                        //         break :getter;
                        //     }

                        //     body.value = .{ .InlineBlob = JSC.WebCore.InlineBlob.concat(bytes.items, chunk) };
                        //     this.request_body_buf.clearAndFree(this.allocator);
                        // } else {
                        bytes.ensureTotalCapacityPrecise(this.allocator, total) catch |err| {
                            this.request_body_buf.clearAndFree(this.allocator);
                            body.value.toError(err, globalThis);
                            break :getter;
                        };

                        const prev_len = bytes.items.len;
                        bytes.items.len = total;
                        var slice = bytes.items[prev_len..];
                        @memcpy(slice[0..chunk.len], chunk);
                        body.value = .{
                            .InternalBlob = .{
                                .bytes = bytes.toManaged(this.allocator),
                            },
                        };
                        // }
                    }
                    this.request_body_buf = .{};

                    if (old == .Locked) {
                        var loop = vm.eventLoop();
                        loop.enter();
                        defer loop.exit();

                        old.resolve(&body.value, globalThis, null);
                    }
                    return;
                }

                if (this.request_body_buf.capacity == 0) {
                    this.request_body_buf.ensureTotalCapacityPrecise(this.allocator, @min(this.request_body_content_len, max_request_body_preallocate_length)) catch @panic("Out of memory while allocating request body buffer");
                }
                this.request_body_buf.appendSlice(this.allocator, chunk) catch @panic("Out of memory while allocating request body");
            }
        }

        pub fn onStartStreamingRequestBody(this: *RequestContext) JSC.WebCore.DrainResult {
            ctxLog("onStartStreamingRequestBody", .{});
            if (this.isAbortedOrEnded()) {
                return JSC.WebCore.DrainResult{
                    .aborted = {},
                };
            }

            // This means we have received part of the body but not the whole thing
            if (this.request_body_buf.items.len > 0) {
                var emptied = this.request_body_buf;
                this.request_body_buf = .{};
                return .{
                    .owned = .{
                        .list = emptied.toManaged(this.allocator),
                        .size_hint = if (emptied.capacity < max_request_body_preallocate_length)
                            emptied.capacity
                        else
                            0,
                    },
                };
            }

            return .{
                .estimated_size = this.request_body_content_len,
            };
        }
        const max_request_body_preallocate_length = 1024 * 256;
        pub fn onStartBuffering(this: *RequestContext) void {
            if (this.server) |server| {
                ctxLog("onStartBuffering", .{});
                // TODO: check if is someone calling onStartBuffering other than onStartBufferingCallback
                // if is not, this should be removed and only keep protect + setAbortHandler
                if (this.flags.is_transfer_encoding == false and this.request_body_content_len == 0) {
                    // no content-length or 0 content-length
                    // no transfer-encoding
                    if (this.request_body != null) {
                        var body = this.request_body.?;
                        var old = body.value;
                        old.Locked.onReceiveValue = null;
                        var new_body = .{ .Null = {} };
                        old.resolve(&new_body, server.globalThis, null);
                        body.value = new_body;
                    }
                }
            }
        }

        pub fn onRequestBodyReadableStreamAvailable(ptr: *anyopaque, globalThis: *JSC.JSGlobalObject, readable: JSC.WebCore.ReadableStream) void {
            var this = bun.cast(*RequestContext, ptr);
            bun.debugAssert(this.request_body_readable_stream_ref.held.ref == null);
            this.request_body_readable_stream_ref = JSC.WebCore.ReadableStream.Strong.init(readable, globalThis);
        }

        pub fn onStartBufferingCallback(this: *anyopaque) void {
            onStartBuffering(bun.cast(*RequestContext, this));
        }

        pub fn onStartStreamingRequestBodyCallback(this: *anyopaque) JSC.WebCore.DrainResult {
            return onStartStreamingRequestBody(bun.cast(*RequestContext, this));
        }

        pub fn getRemoteSocketInfo(this: *RequestContext) ?uws.SocketAddress {
            return (this.resp orelse return null).getRemoteSocketInfo();
        }

        pub fn setTimeout(this: *RequestContext, seconds: c_uint) bool {
            if (this.resp) |resp| {
                resp.timeout(@min(seconds, 255));
                if (seconds > 0) {

                    // we only set the timeout callback if we wanna the timeout event to be triggered
                    // the connection will be closed so the abort handler will be called after the timeout
                    if (this.request_weakref.get()) |req| {
                        if (req.internal_event_callback.hasCallback()) {
                            this.setTimeoutHandler();
                        }
                    }
                } else {
                    // if the timeout is 0, we don't need to trigger the timeout event
                    resp.clearTimeout();
                }
                return true;
            }
            return false;
        }

        pub const Export = shim.exportFunctions(.{
            .onResolve = onResolve,
            .onReject = onReject,
            .onResolveStream = onResolveStream,
            .onRejectStream = onRejectStream,
        });

        comptime {
            @export(onResolve, .{
                .name = Export[0].symbol_name,
            });
            @export(onReject, .{
                .name = Export[1].symbol_name,
            });
            @export(onResolveStream, .{
                .name = Export[2].symbol_name,
            });
            @export(onRejectStream, .{
                .name = Export[3].symbol_name,
            });
        }
    };
}

pub const WebSocketServer = struct {
    globalObject: *JSC.JSGlobalObject = undefined,
    handler: WebSocketServer.Handler = .{},

    maxPayloadLength: u32 = 1024 * 1024 * 16, // 16MB
    maxLifetime: u16 = 0,
    idleTimeout: u16 = 120, // 2 minutes
    compression: i32 = 0,
    backpressureLimit: u32 = 1024 * 1024 * 16, // 16MB
    sendPingsAutomatically: bool = true,
    resetIdleTimeoutOnSend: bool = true,
    closeOnBackpressureLimit: bool = false,

    pub const Handler = struct {
        onOpen: JSC.JSValue = .zero,
        onMessage: JSC.JSValue = .zero,
        onClose: JSC.JSValue = .zero,
        onDrain: JSC.JSValue = .zero,
        onError: JSC.JSValue = .zero,
        onPing: JSC.JSValue = .zero,
        onPong: JSC.JSValue = .zero,

        app: ?*anyopaque = null,

        // Always set manually.
        vm: *JSC.VirtualMachine = undefined,
        globalObject: *JSC.JSGlobalObject = undefined,
        active_connections: usize = 0,

        /// used by publish()
        flags: packed struct(u2) {
            ssl: bool = false,
            publish_to_self: bool = false,
        } = .{},

        pub fn runErrorCallback(this: *const Handler, vm: *JSC.VirtualMachine, globalObject: *JSC.JSGlobalObject, error_value: JSC.JSValue) void {
            const onError = this.onError;
            if (!onError.isEmptyOrUndefinedOrNull()) {
                _ = onError.call(globalObject, .undefined, &.{error_value}) catch |err|
                    this.globalObject.reportActiveExceptionAsUnhandled(err);
                return;
            }

            _ = vm.uncaughtException(globalObject, error_value, false);
        }

        pub fn fromJS(globalObject: *JSC.JSGlobalObject, object: JSC.JSValue) ?Handler {
            const vm = globalObject.vm();
            var handler = Handler{ .globalObject = globalObject, .vm = VirtualMachine.get() };

            var valid = false;

            if (object.getTruthyComptime(globalObject, "message")) |message_| {
                if (!message_.isCallable(vm)) {
                    globalObject.throwInvalidArguments("websocket expects a function for the message option", .{});
                    return null;
                }
                const message = message_.withAsyncContextIfNeeded(globalObject);
                handler.onMessage = message;
                message.ensureStillAlive();
                valid = true;
            }

            if (object.getTruthy(globalObject, "open")) |open_| {
                if (!open_.isCallable(vm)) {
                    globalObject.throwInvalidArguments("websocket expects a function for the open option", .{});
                    return null;
                }
                const open = open_.withAsyncContextIfNeeded(globalObject);
                handler.onOpen = open;
                open.ensureStillAlive();
                valid = true;
            }

            if (object.getTruthy(globalObject, "close")) |close_| {
                if (!close_.isCallable(vm)) {
                    globalObject.throwInvalidArguments("websocket expects a function for the close option", .{});
                    return null;
                }
                const close = close_.withAsyncContextIfNeeded(globalObject);
                handler.onClose = close;
                close.ensureStillAlive();
                valid = true;
            }

            if (object.getTruthy(globalObject, "drain")) |drain_| {
                if (!drain_.isCallable(vm)) {
                    globalObject.throwInvalidArguments("websocket expects a function for the drain option", .{});
                    return null;
                }
                const drain = drain_.withAsyncContextIfNeeded(globalObject);
                handler.onDrain = drain;
                drain.ensureStillAlive();
                valid = true;
            }

            if (object.getTruthy(globalObject, "onError")) |onError_| {
                if (!onError_.isCallable(vm)) {
                    globalObject.throwInvalidArguments("websocket expects a function for the onError option", .{});
                    return null;
                }
                const onError = onError_.withAsyncContextIfNeeded(globalObject);
                handler.onError = onError;
                onError.ensureStillAlive();
            }

            if (object.getTruthy(globalObject, "ping")) |cb| {
                if (!cb.isCallable(vm)) {
                    globalObject.throwInvalidArguments("websocket expects a function for the ping option", .{});
                    return null;
                }
                handler.onPing = cb;
                cb.ensureStillAlive();
                valid = true;
            }

            if (object.getTruthy(globalObject, "pong")) |cb| {
                if (!cb.isCallable(vm)) {
                    globalObject.throwInvalidArguments("websocket expects a function for the pong option", .{});
                    return null;
                }
                handler.onPong = cb;
                cb.ensureStillAlive();
                valid = true;
            }

            if (valid)
                return handler;

            return null;
        }

        pub fn protect(this: Handler) void {
            this.onOpen.protect();
            this.onMessage.protect();
            this.onClose.protect();
            this.onDrain.protect();
            this.onError.protect();
            this.onPing.protect();
            this.onPong.protect();
        }

        pub fn unprotect(this: Handler) void {
            if (this.vm.isShuttingDown()) {
                return;
            }

            this.onOpen.unprotect();
            this.onMessage.unprotect();
            this.onClose.unprotect();
            this.onDrain.unprotect();
            this.onError.unprotect();
            this.onPing.unprotect();
            this.onPong.unprotect();
        }
    };

    pub fn toBehavior(this: WebSocketServer) uws.WebSocketBehavior {
        return .{
            .maxPayloadLength = this.maxPayloadLength,
            .idleTimeout = this.idleTimeout,
            .compression = this.compression,
            .maxBackpressure = this.backpressureLimit,
            .sendPingsAutomatically = this.sendPingsAutomatically,
            .maxLifetime = this.maxLifetime,
            .resetIdleTimeoutOnSend = this.resetIdleTimeoutOnSend,
            .closeOnBackpressureLimit = this.closeOnBackpressureLimit,
        };
    }

    pub fn protect(this: WebSocketServer) void {
        this.handler.protect();
    }
    pub fn unprotect(this: WebSocketServer) void {
        this.handler.unprotect();
    }

    const CompressTable = bun.ComptimeStringMap(i32, .{
        .{ "disable", 0 },
        .{ "shared", uws.SHARED_COMPRESSOR },
        .{ "dedicated", uws.DEDICATED_COMPRESSOR },
        .{ "3KB", uws.DEDICATED_COMPRESSOR_3KB },
        .{ "4KB", uws.DEDICATED_COMPRESSOR_4KB },
        .{ "8KB", uws.DEDICATED_COMPRESSOR_8KB },
        .{ "16KB", uws.DEDICATED_COMPRESSOR_16KB },
        .{ "32KB", uws.DEDICATED_COMPRESSOR_32KB },
        .{ "64KB", uws.DEDICATED_COMPRESSOR_64KB },
        .{ "128KB", uws.DEDICATED_COMPRESSOR_128KB },
        .{ "256KB", uws.DEDICATED_COMPRESSOR_256KB },
    });

    const DecompressTable = bun.ComptimeStringMap(i32, .{
        .{ "disable", 0 },
        .{ "shared", uws.SHARED_DECOMPRESSOR },
        .{ "dedicated", uws.DEDICATED_DECOMPRESSOR },
        .{ "3KB", uws.DEDICATED_COMPRESSOR_3KB },
        .{ "4KB", uws.DEDICATED_COMPRESSOR_4KB },
        .{ "8KB", uws.DEDICATED_COMPRESSOR_8KB },
        .{ "16KB", uws.DEDICATED_COMPRESSOR_16KB },
        .{ "32KB", uws.DEDICATED_COMPRESSOR_32KB },
        .{ "64KB", uws.DEDICATED_COMPRESSOR_64KB },
        .{ "128KB", uws.DEDICATED_COMPRESSOR_128KB },
        .{ "256KB", uws.DEDICATED_COMPRESSOR_256KB },
    });

    pub fn onCreate(globalObject: *JSC.JSGlobalObject, object: JSValue) ?WebSocketServer {
        var server = WebSocketServer{};

        if (Handler.fromJS(globalObject, object)) |handler| {
            server.handler = handler;
        } else {
            globalObject.throwInvalidArguments("WebSocketServer expects a message handler", .{});
            return null;
        }

        if (object.get(globalObject, "perMessageDeflate")) |per_message_deflate| {
            getter: {
                if (per_message_deflate.isUndefined()) {
                    break :getter;
                }

                if (per_message_deflate.isBoolean() or per_message_deflate.isNull()) {
                    if (per_message_deflate.toBoolean()) {
                        server.compression = uws.SHARED_COMPRESSOR | uws.SHARED_DECOMPRESSOR;
                    } else {
                        server.compression = 0;
                    }
                    break :getter;
                }

                if (per_message_deflate.getTruthy(globalObject, "compress")) |compression| {
                    if (compression.isBoolean()) {
                        server.compression |= if (compression.toBoolean()) uws.SHARED_COMPRESSOR else 0;
                    } else if (compression.isString()) {
                        server.compression |= CompressTable.getWithEql(compression.getZigString(globalObject), ZigString.eqlComptime) orelse {
                            globalObject.throwInvalidArguments(
                                "WebSocketServer expects a valid compress option, either disable \"shared\" \"dedicated\" \"3KB\" \"4KB\" \"8KB\" \"16KB\" \"32KB\" \"64KB\" \"128KB\" or \"256KB\"",
                                .{},
                            );
                            return null;
                        };
                    } else {
                        globalObject.throwInvalidArguments(
                            "websocket expects a valid compress option, either disable \"shared\" \"dedicated\" \"3KB\" \"4KB\" \"8KB\" \"16KB\" \"32KB\" \"64KB\" \"128KB\" or \"256KB\"",
                            .{},
                        );
                        return null;
                    }
                }

                if (per_message_deflate.getTruthy(globalObject, "decompress")) |compression| {
                    if (compression.isBoolean()) {
                        server.compression |= if (compression.toBoolean()) uws.SHARED_DECOMPRESSOR else 0;
                    } else if (compression.isString()) {
                        server.compression |= DecompressTable.getWithEql(compression.getZigString(globalObject), ZigString.eqlComptime) orelse {
                            globalObject.throwInvalidArguments(
                                "websocket expects a valid decompress option, either \"disable\" \"shared\" \"dedicated\" \"3KB\" \"4KB\" \"8KB\" \"16KB\" \"32KB\" \"64KB\" \"128KB\" or \"256KB\"",
                                .{},
                            );
                            return null;
                        };
                    } else {
                        globalObject.throwInvalidArguments(
                            "websocket expects a valid decompress option, either \"disable\" \"shared\" \"dedicated\" \"3KB\" \"4KB\" \"8KB\" \"16KB\" \"32KB\" \"64KB\" \"128KB\" or \"256KB\"",
                            .{},
                        );
                        return null;
                    }
                }
            }
        }

        if (object.get(globalObject, "maxPayloadLength")) |value| {
            if (!value.isUndefinedOrNull()) {
                if (!value.isAnyInt()) {
                    globalObject.throwInvalidArguments("websocket expects maxPayloadLength to be an integer", .{});
                    return null;
                }
                server.maxPayloadLength = @truncate(@max(value.toInt64(), 0));
            }
        }

        if (object.get(globalObject, "idleTimeout")) |value| {
            if (!value.isUndefinedOrNull()) {
                if (!value.isAnyInt()) {
                    globalObject.throwInvalidArguments("websocket expects idleTimeout to be an integer", .{});
                    return null;
                }

                var idleTimeout: u16 = @truncate(@max(value.toInt64(), 0));
                if (idleTimeout > 960) {
                    globalObject.throwInvalidArguments("websocket expects idleTimeout to be 960 or less", .{});
                    return null;
                } else if (idleTimeout > 0) {
                    // uws does not allow idleTimeout to be between (0, 8),
                    // since its timer is not that accurate, therefore round up.
                    idleTimeout = @max(idleTimeout, 8);
                }

                server.idleTimeout = idleTimeout;
            }
        }
        if (object.get(globalObject, "backpressureLimit")) |value| {
            if (!value.isUndefinedOrNull()) {
                if (!value.isAnyInt()) {
                    globalObject.throwInvalidArguments("websocket expects backpressureLimit to be an integer", .{});
                    return null;
                }

                server.backpressureLimit = @truncate(@max(value.toInt64(), 0));
            }
        }

        if (object.get(globalObject, "closeOnBackpressureLimit")) |value| {
            if (!value.isUndefinedOrNull()) {
                if (!value.isBoolean()) {
                    globalObject.throwInvalidArguments("websocket expects closeOnBackpressureLimit to be a boolean", .{});
                    return null;
                }

                server.closeOnBackpressureLimit = value.toBoolean();
            }
        }

        if (object.get(globalObject, "sendPings")) |value| {
            if (!value.isUndefinedOrNull()) {
                if (!value.isBoolean()) {
                    globalObject.throwInvalidArguments("websocket expects sendPings to be a boolean", .{});
                    return null;
                }

                server.sendPingsAutomatically = value.toBoolean();
            }
        }

        if (object.get(globalObject, "publishToSelf")) |value| {
            if (!value.isUndefinedOrNull()) {
                if (!value.isBoolean()) {
                    globalObject.throwInvalidArguments("websocket expects publishToSelf to be a boolean", .{});
                    return null;
                }

                server.handler.flags.publish_to_self = value.toBoolean();
            }
        }

        server.protect();
        return server;
    }
};

const Corker = struct {
    args: []const JSValue = &.{},
    globalObject: *JSC.JSGlobalObject,
    this_value: JSC.JSValue = .zero,
    callback: JSC.JSValue,
    result: JSValue = .zero,

    pub fn run(this: *Corker) void {
        const this_value = this.this_value;
        this.result = this.callback.call(
            this.globalObject,
            if (this_value == .zero) .undefined else this_value,
            this.args,
        ) catch |err| this.globalObject.takeException(err);
    }
};

// Let's keep this 3 pointers wide or less.
pub const ServerWebSocket = struct {
    handler: *WebSocketServer.Handler,
    this_value: JSValue = .zero,
    flags: Flags = .{},

    // We pack the per-socket data into this struct below
    const Flags = packed struct(u64) {
        ssl: bool = false,
        closed: bool = false,
        opened: bool = false,
        binary_type: JSC.BinaryType = .Buffer,
        packed_websocket_ptr: u57 = 0,

        inline fn websocket(this: Flags) uws.AnyWebSocket {
            // Ensure those other bits are zeroed out
            const that = Flags{ .packed_websocket_ptr = this.packed_websocket_ptr };

            return if (this.ssl) .{
                .ssl = @ptrFromInt(@as(usize, that.packed_websocket_ptr)),
            } else .{
                .tcp = @ptrFromInt(@as(usize, that.packed_websocket_ptr)),
            };
        }
    };

    inline fn websocket(this: *const ServerWebSocket) uws.AnyWebSocket {
        return this.flags.websocket();
    }

    pub usingnamespace JSC.Codegen.JSServerWebSocket;
    pub usingnamespace bun.New(ServerWebSocket);

    const log = Output.scoped(.WebSocketServer, false);

    pub fn onOpen(this: *ServerWebSocket, ws: uws.AnyWebSocket) void {
        log("OnOpen", .{});

        this.flags.packed_websocket_ptr = @truncate(@intFromPtr(ws.raw()));
        this.flags.closed = false;
        this.flags.ssl = ws == .ssl;

        // the this value is initially set to whatever the user passed in
        const value_to_cache = this.this_value;

        var handler = this.handler;
        const vm = this.handler.vm;
        handler.active_connections +|= 1;
        const globalObject = handler.globalObject;
        const onOpenHandler = handler.onOpen;
        if (vm.isShuttingDown()) {
            log("onOpen called after script execution", .{});
            ws.close();
            return;
        }

        this.this_value = .zero;
        this.flags.opened = false;
        if (value_to_cache != .zero) {
            const current_this = this.getThisValue();
            ServerWebSocket.dataSetCached(current_this, globalObject, value_to_cache);
        }

        if (onOpenHandler.isEmptyOrUndefinedOrNull()) return;
        const this_value = this.getThisValue();
        var args = [_]JSValue{this_value};

        const loop = vm.eventLoop();
        loop.enter();
        defer loop.exit();

        var corker = Corker{
            .args = &args,
            .globalObject = globalObject,
            .callback = onOpenHandler,
        };
        ws.cork(&corker, Corker.run);
        const result = corker.result;
        this.flags.opened = true;
        if (result.toError()) |err_value| {
            log("onOpen exception", .{});

            if (!this.flags.closed) {
                this.flags.closed = true;
                // we un-gracefully close the connection if there was an exception
                // we don't want any event handlers to fire after this for anything other than error()
                // https://github.com/oven-sh/bun/issues/1480
                this.websocket().close();
                handler.active_connections -|= 1;
                this_value.unprotect();
            }

            handler.runErrorCallback(vm, globalObject, err_value);
        }
    }

    pub fn getThisValue(this: *ServerWebSocket) JSValue {
        var this_value = this.this_value;
        if (this_value == .zero) {
            this_value = this.toJS(this.handler.globalObject);
            this_value.protect();
            this.this_value = this_value;
        }
        return this_value;
    }

    pub fn onMessage(
        this: *ServerWebSocket,
        ws: uws.AnyWebSocket,
        message: []const u8,
        opcode: uws.Opcode,
    ) void {
        log("onMessage({d}): {s}", .{
            @intFromEnum(opcode),
            message,
        });
        const onMessageHandler = this.handler.onMessage;
        if (onMessageHandler.isEmptyOrUndefinedOrNull()) return;
        var globalObject = this.handler.globalObject;
        // This is the start of a task.
        const vm = this.handler.vm;
        if (vm.isShuttingDown()) {
            log("onMessage called after script execution", .{});
            ws.close();
            return;
        }

        const loop = vm.eventLoop();
        loop.enter();
        defer loop.exit();

        const arguments = [_]JSValue{
            this.getThisValue(),
            switch (opcode) {
                .text => brk: {
                    var str = ZigString.init(message);
                    str.markUTF8();
                    break :brk str.toJS(globalObject);
                },
                .binary => this.binaryToJS(globalObject, message),
                else => unreachable,
            },
        };

        var corker = Corker{
            .args = &arguments,
            .globalObject = globalObject,
            .callback = onMessageHandler,
        };

        ws.cork(&corker, Corker.run);
        const result = corker.result;

        if (result.isEmptyOrUndefinedOrNull()) return;

        if (result.toError()) |err_value| {
            this.handler.runErrorCallback(vm, globalObject, err_value);
            return;
        }

        if (result.asAnyPromise()) |promise| {
            switch (promise.status(globalObject.vm())) {
                .rejected => {
                    _ = promise.result(globalObject.vm());
                    return;
                },

                else => {},
            }
        }
    }

    pub inline fn isClosed(this: *const ServerWebSocket) bool {
        return this.flags.closed;
    }

    pub fn onDrain(this: *ServerWebSocket, _: uws.AnyWebSocket) void {
        log("onDrain", .{});

        const handler = this.handler;
        const vm = handler.vm;
        if (this.isClosed() or vm.isShuttingDown())
            return;

        if (handler.onDrain != .zero) {
            const globalObject = handler.globalObject;

            var corker = Corker{
                .args = &[_]JSC.JSValue{this.getThisValue()},
                .globalObject = globalObject,
                .callback = handler.onDrain,
            };
            const loop = vm.eventLoop();
            loop.enter();
            defer loop.exit();
            this.websocket().cork(&corker, Corker.run);
            const result = corker.result;

            if (result.toError()) |err_value| {
                handler.runErrorCallback(vm, globalObject, err_value);
            }
        }
    }

    fn binaryToJS(this: *const ServerWebSocket, globalThis: *JSC.JSGlobalObject, data: []const u8) JSC.JSValue {
        return switch (this.flags.binary_type) {
            .Buffer => JSC.ArrayBuffer.createBuffer(
                globalThis,
                data,
            ),
            .Uint8Array => JSC.ArrayBuffer.create(
                globalThis,
                data,
                .Uint8Array,
            ),
            else => JSC.ArrayBuffer.create(
                globalThis,
                data,
                .ArrayBuffer,
            ),
        };
    }

    pub fn onPing(this: *ServerWebSocket, _: uws.AnyWebSocket, data: []const u8) void {
        log("onPing: {s}", .{data});

        const handler = this.handler;
        var cb = handler.onPing;
        const vm = handler.vm;
        if (cb.isEmptyOrUndefinedOrNull() or vm.isShuttingDown()) return;
        const globalThis = handler.globalObject;

        // This is the start of a task.
        const loop = vm.eventLoop();
        loop.enter();
        defer loop.exit();

        _ = cb.call(
            globalThis,
            .undefined,
            &[_]JSC.JSValue{ this.getThisValue(), this.binaryToJS(globalThis, data) },
        ) catch |e| {
            const err = globalThis.takeException(e);
            log("onPing error", .{});
            handler.runErrorCallback(vm, globalThis, err);
        };
    }

    pub fn onPong(this: *ServerWebSocket, _: uws.AnyWebSocket, data: []const u8) void {
        log("onPong: {s}", .{data});

        const handler = this.handler;
        var cb = handler.onPong;
        if (cb.isEmptyOrUndefinedOrNull()) return;

        const globalThis = handler.globalObject;
        const vm = handler.vm;

        if (vm.isShuttingDown()) return;

        // This is the start of a task.
        const loop = vm.eventLoop();
        loop.enter();
        defer loop.exit();

        _ = cb.call(
            globalThis,
            .undefined,
            &[_]JSC.JSValue{ this.getThisValue(), this.binaryToJS(globalThis, data) },
        ) catch |e| {
            const err = globalThis.takeException(e);
            log("onPong error", .{});
            handler.runErrorCallback(vm, globalThis, err);
        };
    }

    pub fn onClose(this: *ServerWebSocket, _: uws.AnyWebSocket, code: i32, message: []const u8) void {
        log("onClose", .{});
        var handler = this.handler;
        const was_closed = this.isClosed();
        this.flags.closed = true;
        defer {
            if (!was_closed) {
                handler.active_connections -|= 1;
            }
        }

        const vm = handler.vm;
        if (vm.isShuttingDown()) return;

        if (!handler.onClose.isEmptyOrUndefinedOrNull()) {
            var str = ZigString.init(message);
            const globalObject = handler.globalObject;
            const loop = vm.eventLoop();
            loop.enter();
            defer loop.exit();
            str.markUTF8();
            _ = handler.onClose.call(
                globalObject,
                .undefined,
                &[_]JSC.JSValue{ this.getThisValue(), JSValue.jsNumber(code), str.toJS(globalObject) },
            ) catch |e| {
                const err = globalObject.takeException(e);
                log("onClose error", .{});
                handler.runErrorCallback(vm, globalObject, err);
            };
        }

        this.this_value.unprotect();
    }

    pub fn behavior(comptime ServerType: type, comptime ssl: bool, opts: uws.WebSocketBehavior) uws.WebSocketBehavior {
        return uws.WebSocketBehavior.Wrap(ServerType, @This(), ssl).apply(opts);
    }

    pub fn constructor(globalObject: *JSC.JSGlobalObject, _: *JSC.CallFrame) ?*ServerWebSocket {
        globalObject.throw("Cannot construct ServerWebSocket", .{});
        return null;
    }

    pub fn finalize(this: *ServerWebSocket) void {
        log("finalize", .{});
        this.destroy();
    }

    pub fn publish(
        this: *ServerWebSocket,
        globalThis: *JSC.JSGlobalObject,
        callframe: *JSC.CallFrame,
    ) JSValue {
        const args = callframe.arguments(4);
        if (args.len < 1) {
            log("publish()", .{});
            globalThis.throw("publish requires at least 1 argument", .{});
            return .zero;
        }

        const app = this.handler.app orelse {
            log("publish() closed", .{});
            return JSValue.jsNumber(0);
        };
        const flags = this.handler.flags;
        const ssl = flags.ssl;
        const publish_to_self = flags.publish_to_self;

        const topic_value = args.ptr[0];
        const message_value = args.ptr[1];
        const compress_value = args.ptr[2];

        if (topic_value.isEmptyOrUndefinedOrNull() or !topic_value.isString()) {
            log("publish() topic invalid", .{});
            globalThis.throw("publish requires a topic string", .{});
            return .zero;
        }

        var topic_slice = topic_value.toSlice(globalThis, bun.default_allocator);
        defer topic_slice.deinit();
        if (topic_slice.len == 0) {
            globalThis.throw("publish requires a non-empty topic", .{});
            return .zero;
        }

        if (!compress_value.isBoolean() and !compress_value.isUndefined() and !compress_value.isEmpty()) {
            globalThis.throw("publish expects compress to be a boolean", .{});
            return .zero;
        }

        const compress = args.len > 1 and compress_value.toBoolean();

        if (message_value.isEmptyOrUndefinedOrNull()) {
            globalThis.throw("publish requires a non-empty message", .{});
            return .zero;
        }

        if (message_value.asArrayBuffer(globalThis)) |array_buffer| {
            const buffer = array_buffer.slice();

            const result = if (!publish_to_self and !this.isClosed())
                this.websocket().publish(topic_slice.slice(), buffer, .binary, compress)
            else
                uws.AnyWebSocket.publishWithOptions(ssl, app, topic_slice.slice(), buffer, .binary, compress);

            return JSValue.jsNumber(
                // if 0, return 0
                // else return number of bytes sent
                if (result) @as(i32, @intCast(@as(u31, @truncate(buffer.len)))) else @as(i32, 0),
            );
        }

        {
            var string_slice = message_value.toSlice(globalThis, bun.default_allocator);
            defer string_slice.deinit();

            const buffer = string_slice.slice();

            const result = if (!publish_to_self and !this.isClosed())
                this.websocket().publish(topic_slice.slice(), buffer, .text, compress)
            else
                uws.AnyWebSocket.publishWithOptions(ssl, app, topic_slice.slice(), buffer, .text, compress);

            return JSValue.jsNumber(
                // if 0, return 0
                // else return number of bytes sent
                if (result) @as(i32, @intCast(@as(u31, @truncate(buffer.len)))) else @as(i32, 0),
            );
        }

        return .zero;
    }

    pub fn publishText(
        this: *ServerWebSocket,
        globalThis: *JSC.JSGlobalObject,
        callframe: *JSC.CallFrame,
    ) JSValue {
        const args = callframe.arguments(4);

        if (args.len < 1) {
            log("publish()", .{});
            globalThis.throw("publish requires at least 1 argument", .{});
            return .zero;
        }

        const app = this.handler.app orelse {
            log("publish() closed", .{});
            return JSValue.jsNumber(0);
        };
        const flags = this.handler.flags;
        const ssl = flags.ssl;
        const publish_to_self = flags.publish_to_self;

        const topic_value = args.ptr[0];
        const message_value = args.ptr[1];
        const compress_value = args.ptr[2];

        if (topic_value.isEmptyOrUndefinedOrNull() or !topic_value.isString()) {
            log("publish() topic invalid", .{});
            globalThis.throw("publishText requires a topic string", .{});
            return .zero;
        }

        var topic_slice = topic_value.toSlice(globalThis, bun.default_allocator);
        defer topic_slice.deinit();

        if (!compress_value.isBoolean() and !compress_value.isUndefined() and !compress_value.isEmpty()) {
            globalThis.throw("publishText expects compress to be a boolean", .{});
            return .zero;
        }

        const compress = args.len > 1 and compress_value.toBoolean();

        if (message_value.isEmptyOrUndefinedOrNull() or !message_value.isString()) {
            globalThis.throw("publishText requires a non-empty message", .{});
            return .zero;
        }

        var string_slice = message_value.toSlice(globalThis, bun.default_allocator);
        defer string_slice.deinit();

        const buffer = string_slice.slice();

        const result = if (!publish_to_self and !this.isClosed())
            this.websocket().publish(topic_slice.slice(), buffer, .text, compress)
        else
            uws.AnyWebSocket.publishWithOptions(ssl, app, topic_slice.slice(), buffer, .text, compress);

        return JSValue.jsNumber(
            // if 0, return 0
            // else return number of bytes sent
            if (result) @as(i32, @intCast(@as(u31, @truncate(buffer.len)))) else @as(i32, 0),
        );
    }

    pub fn publishBinary(
        this: *ServerWebSocket,
        globalThis: *JSC.JSGlobalObject,
        callframe: *JSC.CallFrame,
    ) JSValue {
        const args = callframe.arguments(4);

        if (args.len < 1) {
            log("publishBinary()", .{});
            globalThis.throw("publishBinary requires at least 1 argument", .{});
            return .zero;
        }

        const app = this.handler.app orelse {
            log("publish() closed", .{});
            return JSValue.jsNumber(0);
        };
        const flags = this.handler.flags;
        const ssl = flags.ssl;
        const publish_to_self = flags.publish_to_self;
        const topic_value = args.ptr[0];
        const message_value = args.ptr[1];
        const compress_value = args.ptr[2];

        if (topic_value.isEmptyOrUndefinedOrNull() or !topic_value.isString()) {
            log("publishBinary() topic invalid", .{});
            globalThis.throw("publishBinary requires a topic string", .{});
            return .zero;
        }

        var topic_slice = topic_value.toSlice(globalThis, bun.default_allocator);
        defer topic_slice.deinit();
        if (topic_slice.len == 0) {
            globalThis.throw("publishBinary requires a non-empty topic", .{});
            return .zero;
        }

        if (!compress_value.isBoolean() and !compress_value.isUndefined() and !compress_value.isEmpty()) {
            globalThis.throw("publishBinary expects compress to be a boolean", .{});
            return .zero;
        }

        const compress = args.len > 1 and compress_value.toBoolean();

        if (message_value.isEmptyOrUndefinedOrNull()) {
            globalThis.throw("publishBinary requires a non-empty message", .{});
            return .zero;
        }

        const array_buffer = message_value.asArrayBuffer(globalThis) orelse {
            globalThis.throw("publishBinary expects an ArrayBufferView", .{});
            return .zero;
        };
        const buffer = array_buffer.slice();

        const result = if (!publish_to_self and !this.isClosed())
            this.websocket().publish(topic_slice.slice(), buffer, .binary, compress)
        else
            uws.AnyWebSocket.publishWithOptions(ssl, app, topic_slice.slice(), buffer, .binary, compress);

        return JSValue.jsNumber(
            // if 0, return 0
            // else return number of bytes sent
            if (result) @as(i32, @intCast(@as(u31, @truncate(buffer.len)))) else @as(i32, 0),
        );
    }

    pub fn publishBinaryWithoutTypeChecks(
        this: *ServerWebSocket,
        globalThis: *JSC.JSGlobalObject,
        topic_str: *JSC.JSString,
        array: *JSC.JSUint8Array,
    ) JSC.JSValue {
        const app = this.handler.app orelse {
            log("publish() closed", .{});
            return JSValue.jsNumber(0);
        };
        const flags = this.handler.flags;
        const ssl = flags.ssl;
        const publish_to_self = flags.publish_to_self;

        var topic_slice = topic_str.toSlice(globalThis, bun.default_allocator);
        defer topic_slice.deinit();
        if (topic_slice.len == 0) {
            globalThis.throw("publishBinary requires a non-empty topic", .{});
            return .zero;
        }

        const compress = true;

        const buffer = array.slice();
        if (buffer.len == 0) {
            return JSC.JSValue.jsNumber(0);
        }

        const result = if (!publish_to_self and !this.isClosed())
            this.websocket().publish(topic_slice.slice(), buffer, .binary, compress)
        else
            uws.AnyWebSocket.publishWithOptions(ssl, app, topic_slice.slice(), buffer, .binary, compress);

        return JSValue.jsNumber(
            // if 0, return 0
            // else return number of bytes sent
            if (result) @as(i32, @intCast(@as(u31, @truncate(buffer.len)))) else @as(i32, 0),
        );
    }

    pub fn publishTextWithoutTypeChecks(
        this: *ServerWebSocket,
        globalThis: *JSC.JSGlobalObject,
        topic_str: *JSC.JSString,
        str: *JSC.JSString,
    ) JSC.JSValue {
        const app = this.handler.app orelse {
            log("publish() closed", .{});
            return JSValue.jsNumber(0);
        };
        const flags = this.handler.flags;
        const ssl = flags.ssl;
        const publish_to_self = flags.publish_to_self;

        var topic_slice = topic_str.toSlice(globalThis, bun.default_allocator);
        defer topic_slice.deinit();
        if (topic_slice.len == 0) {
            globalThis.throw("publishBinary requires a non-empty topic", .{});
            return .zero;
        }

        const compress = true;

        const slice = str.toSlice(globalThis, bun.default_allocator);
        defer slice.deinit();
        const buffer = slice.slice();

        if (buffer.len == 0) {
            return JSC.JSValue.jsNumber(0);
        }

        const result = if (!publish_to_self and !this.isClosed())
            this.websocket().publish(topic_slice.slice(), buffer, .text, compress)
        else
            uws.AnyWebSocket.publishWithOptions(ssl, app, topic_slice.slice(), buffer, .text, compress);

        return JSValue.jsNumber(
            // if 0, return 0
            // else return number of bytes sent
            if (result) @as(i32, @intCast(@as(u31, @truncate(buffer.len)))) else @as(i32, 0),
        );
    }

    pub fn cork(
        this: *ServerWebSocket,
        globalThis: *JSC.JSGlobalObject,
        callframe: *JSC.CallFrame,
        // Since we're passing the `this` value to the cork function, we need to
        // make sure the `this` value is up to date.
        this_value: JSC.JSValue,
    ) JSValue {
        const args = callframe.arguments(1);
        this.this_value = this_value;

        if (args.len < 1) {
            globalThis.throwNotEnoughArguments("cork", 1, 0);
            return .zero;
        }

        const callback = args.ptr[0];
        if (callback.isEmptyOrUndefinedOrNull() or !callback.isCallable(globalThis.vm())) {
            return globalThis.throwInvalidArgumentTypeValue("cork", "callback", callback);
        }

        if (this.isClosed()) {
            return JSValue.jsUndefined();
        }

        var corker = Corker{
            .globalObject = globalThis,
            .this_value = this_value,
            .callback = callback,
        };
        this.websocket().cork(&corker, Corker.run);

        const result = corker.result;

        if (result.isAnyError()) {
            globalThis.throwValue(result);
            return JSValue.jsUndefined();
        }

        return result;
    }

    pub fn send(
        this: *ServerWebSocket,
        globalThis: *JSC.JSGlobalObject,
        callframe: *JSC.CallFrame,
    ) JSValue {
        const args = callframe.arguments(2);

        if (args.len < 1) {
            log("send()", .{});
            globalThis.throw("send requires at least 1 argument", .{});
            return .zero;
        }

        if (this.isClosed()) {
            log("send() closed", .{});
            return JSValue.jsNumber(0);
        }

        const message_value = args.ptr[0];
        const compress_value = args.ptr[1];

        if (!compress_value.isBoolean() and !compress_value.isUndefined() and !compress_value.isEmpty()) {
            globalThis.throw("send expects compress to be a boolean", .{});
            return .zero;
        }

        const compress = args.len > 1 and compress_value.toBoolean();

        if (message_value.isEmptyOrUndefinedOrNull()) {
            globalThis.throw("send requires a non-empty message", .{});
            return .zero;
        }

        if (message_value.asArrayBuffer(globalThis)) |buffer| {
            switch (this.websocket().send(buffer.slice(), .binary, compress, true)) {
                .backpressure => {
                    log("send() backpressure ({d} bytes)", .{buffer.len});
                    return JSValue.jsNumber(-1);
                },
                .success => {
                    log("send() success ({d} bytes)", .{buffer.len});
                    return JSValue.jsNumber(buffer.slice().len);
                },
                .dropped => {
                    log("send() dropped ({d} bytes)", .{buffer.len});
                    return JSValue.jsNumber(0);
                },
            }
        }

        {
            var string_slice = message_value.toSlice(globalThis, bun.default_allocator);
            defer string_slice.deinit();

            const buffer = string_slice.slice();
            switch (this.websocket().send(buffer, .text, compress, true)) {
                .backpressure => {
                    log("send() backpressure ({d} bytes string)", .{buffer.len});
                    return JSValue.jsNumber(-1);
                },
                .success => {
                    log("send() success ({d} bytes string)", .{buffer.len});
                    return JSValue.jsNumber(buffer.len);
                },
                .dropped => {
                    log("send() dropped ({d} bytes string)", .{buffer.len});
                    return JSValue.jsNumber(0);
                },
            }
        }

        return .zero;
    }

    pub fn sendText(
        this: *ServerWebSocket,
        globalThis: *JSC.JSGlobalObject,
        callframe: *JSC.CallFrame,
    ) JSValue {
        const args = callframe.arguments(2);

        if (args.len < 1) {
            log("sendText()", .{});
            globalThis.throw("sendText requires at least 1 argument", .{});
            return .zero;
        }

        if (this.isClosed()) {
            log("sendText() closed", .{});
            return JSValue.jsNumber(0);
        }

        const message_value = args.ptr[0];
        const compress_value = args.ptr[1];

        if (!compress_value.isBoolean() and !compress_value.isUndefined() and !compress_value.isEmpty()) {
            globalThis.throw("sendText expects compress to be a boolean", .{});
            return .zero;
        }

        const compress = args.len > 1 and compress_value.toBoolean();

        if (message_value.isEmptyOrUndefinedOrNull() or !message_value.isString()) {
            globalThis.throw("sendText expects a string", .{});
            return .zero;
        }

        var string_slice = message_value.toSlice(globalThis, bun.default_allocator);
        defer string_slice.deinit();

        const buffer = string_slice.slice();
        switch (this.websocket().send(buffer, .text, compress, true)) {
            .backpressure => {
                log("sendText() backpressure ({d} bytes string)", .{buffer.len});
                return JSValue.jsNumber(-1);
            },
            .success => {
                log("sendText() success ({d} bytes string)", .{buffer.len});
                return JSValue.jsNumber(buffer.len);
            },
            .dropped => {
                log("sendText() dropped ({d} bytes string)", .{buffer.len});
                return JSValue.jsNumber(0);
            },
        }
    }

    pub fn sendTextWithoutTypeChecks(
        this: *ServerWebSocket,
        globalThis: *JSC.JSGlobalObject,
        message_str: *JSC.JSString,
        compress: bool,
    ) JSValue {
        if (this.isClosed()) {
            log("sendText() closed", .{});
            return JSValue.jsNumber(0);
        }

        var string_slice = message_str.toSlice(globalThis, bun.default_allocator);
        defer string_slice.deinit();

        const buffer = string_slice.slice();
        switch (this.websocket().send(buffer, .text, compress, true)) {
            .backpressure => {
                log("sendText() backpressure ({d} bytes string)", .{buffer.len});
                return JSValue.jsNumber(-1);
            },
            .success => {
                log("sendText() success ({d} bytes string)", .{buffer.len});
                return JSValue.jsNumber(buffer.len);
            },
            .dropped => {
                log("sendText() dropped ({d} bytes string)", .{buffer.len});
                return JSValue.jsNumber(0);
            },
        }
    }

    pub fn sendBinary(
        this: *ServerWebSocket,
        globalThis: *JSC.JSGlobalObject,
        callframe: *JSC.CallFrame,
    ) JSValue {
        const args = callframe.arguments(2);

        if (args.len < 1) {
            log("sendBinary()", .{});
            globalThis.throw("sendBinary requires at least 1 argument", .{});
            return .zero;
        }

        if (this.isClosed()) {
            log("sendBinary() closed", .{});
            return JSValue.jsNumber(0);
        }

        const message_value = args.ptr[0];
        const compress_value = args.ptr[1];

        if (!compress_value.isBoolean() and !compress_value.isUndefined() and !compress_value.isEmpty()) {
            globalThis.throw("sendBinary expects compress to be a boolean", .{});
            return .zero;
        }

        const compress = args.len > 1 and compress_value.toBoolean();

        const buffer = message_value.asArrayBuffer(globalThis) orelse {
            globalThis.throw("sendBinary requires an ArrayBufferView", .{});
            return .zero;
        };

        switch (this.websocket().send(buffer.slice(), .binary, compress, true)) {
            .backpressure => {
                log("sendBinary() backpressure ({d} bytes)", .{buffer.len});
                return JSValue.jsNumber(-1);
            },
            .success => {
                log("sendBinary() success ({d} bytes)", .{buffer.len});
                return JSValue.jsNumber(buffer.slice().len);
            },
            .dropped => {
                log("sendBinary() dropped ({d} bytes)", .{buffer.len});
                return JSValue.jsNumber(0);
            },
        }
    }

    pub fn sendBinaryWithoutTypeChecks(
        this: *ServerWebSocket,
        _: *JSC.JSGlobalObject,
        array_buffer: *JSC.JSUint8Array,
        compress: bool,
    ) JSValue {
        if (this.isClosed()) {
            log("sendBinary() closed", .{});
            return JSValue.jsNumber(0);
        }

        const buffer = array_buffer.slice();

        switch (this.websocket().send(buffer, .binary, compress, true)) {
            .backpressure => {
                log("sendBinary() backpressure ({d} bytes)", .{buffer.len});
                return JSValue.jsNumber(-1);
            },
            .success => {
                log("sendBinary() success ({d} bytes)", .{buffer.len});
                return JSValue.jsNumber(buffer.len);
            },
            .dropped => {
                log("sendBinary() dropped ({d} bytes)", .{buffer.len});
                return JSValue.jsNumber(0);
            },
        }
    }

    pub fn ping(
        this: *ServerWebSocket,
        globalThis: *JSC.JSGlobalObject,
        callframe: *JSC.CallFrame,
    ) JSValue {
        return sendPing(this, globalThis, callframe, "ping", .ping);
    }

    pub fn pong(
        this: *ServerWebSocket,
        globalThis: *JSC.JSGlobalObject,
        callframe: *JSC.CallFrame,
    ) JSValue {
        return sendPing(this, globalThis, callframe, "pong", .pong);
    }

    inline fn sendPing(
        this: *ServerWebSocket,
        globalThis: *JSC.JSGlobalObject,
        callframe: *JSC.CallFrame,
        comptime name: string,
        comptime opcode: uws.Opcode,
    ) JSValue {
        const args = callframe.arguments(2);

        if (this.isClosed()) {
            return JSValue.jsNumber(0);
        }

        if (args.len > 0) {
            var value = args.ptr[0];
            if (value.asArrayBuffer(globalThis)) |data| {
                const buffer = data.slice();

                switch (this.websocket().send(buffer, opcode, false, true)) {
                    .backpressure => {
                        log("{s}() backpressure ({d} bytes)", .{ name, buffer.len });
                        return JSValue.jsNumber(-1);
                    },
                    .success => {
                        log("{s}() success ({d} bytes)", .{ name, buffer.len });
                        return JSValue.jsNumber(buffer.len);
                    },
                    .dropped => {
                        log("{s}() dropped ({d} bytes)", .{ name, buffer.len });
                        return JSValue.jsNumber(0);
                    },
                }
            } else if (value.isString()) {
                var string_value = value.toString(globalThis).toSlice(globalThis, bun.default_allocator);
                defer string_value.deinit();
                const buffer = string_value.slice();

                switch (this.websocket().send(buffer, opcode, false, true)) {
                    .backpressure => {
                        log("{s}() backpressure ({d} bytes)", .{ name, buffer.len });
                        return JSValue.jsNumber(-1);
                    },
                    .success => {
                        log("{s}() success ({d} bytes)", .{ name, buffer.len });
                        return JSValue.jsNumber(buffer.len);
                    },
                    .dropped => {
                        log("{s}() dropped ({d} bytes)", .{ name, buffer.len });
                        return JSValue.jsNumber(0);
                    },
                }
            } else {
                globalThis.throwPretty("{s} requires a string or BufferSource", .{name});
                return .zero;
            }
        }

        switch (this.websocket().send(&.{}, opcode, false, true)) {
            .backpressure => {
                log("{s}() backpressure ({d} bytes)", .{ name, 0 });
                return JSValue.jsNumber(-1);
            },
            .success => {
                log("{s}() success ({d} bytes)", .{ name, 0 });
                return JSValue.jsNumber(0);
            },
            .dropped => {
                log("{s}() dropped ({d} bytes)", .{ name, 0 });
                return JSValue.jsNumber(0);
            },
        }
    }

    pub fn getData(
        _: *ServerWebSocket,
        _: *JSC.JSGlobalObject,
    ) JSValue {
        log("getData()", .{});
        return JSValue.jsUndefined();
    }

    pub fn setData(
        this: *ServerWebSocket,
        globalObject: *JSC.JSGlobalObject,
        value: JSC.JSValue,
    ) callconv(.C) bool {
        log("setData()", .{});
        ServerWebSocket.dataSetCached(this.this_value, globalObject, value);
        return true;
    }

    pub fn getReadyState(
        this: *ServerWebSocket,
        _: *JSC.JSGlobalObject,
    ) JSValue {
        log("getReadyState()", .{});

        if (this.isClosed()) {
            return JSValue.jsNumber(3);
        }

        return JSValue.jsNumber(1);
    }

    pub fn close(
        this: *ServerWebSocket,
        globalThis: *JSC.JSGlobalObject,
        callframe: *JSC.CallFrame,
        // Since close() can lead to the close() callback being called, let's always ensure the `this` value is up to date.
        this_value: JSC.JSValue,
    ) JSValue {
        const args = callframe.arguments(2);
        log("close()", .{});
        this.this_value = this_value;

        if (this.isClosed()) {
            return .undefined;
        }

        const code = brk: {
            if (args.ptr[0].isEmpty() or args.ptr[0].isUndefined()) {
                // default exception code
                break :brk 1000;
            }

            if (!args.ptr[0].isNumber()) {
                globalThis.throwInvalidArguments("close requires a numeric code or undefined", .{});
                return .zero;
            }

            break :brk args.ptr[0].coerce(i32, globalThis);
        };

        var message_value: ZigString.Slice = brk: {
            if (args.ptr[1].isEmpty() or args.ptr[1].isUndefined()) break :brk ZigString.Slice.empty;

            if (args.ptr[1].toSliceOrNull(globalThis)) |slice| {
                break :brk slice;
            }

            // toString() failed, that means an exception occurred.
            return .zero;
        };

        defer message_value.deinit();

        this.flags.closed = true;
        this.websocket().end(code, message_value.slice());
        return .undefined;
    }

    pub fn terminate(
        this: *ServerWebSocket,
        globalThis: *JSC.JSGlobalObject,
        callframe: *JSC.CallFrame,
        // Since terminate() can lead to close() being called, let's always ensure the `this` value is up to date.
        this_value: JSC.JSValue,
    ) JSValue {
        _ = globalThis;
        const args = callframe.arguments(2);
        _ = args;
        log("terminate()", .{});

        this.this_value = this_value;

        if (this.isClosed()) {
            return .undefined;
        }

        this.flags.closed = true;
        this.this_value.unprotect();
        this.websocket().close();

        return .undefined;
    }

    pub fn getBinaryType(
        this: *ServerWebSocket,
        globalThis: *JSC.JSGlobalObject,
    ) JSValue {
        log("getBinaryType()", .{});

        return switch (this.flags.binary_type) {
            .Uint8Array => bun.String.static("uint8array").toJS(globalThis),
            .Buffer => bun.String.static("nodebuffer").toJS(globalThis),
            .ArrayBuffer => bun.String.static("arraybuffer").toJS(globalThis),
            else => @panic("Invalid binary type"),
        };
    }

    pub fn setBinaryType(
        this: *ServerWebSocket,
        globalThis: *JSC.JSGlobalObject,
        value: JSC.JSValue,
    ) callconv(.C) bool {
        log("setBinaryType()", .{});

        switch (JSC.BinaryType.fromJSValue(globalThis, value) orelse
            // some other value which we don't support
            .Float64Array) {
            .ArrayBuffer, .Buffer, .Uint8Array => |val| {
                this.flags.binary_type = val;
                return true;
            },
            else => {
                globalThis.throw("binaryType must be either \"uint8array\" or \"arraybuffer\" or \"nodebuffer\"", .{});
                return false;
            },
        }
    }

    pub fn getBufferedAmount(
        this: *ServerWebSocket,
        _: *JSC.JSGlobalObject,
        _: *JSC.CallFrame,
    ) JSValue {
        log("getBufferedAmount()", .{});

        if (this.isClosed()) {
            return JSValue.jsNumber(0);
        }

        return JSValue.jsNumber(this.websocket().getBufferedAmount());
    }
    pub fn subscribe(
        this: *ServerWebSocket,
        globalThis: *JSC.JSGlobalObject,
        callframe: *JSC.CallFrame,
    ) JSValue {
        const args = callframe.arguments(1);
        if (args.len < 1) {
            globalThis.throw("subscribe requires at least 1 argument", .{});
            return .zero;
        }

        if (this.isClosed()) {
            return JSValue.jsBoolean(true);
        }

        if (comptime bun.FeatureFlags.breaking_changes_1_2) {
            if (!args.ptr[0].isString()) {
                return globalThis.throwInvalidArgumentTypeValue("topic", "string", args.ptr[0]);
            }
        }

        var topic = args.ptr[0].toSlice(globalThis, bun.default_allocator);
        defer topic.deinit();

        if (comptime !bun.FeatureFlags.breaking_changes_1_2) {
            if (globalThis.hasException()) {
                return .zero;
            }
        }

        if (topic.len == 0) {
            globalThis.throw("subscribe requires a non-empty topic name", .{});
            return .zero;
        }

        return JSValue.jsBoolean(this.websocket().subscribe(topic.slice()));
    }
    pub fn unsubscribe(
        this: *ServerWebSocket,
        globalThis: *JSC.JSGlobalObject,
        callframe: *JSC.CallFrame,
    ) JSValue {
        const args = callframe.arguments(1);
        if (args.len < 1) {
            globalThis.throw("unsubscribe requires at least 1 argument", .{});
            return .zero;
        }

        if (this.isClosed()) {
            return JSValue.jsBoolean(true);
        }

        if (comptime bun.FeatureFlags.breaking_changes_1_2) {
            if (!args.ptr[0].isString()) {
                return globalThis.throwInvalidArgumentTypeValue("topic", "string", args.ptr[0]);
            }
        }

        var topic = args.ptr[0].toSlice(globalThis, bun.default_allocator);
        defer topic.deinit();

        if (comptime !bun.FeatureFlags.breaking_changes_1_2) {
            if (globalThis.hasException()) {
                return .zero;
            }
        }

        if (topic.len == 0) {
            globalThis.throw("unsubscribe requires a non-empty topic name", .{});
            return .zero;
        }

        return JSValue.jsBoolean(this.websocket().unsubscribe(topic.slice()));
    }
    pub fn isSubscribed(
        this: *ServerWebSocket,
        globalThis: *JSC.JSGlobalObject,
        callframe: *JSC.CallFrame,
    ) JSValue {
        const args = callframe.arguments(1);
        if (args.len < 1) {
            globalThis.throw("isSubscribed requires at least 1 argument", .{});
            return .zero;
        }

        if (this.isClosed()) {
            return JSValue.jsBoolean(false);
        }

        if (comptime bun.FeatureFlags.breaking_changes_1_2) {
            if (!args.ptr[0].isString()) {
                return globalThis.throwInvalidArgumentTypeValue("topic", "string", args.ptr[0]);
            }
        }

        var topic = args.ptr[0].toSlice(globalThis, bun.default_allocator);
        defer topic.deinit();

        if (comptime !bun.FeatureFlags.breaking_changes_1_2) {
            if (globalThis.hasException()) {
                return .zero;
            }
        }

        if (topic.len == 0) {
            globalThis.throw("isSubscribed requires a non-empty topic name", .{});
            return .zero;
        }

        return JSValue.jsBoolean(this.websocket().isSubscribed(topic.slice()));
    }

    pub fn getRemoteAddress(
        this: *ServerWebSocket,
        globalThis: *JSC.JSGlobalObject,
    ) JSValue {
        if (this.isClosed()) {
            return JSValue.jsUndefined();
        }

        var buf: [64]u8 = [_]u8{0} ** 64;
        var text_buf: [512]u8 = undefined;

        const address_bytes = this.websocket().getRemoteAddress(&buf);
        const address: std.net.Address = switch (address_bytes.len) {
            4 => std.net.Address.initIp4(address_bytes[0..4].*, 0),
            16 => std.net.Address.initIp6(address_bytes[0..16].*, 0, 0, 0),
            else => return JSValue.jsUndefined(),
        };

        const text = bun.fmt.formatIp(address, &text_buf) catch unreachable;
        return ZigString.init(text).toJS(globalThis);
    }
};

pub const NodeHTTPResponse = struct {
    response: uws.AnyResponse,
    onDataCallback: JSC.Strong = .{},
    onWritableCallback: JSC.Strong = .{},
    onAbortedCallback: JSC.Strong = .{},

    ref_count: u32 = 1,
    js_ref: JSC.Ref = .{},
    aborted: bool = false,
    finished: bool = false,
    ended: bool = false,
    is_request_pending: bool = true,
    body_read_state: BodyReadState = .none,
    body_read_ref: JSC.Ref = .{},
    promise: JSC.Strong = .{},
    server: AnyServer,

    const log = bun.Output.scoped(.NodeHTTPResponse, false);
    pub usingnamespace JSC.Codegen.JSNodeHTTPResponse;
    pub usingnamespace bun.NewRefCounted(@This(), deinit);

    pub const BodyReadState = enum {
        none,
        pending,
        done,
    };

    extern "C" fn Bun__getNodeHTTPResponseThisValue(c_int, *anyopaque) JSC.JSValue;
    fn getThisValue(this: *NodeHTTPResponse) JSC.JSValue {
        return Bun__getNodeHTTPResponseThisValue(@intFromBool(this.response == .SSL), this.response.socket());
    }

    pub fn maybeStopReadingBody(this: *NodeHTTPResponse, vm: *JSC.VirtualMachine) void {
        if ((this.aborted or this.ended) and (this.body_read_ref.has or this.body_read_state == .pending) and !this.onDataCallback.has()) {
            const had_ref = this.body_read_ref.has;
            this.response.clearOnData();
            this.body_read_ref.unref(vm);
            this.body_read_state = .done;

            if (had_ref) {
                this.markRequestAsDoneIfNecessary();
            }

            this.deref();
        }
    }

    pub fn shouldRequestBePending(this: *const NodeHTTPResponse) bool {
        if (this.aborted) {
            return false;
        }

        if (this.ended) {
            return this.body_read_state == .pending;
        }

        return true;
    }

    fn markRequestAsDone(this: *NodeHTTPResponse) void {
        log("markRequestAsDone()", .{});
        this.is_request_pending = false;

        this.clearJSValues();
        this.clearOnDataCallback();
        const server = this.server;
        this.deref();
        server.onRequestComplete();
    }

    fn markRequestAsDoneIfNecessary(this: *NodeHTTPResponse) void {
        if (this.is_request_pending and !this.shouldRequestBePending()) {
            this.markRequestAsDone();
        }
    }

    pub fn create(
        any_server_tag: u64,
        globalObject: *JSC.JSGlobalObject,
        has_body: *i32,
        request: *uws.Request,
        is_ssl: i32,
        response_ptr: *anyopaque,
        node_response_ptr: *?*NodeHTTPResponse,
    ) callconv(.C) JSC.JSValue {
        const vm = globalObject.bunVM();
        if ((HTTP.Method.which(request.method()) orelse HTTP.Method.OPTIONS).hasRequestBody()) {
            const req_len: usize = brk: {
                if (request.header("content-length")) |content_length| {
                    break :brk std.fmt.parseInt(usize, content_length, 10) catch 0;
                }

                break :brk 0;
            };

            has_body.* = @intFromBool(req_len > 0 or request.header("transfer-encoding") != null);
        }

        const response = NodeHTTPResponse.new(.{
            .server = AnyServer{ .ptr = AnyServer.Ptr.from(@ptrFromInt(any_server_tag)) },
            .response = switch (is_ssl != 0) {
                true => uws.AnyResponse{ .SSL = @ptrCast(response_ptr) },
                false => uws.AnyResponse{ .TCP = @ptrCast(response_ptr) },
            },
            .body_read_state = if (has_body.* != 0) .pending else .none,
            // 1 - the HTTP response
            // 1 - the JS object
            // 1 - the Server handler.
            // 1 - the onData callback (request bod)
            .ref_count = if (has_body.* != 0) 4 else 3,
        });
        if (has_body.* != 0) {
            response.body_read_ref.ref(vm);
        }
        response.js_ref.ref(vm);
        const js_this = response.toJS(globalObject);
        node_response_ptr.* = response;
        return js_this;
    }

    pub fn setOnAbortedHandler(this: *NodeHTTPResponse) void {
        this.response.onAborted(*NodeHTTPResponse, onAbort, this);
        this.response.onTimeout(*NodeHTTPResponse, onTimeout, this);
    }

    fn isDone(this: *const NodeHTTPResponse) bool {
        return this.finished or this.ended or this.aborted;
    }

    pub fn getEnded(this: *const NodeHTTPResponse, _: *JSC.JSGlobalObject) JSC.JSValue {
        return JSC.JSValue.jsBoolean(this.ended);
    }

    pub fn getFinished(this: *const NodeHTTPResponse, _: *JSC.JSGlobalObject) JSC.JSValue {
        return JSC.JSValue.jsBoolean(this.finished);
    }

    pub fn getAborted(this: *const NodeHTTPResponse, _: *JSC.JSGlobalObject) JSC.JSValue {
        return JSC.JSValue.jsBoolean(this.aborted);
    }

    pub fn getHasBody(this: *const NodeHTTPResponse, _: *JSC.JSGlobalObject) JSC.JSValue {
        return JSC.JSValue.jsBoolean(this.body_read_state != .none);
    }

    pub fn getBufferedAmount(this: *const NodeHTTPResponse, _: *JSC.JSGlobalObject) JSC.JSValue {
        if (this.finished) {
            return JSC.JSValue.jsNull();
        }

        return JSC.JSValue.jsNumber(this.response.getBufferedAmount());
    }

    pub fn jsRef(this: *NodeHTTPResponse, globalObject: *JSC.JSGlobalObject, _: *JSC.CallFrame) JSC.JSValue {
        if (!this.isDone()) {
            this.js_ref.ref(globalObject.bunVM());
        }
        return .undefined;
    }

    pub fn jsUnref(this: *NodeHTTPResponse, globalObject: *JSC.JSGlobalObject, _: *JSC.CallFrame) JSC.JSValue {
        if (!this.isDone()) {
            this.js_ref.unref(globalObject.bunVM());
        }
        return .undefined;
    }

    fn handleEndedIfNecessary(state: uws.State, globalObject: *JSC.JSGlobalObject) bool {
        if (!state.isResponsePending()) {
            globalObject.ERR_HTTP_HEADERS_SENT("Stream is already ended", .{}).throw();
            return true;
        }
        return false;
    }

    extern "C" fn NodeHTTPServer__writeHead_http(
        globalObject: *JSC.JSGlobalObject,
        statusMessage: [*]const u8,
        statusMessageLength: usize,
        headersObjectValue: JSC.JSValue,
        response: *anyopaque,
    ) void;

    extern "C" fn NodeHTTPServer__writeHead_https(
        globalObject: *JSC.JSGlobalObject,
        statusMessage: [*]const u8,
        statusMessageLength: usize,
        headersObjectValue: JSC.JSValue,
        response: *anyopaque,
    ) void;

    pub fn writeHead(this: *NodeHTTPResponse, globalObject: *JSC.JSGlobalObject, callframe: *JSC.CallFrame) JSC.JSValue {
        const arguments = callframe.argumentsUndef(3).slice();

        if (this.isDone()) {
            globalObject.ERR_STREAM_ALREADY_FINISHED("Stream is already ended", .{}).throw();
            return .undefined;
        }

        const state = this.response.state();
        if (handleEndedIfNecessary(state, globalObject)) {
            return .zero;
        }

        const status_code_value = if (arguments.len > 0) arguments[0] else .undefined;
        const status_message_value = if (arguments.len > 1 and arguments[1] != .null) arguments[1] else .undefined;
        const headers_object_value = if (arguments.len > 2 and arguments[2] != .null) arguments[2] else .undefined;

        const status_code: i32 = brk: {
            if (status_code_value != .undefined) {
                break :brk globalObject.validateIntegerRange(status_code_value, i32, 200, .{
                    .min = 100,
                    .max = 599,
                }) orelse return .zero;
            }

            break :brk 200;
        };

        var stack_fallback = std.heap.stackFallback(256, bun.default_allocator);
        const allocator = stack_fallback.get();
        const status_message_slice = if (status_message_value != .undefined)
            status_message_value.toSlice(globalObject, allocator)
        else
            ZigString.Slice.empty;
        defer status_message_slice.deinit();

        if (globalObject.hasException()) {
            return .zero;
        }

        if (state.isHttpStatusCalled()) {
            globalObject.ERR_HTTP_HEADERS_SENT("Stream already started", .{}).throw();
            return .zero;
        }

        do_it: {
            if (status_message_slice.len == 0) {
                if (HTTPStatusText.get(@intCast(status_code))) |status_message| {
                    writeHeadInternal(this.response, globalObject, status_message, headers_object_value);
                    break :do_it;
                }
            }

            const message = if (status_message_slice.len > 0) status_message_slice.slice() else "HM";
            const status_message = std.fmt.allocPrint(allocator, "{d} {s}", .{ status_code, message }) catch bun.outOfMemory();
            defer allocator.free(status_message);
            writeHeadInternal(this.response, globalObject, status_message, headers_object_value);
            break :do_it;
        }

        return .undefined;
    }

    fn writeHeadInternal(response: uws.AnyResponse, globalObject: *JSC.JSGlobalObject, status_message: []const u8, headers: JSC.JSValue) void {
        log("writeHeadInternal({s})", .{status_message});
        switch (response) {
            .TCP => NodeHTTPServer__writeHead_http(globalObject, status_message.ptr, status_message.len, headers, @ptrCast(response.TCP)),
            .SSL => NodeHTTPServer__writeHead_https(globalObject, status_message.ptr, status_message.len, headers, @ptrCast(response.SSL)),
        }
    }

    pub fn writeContinue(this: *NodeHTTPResponse, globalObject: *JSC.JSGlobalObject, callframe: *JSC.CallFrame) JSC.JSValue {
        const arguments = callframe.arguments(1).slice();
        _ = arguments; // autofix
        if (this.isDone()) {
            return .undefined;
        }

        const state = this.response.state();
        if (handleEndedIfNecessary(state, globalObject)) {
            return .zero;
        }

        this.response.writeContinue();
        return .undefined;
    }

    pub const AbortEvent = enum(u8) {
        none = 0,
        abort = 1,
        timeout = 2,
    };

    fn handleAbortOrTimeout(this: *NodeHTTPResponse, resp: uws.AnyResponse, comptime event: AbortEvent) void {
        _ = resp; // autofix
        if (this.finished) {
            return;
        }

        if (event == .abort) {
            this.aborted = true;
        }

        this.ref();
        defer if (event == .abort) this.markRequestAsDoneIfNecessary();
        defer this.deref();

        const js_this: JSValue = this.getThisValue();
        if (this.onAbortedCallback.get()) |on_aborted| {
            defer {
                if (event == .abort) {
                    this.onAbortedCallback.deinit();
                }
            }
            const globalThis = this.onAbortedCallback.globalThis orelse JSC.VirtualMachine.get().global;
            const vm = globalThis.bunVM();
            const event_loop = vm.eventLoop();

            event_loop.runCallback(on_aborted, globalThis, js_this, &.{
                JSC.JSValue.jsNumber(@intFromEnum(event)),
            });
        }

        if (event == .abort) {
            this.onDataOrAborted("", true, .abort);
        }
    }

    pub fn onAbort(this: *NodeHTTPResponse, response: uws.AnyResponse) void {
        log("onAbort", .{});
        this.handleAbortOrTimeout(response, .abort);
    }

    pub fn onTimeout(this: *NodeHTTPResponse, response: uws.AnyResponse) void {
        log("onTimeout", .{});
        this.handleAbortOrTimeout(response, .timeout);
    }

    fn onRequestComplete(this: *NodeHTTPResponse) void {
        if (this.finished) {
            return;
        }
        log("onRequestComplete", .{});
        this.finished = true;
        this.js_ref.unref(JSC.VirtualMachine.get());

        this.clearJSValues();
        this.markRequestAsDoneIfNecessary();
    }

    pub export fn Bun__NodeHTTPRequest__onResolve(globalObject: *JSC.JSGlobalObject, callframe: *JSC.CallFrame) callconv(JSC.conv) JSC.JSValue {
        log("onResolve", .{});
        const arguments = callframe.arguments(2).slice();
        const this: *NodeHTTPResponse = arguments[1].as(NodeHTTPResponse).?;
        this.promise.deinit();
        defer this.deref();
        this.maybeStopReadingBody(globalObject.bunVM());

        if (!this.finished and !this.aborted) {
            this.clearJSValues();
            this.response.clearAborted();
            this.response.clearOnData();
            this.response.clearOnWritable();
            this.response.clearTimeout();
            if (this.response.state().isResponsePending()) {
                this.response.endWithoutBody(this.response.state().isHttpConnectionClose());
            }
            this.onRequestComplete();
        }

        return .undefined;
    }

    pub export fn Bun__NodeHTTPRequest__onReject(globalObject: *JSC.JSGlobalObject, callframe: *JSC.CallFrame) callconv(JSC.conv) JSC.JSValue {
        const arguments = callframe.arguments(2).slice();
        const err = arguments[0];
        const this: *NodeHTTPResponse = arguments[1].as(NodeHTTPResponse).?;
        this.promise.deinit();
        this.maybeStopReadingBody(globalObject.bunVM());

        defer this.deref();

        if (!this.finished and !this.aborted) {
            this.clearJSValues();
            this.response.clearAborted();
            this.response.clearOnData();
            this.response.clearOnWritable();
            this.response.clearTimeout();
            if (!this.response.state().isHttpStatusCalled()) {
                this.response.writeStatus("500 Internal Server Error");
            }
            this.response.endStream(this.response.state().isHttpConnectionClose());
            this.onRequestComplete();
        }

        _ = globalObject.bunVM().uncaughtException(globalObject, err, true);
        return .undefined;
    }

    fn clearJSValues(this: *NodeHTTPResponse) void {
        // Promise is handled separately.
        this.onWritableCallback.deinit();
        this.onAbortedCallback.deinit();
    }

    pub fn abort(this: *NodeHTTPResponse, globalObject: *JSC.JSGlobalObject, callframe: *JSC.CallFrame) JSC.JSValue {
        _ = globalObject; // autofix
        _ = callframe; // autofix
        if (this.isDone()) {
            return .undefined;
        }

        this.aborted = true;
        const state = this.response.state();
        if (state.isHttpEndCalled()) {
            return .undefined;
        }

        this.response.clearAborted();
        this.response.clearOnData();
        this.response.clearOnWritable();
        this.response.clearTimeout();
        this.response.endWithoutBody(true);
        this.onRequestComplete();
        return .undefined;
    }

    fn onDataOrAborted(this: *NodeHTTPResponse, chunk: []const u8, last: bool, event: AbortEvent) void {
        if (last) {
            this.ref();
            this.body_read_state = .done;
        }

        const was_finished = this.finished;
        _ = was_finished; // autofix

        defer {
            if (last) {
                if (this.body_read_ref.has) {
                    this.body_read_ref.unref(JSC.VirtualMachine.get());
                    this.markRequestAsDoneIfNecessary();
                    this.deref();
                }

                this.deref();
            }
        }

        if (this.onDataCallback.get()) |callback| {
            const globalThis = this.onDataCallback.globalThis orelse JSC.VirtualMachine.get().global;
            const event_loop = globalThis.bunVM().eventLoop();
            event_loop.runCallback(callback, globalThis, .undefined, &.{
                if (chunk.len > 0) JSC.ArrayBuffer.createBuffer(globalThis, chunk) else .undefined,
                JSC.JSValue.jsBoolean(last),
                JSC.JSValue.jsNumber(@intFromEnum(event)),
            });
        }
    }
    pub const BUN_DEBUG_REFCOUNT_NAME = "NodeHTTPServerResponse";
    pub fn onData(this: *NodeHTTPResponse, chunk: []const u8, last: bool) void {
        log("onData({d} bytes, is_last = {d})", .{ chunk.len, @intFromBool(last) });

        onDataOrAborted(this, chunk, last, .none);
    }

    fn onDrain(this: *NodeHTTPResponse, offset: u64, response: uws.AnyResponse) bool {
        log("onDrain({d})", .{offset});
        this.ref();
        defer this.deref();
        response.clearOnWritable();
        if (this.aborted or this.finished) {
            return false;
        }
        const on_writable = this.onWritableCallback.trySwap() orelse return false;
        const globalThis = this.onWritableCallback.globalThis orelse JSC.VirtualMachine.get().global;
        const vm = globalThis.bunVM();

        response.corked(JSC.EventLoop.runCallback, .{ vm.eventLoop(), on_writable, globalThis, .undefined, &.{JSC.JSValue.jsNumberFromUint64(offset)} });
        if (this.aborted or this.finished) {
            return false;
        }

        return true;
    }

    fn writeOrEnd(
        this: *NodeHTTPResponse,
        globalObject: *JSC.JSGlobalObject,
        arguments: []const JSC.JSValue,
        comptime is_end: bool,
    ) JSC.JSValue {
        if (this.isDone()) {
            globalObject.ERR_STREAM_WRITE_AFTER_END("Stream already ended", .{}).throw();
            return .zero;
        }

        const state = this.response.state();
        if (!state.isResponsePending()) {
            globalObject.ERR_STREAM_WRITE_AFTER_END("Stream already ended", .{}).throw();
            return .zero;
        }

        const input_value = if (arguments.len > 0) arguments[0] else .undefined;
        var encoding_value = if (arguments.len > 1) arguments[1] else .undefined;
        const callback_value = brk: {
            if ((encoding_value != .null and encoding_value != .undefined) and encoding_value.isCallable(globalObject.vm())) {
                encoding_value = .undefined;
                break :brk arguments[1];
            }

            if (arguments.len > 2 and arguments[2] != .undefined) {
                if (!arguments[2].isCallable(globalObject.vm())) {
                    return globalObject.throwInvalidArgumentTypeValue("callback", "function", arguments[2]);
                }

                break :brk arguments[2];
            }

            break :brk .undefined;
        };

        const string_or_buffer: JSC.Node.StringOrBuffer = brk: {
            if (input_value == .null or input_value == .undefined) {
                break :brk JSC.Node.StringOrBuffer.empty;
            }

            var encoding: JSC.Node.Encoding = .utf8;
            if (encoding_value != .undefined and encoding_value != .null) {
                if (!encoding_value.isString()) {
                    return globalObject.throwInvalidArgumentTypeValue("encoding", "string", encoding_value);
                }

                encoding = JSC.Node.Encoding.fromJS(encoding_value, globalObject) orelse {
                    globalObject.throwInvalidArguments("Invalid encoding", .{});
                    return .zero;
                };
            }

            break :brk JSC.Node.StringOrBuffer.fromJSWithEncoding(globalObject, bun.default_allocator, input_value, encoding) orelse {
                if (!globalObject.hasException()) {
                    return globalObject.throwInvalidArgumentTypeValue("input", "string or buffer", input_value);
                }
                return .zero;
            };
        };
        defer string_or_buffer.deinit();

        if (globalObject.hasException()) {
            return .zero;
        }

        const bytes = string_or_buffer.slice();

        if (comptime is_end) {
            log("end('{s}', {d})", .{ bytes[0..@min(bytes.len, 128)], bytes.len });
        } else {
            log("write('{s}', {d})", .{ bytes[0..@min(bytes.len, 128)], bytes.len });
        }

        if (is_end) {
            this.response.clearAborted();
            this.response.clearOnWritable();
            this.response.clearTimeout();
            this.ended = true;
            if (!state.isHttpWriteCalled() or bytes.len > 0) {
                this.response.end(bytes, state.isHttpConnectionClose());
            } else {
                this.response.endStream(state.isHttpConnectionClose());
            }
            this.onRequestComplete();

            return JSC.JSValue.jsNumberFromUint64(bytes.len);
        } else {
            switch (this.response.write(bytes)) {
                .want_more => |written| {
                    this.response.clearOnWritable();
                    this.onWritableCallback.clear();
                    return JSC.JSValue.jsNumberFromUint64(written);
                },
                .backpressure => |written| {
                    if (callback_value != .undefined) {
                        this.onWritableCallback.set(globalObject, callback_value.withAsyncContextIfNeeded(globalObject));
                        this.response.onWritable(*NodeHTTPResponse, onDrain, this);
                    }
                    return JSC.JSValue.jsNumberFromInt64(-@as(i64, @intCast(written)));
                },
            }
        }
    }

    pub fn setOnWritable(this: *NodeHTTPResponse, globalObject: *JSC.JSGlobalObject, value: JSValue) bool {
        if (this.isDone() or value == .undefined) {
            this.onWritableCallback.clear();
            return true;
        }

        this.onWritableCallback.set(globalObject, value.withAsyncContextIfNeeded(globalObject));
        return true;
    }

    pub fn getOnWritable(this: *NodeHTTPResponse, _: *JSC.JSGlobalObject) JSC.JSValue {
        return this.onWritableCallback.get() orelse .undefined;
    }

    pub fn getOnAbort(this: *NodeHTTPResponse, _: *JSC.JSGlobalObject) JSC.JSValue {
        return this.onAbortedCallback.get() orelse .undefined;
    }

    pub fn setOnAbort(this: *NodeHTTPResponse, globalObject: *JSC.JSGlobalObject, value: JSValue) bool {
        if (this.isDone() or value == .undefined) {
            this.onAbortedCallback.clear();
            return true;
        }

        this.onAbortedCallback.set(globalObject, value.withAsyncContextIfNeeded(globalObject));
        return true;
    }

    pub fn getOnData(this: *NodeHTTPResponse, _: *JSC.JSGlobalObject) JSC.JSValue {
        return this.onDataCallback.get() orelse .undefined;
    }

    fn clearOnDataCallback(this: *NodeHTTPResponse) void {
        if (this.body_read_state != .none) {
            this.onDataCallback.deinit();
            if (!this.aborted)
                this.response.clearOnData();
            if (this.body_read_state != .done) {
                this.body_read_state = .done;
                if (this.body_read_ref.has) {
                    this.deref();
                }
            }
        }
    }

    pub fn setOnData(this: *NodeHTTPResponse, globalObject: *JSC.JSGlobalObject, value: JSValue) bool {
        if (value == .undefined or this.ended or this.aborted or this.body_read_state == .none) {
            this.onDataCallback.deinit();
            defer {
                if (this.body_read_ref.has) {
                    this.body_read_ref.unref(globalObject.bunVM());
                    this.deref();
                }
            }
            switch (this.body_read_state) {
                .pending, .done => {
                    if (!this.ended and !this.aborted) {
                        this.response.clearOnData();
                    }
                    this.body_read_state = .done;
                },
                .none => {},
            }
            return true;
        }

        this.onDataCallback.set(globalObject, value.withAsyncContextIfNeeded(globalObject));
        this.response.onData(*NodeHTTPResponse, onData, this);

        if (!this.body_read_ref.has) {
            this.ref();
            this.body_read_ref.ref(globalObject.bunVM());
        }

        return true;
    }

    pub fn write(this: *NodeHTTPResponse, globalObject: *JSC.JSGlobalObject, callframe: *JSC.CallFrame) JSC.JSValue {
        const arguments = callframe.arguments(3).slice();

        return writeOrEnd(this, globalObject, arguments, false);
    }

    pub fn end(this: *NodeHTTPResponse, globalObject: *JSC.JSGlobalObject, callframe: *JSC.CallFrame) JSC.JSValue {
        const arguments = callframe.arguments(3).slice();
        return writeOrEnd(this, globalObject, arguments, true);
    }

    fn handleCorked(globalObject: *JSC.JSGlobalObject, function: JSC.JSValue, result: *JSValue, is_exception: *bool) void {
        result.* = function.call(globalObject, .undefined, &.{}) catch |err| {
            result.* = globalObject.takeException(err);
            is_exception.* = true;
            return;
        };
    }

    export fn NodeHTTPResponse__setTimeout(this: *NodeHTTPResponse, seconds: JSC.JSValue, globalThis: *JSC.JSGlobalObject) void {
        if (!seconds.isNumber()) {
            _ = globalThis.throwInvalidArgumentTypeValue("timeout", "number", seconds);
            return;
        }

        if (this.finished or this.aborted) {
            return;
        }

        this.response.timeout(@intCast(@min(seconds.to(c_uint), 255)));
    }

    pub fn cork(this: *NodeHTTPResponse, globalObject: *JSC.JSGlobalObject, callframe: *JSC.CallFrame) JSC.JSValue {
        const arguments = callframe.arguments(1).slice();
        if (arguments.len == 0 or !arguments[0].isCallable(globalObject.vm())) {
            return globalObject.throwInvalidArgumentTypeValue("cork", "function", arguments[0]);
        }

        if (this.finished or this.aborted) {
            globalObject.ERR_STREAM_ALREADY_FINISHED("Stream is already ended", .{}).throw();
            return .zero;
        }

        var result: JSC.JSValue = .zero;
        var is_exception: bool = false;
        this.ref();
        defer this.deref();

        this.response.corked(handleCorked, .{ globalObject, arguments[0], &result, &is_exception });

        if (is_exception) {
            if (result != .zero) {
                globalObject.throwValue(result);
            } else {
                globalObject.throw("unknown error", .{});
            }
            return .zero;
        }

        if (result == .zero) {
            return .undefined;
        }

        return result;
    }
    pub fn finalize(this: *NodeHTTPResponse) void {
        this.clearJSValues();
        this.deref();
    }

    pub fn deinit(this: *NodeHTTPResponse) void {
        bun.debugAssert(!this.body_read_ref.has);
        bun.debugAssert(!this.js_ref.has);
        bun.debugAssert(!this.is_request_pending);
        bun.debugAssert(this.aborted or this.finished);

        this.js_ref.unref(JSC.VirtualMachine.get());
        this.body_read_ref.unref(JSC.VirtualMachine.get());
        this.onAbortedCallback.deinit();
        this.onDataCallback.deinit();
        this.onWritableCallback.deinit();
        this.promise.deinit();
        this.destroy();
    }

    comptime {
        @export(create, .{ .name = "NodeHTTPResponse__createForJS" });
    }
};

pub fn NewServer(comptime NamespaceType: type, comptime ssl_enabled_: bool, comptime debug_mode_: bool) type {
    return struct {
        pub const ssl_enabled = ssl_enabled_;
        pub const debug_mode = debug_mode_;

        const ThisServer = @This();
        pub const RequestContext = NewRequestContext(ssl_enabled, debug_mode, @This());

        pub const App = uws.NewApp(ssl_enabled);

        listener: ?*App.ListenSocket = null,
        thisObject: JSC.JSValue = JSC.JSValue.zero,
        app: *App = undefined,
        vm: *JSC.VirtualMachine = undefined,
        globalThis: *JSGlobalObject,
        base_url_string_for_joining: string = "",
        config: ServerConfig = ServerConfig{},
        pending_requests: usize = 0,
        request_pool_allocator: *RequestContext.RequestContextStackAllocator = undefined,
        all_closed_promise: JSC.JSPromise.Strong = .{},

        listen_callback: JSC.AnyTask = undefined,
        allocator: std.mem.Allocator,
        poll_ref: Async.KeepAlive = .{},
        temporary_url_buffer: std.ArrayListUnmanaged(u8) = .{},

        cached_hostname: bun.String = bun.String.empty,

        flags: packed struct(u4) {
            deinit_scheduled: bool = false,
            terminated: bool = false,
            has_js_deinited: bool = false,
            has_handled_all_closed_promise: bool = false,
        } = .{},

        pub const doStop = JSC.wrapInstanceMethod(ThisServer, "stopFromJS", false);
        pub const dispose = JSC.wrapInstanceMethod(ThisServer, "disposeFromJS", false);
        pub const doUpgrade = JSC.wrapInstanceMethod(ThisServer, "onUpgrade", false);
        pub const doPublish = JSC.wrapInstanceMethod(ThisServer, "publish", false);
        pub const doReload = onReload;
        pub const doFetch = onFetch;
        pub const doRequestIP = requestIP;
        pub const doTimeout = timeout;

        pub fn doSubscriberCount(this: *ThisServer, globalThis: *JSC.JSGlobalObject, callframe: *JSC.CallFrame) JSC.JSValue {
            const arguments = callframe.arguments(1);
            if (arguments.len < 1) {
                globalThis.throwNotEnoughArguments("subscriberCount", 1, 0);
                return .zero;
            }

            if (arguments.ptr[0].isEmptyOrUndefinedOrNull()) {
                globalThis.throwInvalidArguments("subscriberCount requires a topic name as a string", .{});
                return .zero;
            }

            var topic = arguments.ptr[0].toSlice(globalThis, bun.default_allocator);
            defer topic.deinit();
            if (globalThis.hasException()) {
                return .zero;
            }

            if (topic.len == 0) {
                return JSValue.jsNumber(0);
            }

            return JSValue.jsNumber((this.app.num_subscribers(topic.slice())));
        }

        pub usingnamespace NamespaceType;
        pub usingnamespace bun.New(@This());

        pub fn constructor(globalThis: *JSC.JSGlobalObject, _: *JSC.CallFrame) ?*ThisServer {
            globalThis.throw("Server() is not a constructor", .{});
            return null;
        }

        extern fn JSSocketAddress__create(global: *JSC.JSGlobalObject, ip: JSValue, port: i32, is_ipv6: bool) JSValue;

        pub fn requestIP(this: *ThisServer, globalObject: *JSC.JSGlobalObject, callframe: *JSC.CallFrame) JSC.JSValue {
            const arguments = callframe.arguments(1).slice();
            if (arguments.len < 1 or arguments[0].isEmptyOrUndefinedOrNull()) {
                globalObject.throwNotEnoughArguments("requestIP", 1, 0);
                return .zero;
            }

            if (this.config.address == .unix) {
                return JSValue.jsNull();
            }

            const info = brk: {
                if (arguments[0].as(Request)) |request| {
                    if (request.request_context.getRemoteSocketInfo()) |info|
                        break :brk info;
                } else if (arguments[0].as(NodeHTTPResponse)) |response| {
                    if (!response.finished) {
                        if (response.response.getRemoteSocketInfo()) |info| {
                            break :brk info;
                        }
                    }
                }

                return JSC.JSValue.jsNull();
            };

            return JSSocketAddress__create(
                globalObject,
                bun.String.init(info.ip).toJS(this.globalThis),
                info.port,
                info.is_ipv6,
            );
        }

        pub fn timeout(this: *ThisServer, globalObject: *JSC.JSGlobalObject, callframe: *JSC.CallFrame) JSC.JSValue {
            const arguments = callframe.arguments(2).slice();
            if (arguments.len < 2 or arguments[0].isEmptyOrUndefinedOrNull()) {
                globalObject.throwNotEnoughArguments("timeout", 2, arguments.len);
                return .zero;
            }

            const seconds = arguments[1];

            if (this.config.address == .unix) {
                return JSValue.jsNull();
            }

            if (!seconds.isNumber()) {
                this.globalThis.throw("timeout() requires a number", .{});
                return .zero;
            }
            const value = seconds.to(c_uint);

            if (arguments[0].as(Request)) |request| {
                _ = request.request_context.setTimeout(value);
            } else if (arguments[0].as(NodeHTTPResponse)) |response| {
                if (!response.finished) {
                    _ = response.response.timeout(@intCast(@min(value, 255)));
                }
            } else {
                this.globalThis.throwInvalidArguments("timeout() requires a Request object", .{});
                return .zero;
            }

            return JSValue.jsUndefined();
        }

        pub fn setIdleTimeout(this: *ThisServer, seconds: c_uint) void {
            this.config.idleTimeout = @truncate(@min(seconds, 255));
        }

        pub fn publish(this: *ThisServer, globalThis: *JSC.JSGlobalObject, topic: ZigString, message_value: JSValue, compress_value: ?JSValue, exception: JSC.C.ExceptionRef) JSValue {
            if (this.config.websocket == null)
                return JSValue.jsNumber(0);

            const app = this.app;

            if (topic.len == 0) {
                httplog("publish() topic invalid", .{});
                exception.* = JSC.createError(globalThis, "publish requires a topic string", .{}).asObjectRef();
                return .zero;
            }

            var topic_slice = topic.toSlice(bun.default_allocator);
            defer topic_slice.deinit();
            if (topic_slice.len == 0) {
                exception.* = JSC.createError(globalThis, "publish requires a non-empty topic", .{}).asObjectRef();
                return .zero;
            }

            const compress = (compress_value orelse JSValue.jsBoolean(true)).toBoolean();

            if (message_value.asArrayBuffer(globalThis)) |buffer| {
                return JSValue.jsNumber(
                    // if 0, return 0
                    // else return number of bytes sent
                    @as(i32, @intFromBool(uws.AnyWebSocket.publishWithOptions(ssl_enabled, app, topic_slice.slice(), buffer.slice(), .binary, compress))) * @as(i32, @intCast(@as(u31, @truncate(buffer.len)))),
                );
            }

            {
                var string_slice = message_value.toSlice(globalThis, bun.default_allocator);
                defer string_slice.deinit();

                const buffer = string_slice.slice();
                return JSValue.jsNumber(
                    // if 0, return 0
                    // else return number of bytes sent
                    @as(i32, @intFromBool(uws.AnyWebSocket.publishWithOptions(ssl_enabled, app, topic_slice.slice(), buffer, .text, compress))) * @as(i32, @intCast(@as(u31, @truncate(buffer.len)))),
                );
            }

            return .zero;
        }

        pub fn onUpgrade(
            this: *ThisServer,
            globalThis: *JSC.JSGlobalObject,
            object: JSC.JSValue,
            optional: ?JSValue,
            exception: js.ExceptionRef,
        ) JSValue {
            if (this.config.websocket == null) {
                JSC.throwInvalidArguments("To enable websocket support, set the \"websocket\" object in Bun.serve({})", .{}, globalThis, exception);
                return JSValue.jsUndefined();
            }

            if (this.flags.terminated) {
                return JSValue.jsBoolean(false);
            }

            var request = object.as(Request) orelse {
                JSC.throwInvalidArguments("upgrade requires a Request object", .{}, globalThis, exception);
                return JSValue.jsUndefined();
            };

            var upgrader = request.request_context.get(RequestContext) orelse return JSC.jsBoolean(false);

            if (upgrader.isAbortedOrEnded()) {
                return JSC.jsBoolean(false);
            }

            if (upgrader.upgrade_context == null or @intFromPtr(upgrader.upgrade_context) == std.math.maxInt(usize)) {
                return JSC.jsBoolean(false);
            }

            const resp = upgrader.resp.?;
            const ctx = upgrader.upgrade_context.?;

            var sec_websocket_key_str = ZigString.Empty;

            var sec_websocket_protocol = ZigString.Empty;

            var sec_websocket_extensions = ZigString.Empty;

            if (request.getFetchHeaders()) |head| {
                sec_websocket_key_str = head.fastGet(.SecWebSocketKey) orelse ZigString.Empty;
                sec_websocket_protocol = head.fastGet(.SecWebSocketProtocol) orelse ZigString.Empty;
                sec_websocket_extensions = head.fastGet(.SecWebSocketExtensions) orelse ZigString.Empty;
            }

            if (upgrader.req) |req| {
                if (sec_websocket_key_str.len == 0) {
                    sec_websocket_key_str = ZigString.init(req.header("sec-websocket-key") orelse "");
                }
                if (sec_websocket_protocol.len == 0) {
                    sec_websocket_protocol = ZigString.init(req.header("sec-websocket-protocol") orelse "");
                }

                if (sec_websocket_extensions.len == 0) {
                    sec_websocket_extensions = ZigString.init(req.header("sec-websocket-extensions") orelse "");
                }
            }

            if (sec_websocket_key_str.len == 0) {
                return JSC.jsBoolean(false);
            }

            if (sec_websocket_protocol.len > 0) {
                sec_websocket_protocol.markUTF8();
            }

            if (sec_websocket_extensions.len > 0) {
                sec_websocket_extensions.markUTF8();
            }

            var data_value = JSC.JSValue.zero;

            // if we converted a HeadersInit to a Headers object, we need to free it
            var fetch_headers_to_deref: ?*JSC.FetchHeaders = null;

            defer {
                if (fetch_headers_to_deref) |fh| {
                    fh.deref();
                }
            }

            if (optional) |opts| {
                getter: {
                    if (opts.isEmptyOrUndefinedOrNull()) {
                        break :getter;
                    }

                    if (!opts.isObject()) {
                        JSC.throwInvalidArguments("upgrade options must be an object", .{}, globalThis, exception);
                        return JSValue.jsUndefined();
                    }

                    if (opts.fastGet(globalThis, .data)) |headers_value| {
                        data_value = headers_value;
                    }

                    if (globalThis.hasException()) {
                        return JSValue.jsUndefined();
                    }

                    if (opts.fastGet(globalThis, .headers)) |headers_value| {
                        if (headers_value.isEmptyOrUndefinedOrNull()) {
                            break :getter;
                        }

                        var fetch_headers_to_use: *JSC.FetchHeaders = headers_value.as(JSC.FetchHeaders) orelse brk: {
                            if (headers_value.isObject()) {
                                if (JSC.FetchHeaders.createFromJS(globalThis, headers_value)) |fetch_headers| {
                                    fetch_headers_to_deref = fetch_headers;
                                    break :brk fetch_headers;
                                }
                            }
                            break :brk null;
                        } orelse {
                            if (!globalThis.hasException()) {
                                JSC.throwInvalidArguments("upgrade options.headers must be a Headers or an object", .{}, globalThis, exception);
                            }
                            return JSValue.jsUndefined();
                        };

                        if (globalThis.hasException()) {
                            return JSValue.jsUndefined();
                        }

                        if (fetch_headers_to_use.fastGet(.SecWebSocketProtocol)) |protocol| {
                            sec_websocket_protocol = protocol;
                        }

                        if (fetch_headers_to_use.fastGet(.SecWebSocketExtensions)) |protocol| {
                            sec_websocket_extensions = protocol;
                        }

                        // TODO: should we cork?
                        // we must write the status first so that 200 OK isn't written
                        resp.writeStatus("101 Switching Protocols");
                        fetch_headers_to_use.toUWSResponse(comptime ssl_enabled, resp);
                    }

                    if (globalThis.hasException()) {
                        return JSValue.jsUndefined();
                    }
                }
            }

            // --- After this point, do not throw an exception
            // See https://github.com/oven-sh/bun/issues/1339

            // obviously invalid pointer marks it as used
            upgrader.upgrade_context = @as(*uws.uws_socket_context_s, @ptrFromInt(std.math.maxInt(usize)));
            // set the abort handler so we can receive onAbort to deref the context
            upgrader.setAbortHandler();
            // after upgrading we should not use the response anymore
            upgrader.resp = null;
            request.request_context = AnyRequestContext.Null;
            upgrader.request_weakref.deinit();

            data_value.ensureStillAlive();
            const ws = ServerWebSocket.new(.{
                .handler = &this.config.websocket.?.handler,
                .this_value = data_value,
            });
            data_value.ensureStillAlive();

            var sec_websocket_protocol_str = sec_websocket_protocol.toSlice(bun.default_allocator);
            defer sec_websocket_protocol_str.deinit();
            var sec_websocket_extensions_str = sec_websocket_extensions.toSlice(bun.default_allocator);
            defer sec_websocket_extensions_str.deinit();

            resp.upgrade(
                *ServerWebSocket,
                ws,
                sec_websocket_key_str.slice(),
                sec_websocket_protocol_str.slice(),
                sec_websocket_extensions_str.slice(),
                ctx,
            );

            return JSC.jsBoolean(true);
        }

        pub fn onReloadFromZig(this: *ThisServer, new_config: *ServerConfig, globalThis: *JSC.JSGlobalObject) void {
            httplog("onReload", .{});

            this.app.clearRoutes();

            // only reload those two
            if (this.config.onRequest != new_config.onRequest) {
                this.config.onRequest.unprotect();
                this.config.onRequest = new_config.onRequest;
            }
            if (this.config.onNodeHTTPRequest != new_config.onNodeHTTPRequest) {
                this.config.onNodeHTTPRequest.unprotect();
                this.config.onNodeHTTPRequest = new_config.onNodeHTTPRequest;
            }
            if (this.config.onError != new_config.onError) {
                this.config.onError.unprotect();
                this.config.onError = new_config.onError;
            }

            if (new_config.websocket) |*ws| {
                ws.handler.flags.ssl = ssl_enabled;
                if (ws.handler.onMessage != .zero or ws.handler.onOpen != .zero) {
                    if (this.config.websocket) |old_ws| {
                        old_ws.unprotect();
                    }

                    ws.globalObject = globalThis;
                    this.config.websocket = ws.*;
                } // we don't remove it
            }

            for (this.config.static_routes.items) |*route| {
                route.deinit();
            }
            this.config.static_routes.deinit();
            this.config.static_routes = new_config.static_routes;

            this.setRoutes();
        }

        pub fn onReload(
            this: *ThisServer,
            globalThis: *JSC.JSGlobalObject,
            callframe: *JSC.CallFrame,
        ) JSC.JSValue {
            const arguments = callframe.arguments(1).slice();
            if (arguments.len < 1) {
                globalThis.throwNotEnoughArguments("reload", 1, 0);
                return .zero;
            }

            var args_slice = JSC.Node.ArgumentsSlice.init(globalThis.bunVM(), arguments);
            defer args_slice.deinit();
            var exception_ref = [_]JSC.C.JSValueRef{null};
            const exception: JSC.C.ExceptionRef = &exception_ref;
            var new_config = ServerConfig.fromJS(globalThis, &args_slice, exception);
            if (exception.* != null) {
                new_config.deinit();
                globalThis.throwValue(exception_ref[0].?.value());
                return .zero;
            }
            if (globalThis.hasException()) {
                new_config.deinit();
                return .zero;
            }

            this.onReloadFromZig(&new_config, globalThis);

            return this.thisObject;
        }

        pub fn onFetch(
            this: *ThisServer,
            ctx: *JSC.JSGlobalObject,
            callframe: *JSC.CallFrame,
        ) JSC.JSValue {
            JSC.markBinding(@src());
            const arguments = callframe.arguments(2).slice();
            if (arguments.len == 0) {
                const fetch_error = WebCore.Fetch.fetch_error_no_args;
                return JSPromise.rejectedPromiseValue(ctx, ZigString.init(fetch_error).toErrorInstance(ctx));
            }

            var headers: ?*JSC.FetchHeaders = null;
            var method = HTTP.Method.GET;
            var args = JSC.Node.ArgumentsSlice.init(ctx.bunVM(), arguments);
            defer args.deinit();

            var first_arg = args.nextEat().?;
            var body: JSC.WebCore.Body.Value = .{ .Null = {} };
            var existing_request: WebCore.Request = undefined;
            // TODO: set Host header
            // TODO: set User-Agent header
            // TODO: unify with fetch() implementation.
            if (first_arg.isString()) {
                const url_zig_str = arguments[0].toSlice(ctx, bun.default_allocator);
                defer url_zig_str.deinit();
                var temp_url_str = url_zig_str.slice();

                if (temp_url_str.len == 0) {
                    const fetch_error = JSC.WebCore.Fetch.fetch_error_blank_url;
                    return JSPromise.rejectedPromiseValue(ctx, ZigString.init(fetch_error).toErrorInstance(ctx));
                }

                var url = URL.parse(temp_url_str);

                if (url.hostname.len == 0) {
                    url = URL.parse(
                        strings.append(this.allocator, this.base_url_string_for_joining, url.pathname) catch unreachable,
                    );
                } else {
                    temp_url_str = this.allocator.dupe(u8, temp_url_str) catch unreachable;
                    url = URL.parse(temp_url_str);
                }

                if (arguments.len >= 2 and arguments[1].isObject()) {
                    var opts = arguments[1];
                    if (opts.fastGet(ctx.ptr(), .method)) |method_| {
                        var slice_ = method_.toSlice(ctx.ptr(), getAllocator(ctx));
                        defer slice_.deinit();
                        method = HTTP.Method.which(slice_.slice()) orelse method;
                    }

                    if (opts.fastGet(ctx.ptr(), .headers)) |headers_| {
                        if (headers_.as(JSC.FetchHeaders)) |headers__| {
                            headers = headers__;
                        } else if (JSC.FetchHeaders.createFromJS(ctx.ptr(), headers_)) |headers__| {
                            headers = headers__;
                        }
                    }

                    if (opts.fastGet(ctx.ptr(), .body)) |body__| {
                        if (Blob.get(ctx.ptr(), body__, true, false)) |new_blob| {
                            body = .{ .Blob = new_blob };
                        } else |_| {
                            return JSPromise.rejectedPromiseValue(ctx, ZigString.init("fetch() received invalid body").toErrorInstance(ctx));
                        }
                    }
                }

                existing_request = Request.init(
                    bun.String.createUTF8(url.href),
                    headers,
                    this.vm.initRequestBodyValue(body) catch bun.outOfMemory(),
                    method,
                );
            } else if (first_arg.as(Request)) |request_| {
                request_.cloneInto(
                    &existing_request,
                    bun.default_allocator,
                    ctx,
                    false,
                );
            } else {
                const fetch_error = JSC.WebCore.Fetch.fetch_type_error_strings.get(js.JSValueGetType(ctx, first_arg.asRef()));
                const err = JSC.toTypeError(.ERR_INVALID_ARG_TYPE, "{s}", .{fetch_error}, ctx);

                return JSPromise.rejectedPromiseValue(ctx, err);
            }

            var request = Request.new(existing_request);

            const response_value = this.config.onRequest.call(
                this.globalThis,
                this.thisObject,
                &[_]JSC.JSValue{request.toJS(this.globalThis)},
            ) catch |err| this.globalThis.takeException(err);

            if (response_value.isAnyError()) {
                return JSC.JSPromise.rejectedPromiseValue(ctx, response_value);
            }

            if (response_value.isEmptyOrUndefinedOrNull()) {
                return JSC.JSPromise.rejectedPromiseValue(ctx, ZigString.init("fetch() returned an empty value").toErrorInstance(ctx));
            }

            if (response_value.asAnyPromise() != null) {
                return response_value;
            }

            if (response_value.as(JSC.WebCore.Response)) |resp| {
                resp.url = existing_request.url.clone();
            }
            return JSC.JSPromise.resolvedPromiseValue(ctx, response_value);
        }

        pub fn stopFromJS(this: *ThisServer, abruptly: ?JSValue) JSC.JSValue {
            const rc = this.getAllClosedPromise(this.globalThis);

            if (this.listener != null) {
                const abrupt = brk: {
                    if (abruptly) |val| {
                        if (val.isBoolean() and val.toBoolean()) {
                            break :brk true;
                        }
                    }
                    break :brk false;
                };

                this.thisObject.unprotect();
                this.thisObject = .undefined;
                this.stop(abrupt);
            }

            return rc;
        }

        pub fn disposeFromJS(this: *ThisServer) JSC.JSValue {
            if (this.listener != null) {
                this.thisObject.unprotect();
                this.thisObject = .undefined;
                this.stop(true);
            }

            return .undefined;
        }

        pub fn getPort(
            this: *ThisServer,
            _: *JSC.JSGlobalObject,
        ) JSC.JSValue {
            switch (this.config.address) {
                .unix => return .undefined,
                else => {},
            }

            var listener = this.listener orelse return JSC.JSValue.jsNumber(this.config.address.tcp.port);
            return JSC.JSValue.jsNumber(listener.getLocalPort());
        }

        pub fn getId(
            this: *ThisServer,
            globalThis: *JSC.JSGlobalObject,
        ) JSC.JSValue {
            var str = bun.String.createUTF8(this.config.id);
            defer str.deref();
            return str.toJS(globalThis);
        }

        pub fn getPendingRequests(
            this: *ThisServer,
            _: *JSC.JSGlobalObject,
        ) JSC.JSValue {
            return JSC.JSValue.jsNumber(@as(i32, @intCast(@as(u31, @truncate(this.pending_requests)))));
        }

        pub fn getPendingWebSockets(
            this: *ThisServer,
            _: *JSC.JSGlobalObject,
        ) JSC.JSValue {
            return JSC.JSValue.jsNumber(@as(i32, @intCast(@as(u31, @truncate(this.activeSocketsCount())))));
        }

        pub fn getAddress(this: *ThisServer, globalThis: *JSGlobalObject) JSC.JSValue {
            switch (this.config.address) {
                .unix => |unix| {
                    var value = bun.String.createUTF8(unix);
                    defer value.deref();
                    return value.toJS(globalThis);
                },
                .tcp => {
                    var port: u16 = this.config.address.tcp.port;

                    if (this.listener) |listener| {
                        port = @intCast(listener.getLocalPort());

                        var buf: [64]u8 = [_]u8{0} ** 64;
                        var is_ipv6: bool = false;

                        if (listener.socket().localAddressText(&buf, &is_ipv6)) |slice| {
                            var ip = bun.String.createUTF8(slice);
                            defer ip.deref();
                            return JSSocketAddress__create(
                                this.globalThis,
                                ip.toJS(this.globalThis),
                                port,
                                is_ipv6,
                            );
                        }
                    }
                    return JSValue.jsNull();
                },
            }
        }

        pub fn getURL(this: *ThisServer, globalThis: *JSGlobalObject) JSC.JSValue {
            const fmt = switch (this.config.address) {
                .unix => |unix| brk: {
                    if (unix.len > 1 and unix[0] == 0) {
                        // abstract domain socket, let's give it an "abstract" URL
                        break :brk bun.fmt.URLFormatter{
                            .proto = .abstract,
                            .hostname = unix[1..],
                        };
                    }

                    break :brk bun.fmt.URLFormatter{
                        .proto = .unix,
                        .hostname = unix,
                    };
                },
                .tcp => |tcp| blk: {
                    var port: u16 = tcp.port;
                    if (this.listener) |listener| {
                        port = @intCast(listener.getLocalPort());
                    }
                    break :blk bun.fmt.URLFormatter{
                        .proto = if (comptime ssl_enabled_) .https else .http,
                        .hostname = if (tcp.hostname) |hostname| bun.sliceTo(@constCast(hostname), 0) else null,
                        .port = port,
                    };
                },
            };

            const buf = std.fmt.allocPrint(default_allocator, "{any}", .{fmt}) catch bun.outOfMemory();
            defer default_allocator.free(buf);

            var value = bun.String.createUTF8(buf);
            defer value.deref();
            return value.toJSDOMURL(globalThis);
        }

        pub fn getHostname(this: *ThisServer, globalThis: *JSGlobalObject) JSC.JSValue {
            switch (this.config.address) {
                .unix => return .undefined,
                else => {},
            }

            if (this.cached_hostname.isEmpty()) {
                if (this.listener) |listener| {
                    var buf: [1024]u8 = [_]u8{0} ** 1024;
                    var len: i32 = 1024;
                    listener.socket().remoteAddress(&buf, &len);
                    if (len > 0) {
                        this.cached_hostname = bun.String.createUTF8(buf[0..@as(usize, @intCast(len))]);
                    }
                }

                if (this.cached_hostname.isEmpty()) {
                    switch (this.config.address) {
                        .tcp => |tcp| {
                            if (tcp.hostname) |hostname| {
                                this.cached_hostname = bun.String.createUTF8(bun.sliceTo(hostname, 0));
                            } else {
                                this.cached_hostname = bun.String.createAtomASCII("localhost");
                            }
                        },
                        else => {},
                    }
                }
            }

            return this.cached_hostname.toJS(globalThis);
        }

        pub fn getProtocol(this: *ThisServer, globalThis: *JSGlobalObject) JSC.JSValue {
            _ = this;
            return bun.String.static(if (ssl_enabled) "https" else "http").toJS(globalThis);
        }

        pub fn getDevelopment(
            _: *ThisServer,
            _: *JSC.JSGlobalObject,
        ) JSC.JSValue {
            return JSC.JSValue.jsBoolean(debug_mode);
        }

        pub fn onStaticRequestComplete(this: *ThisServer) void {
            this.pending_requests -= 1;
            this.deinitIfWeCan();
        }

        pub fn onRequestComplete(this: *ThisServer) void {
            this.vm.eventLoop().processGCTimer();

            this.pending_requests -= 1;
            this.deinitIfWeCan();
        }

        pub fn finalize(this: *ThisServer) void {
            httplog("finalize", .{});
            this.flags.has_js_deinited = true;
            this.deinitIfWeCan();
        }

        pub fn activeSocketsCount(this: *const ThisServer) u32 {
            const websocket = &(this.config.websocket orelse return 0);
            return @as(u32, @truncate(websocket.handler.active_connections));
        }

        pub fn hasActiveWebSockets(this: *const ThisServer) bool {
            return this.activeSocketsCount() > 0;
        }

        pub fn getAllClosedPromise(this: *ThisServer, globalThis: *JSC.JSGlobalObject) JSC.JSValue {
            if (this.listener == null and this.pending_requests == 0) {
                return JSC.JSPromise.resolvedPromise(globalThis, .undefined).asValue(globalThis);
            }
            const prom = &this.all_closed_promise;
            if (prom.strong.has()) {
                return prom.value();
            }
            prom.* = JSC.JSPromise.Strong.init(globalThis);
            return prom.value();
        }

        pub fn deinitIfWeCan(this: *ThisServer) void {
            httplog("deinitIfWeCan", .{});

            const vm = this.globalThis.bunVM();

            if (this.pending_requests == 0 and this.listener == null and !this.hasActiveWebSockets() and !this.flags.has_handled_all_closed_promise and this.all_closed_promise.strong.has()) {
                const event_loop = vm.eventLoop();

                // use a flag here instead of `this.all_closed_promise.get().isHandled(vm)` to prevent the race condition of this block being called
                // again before the task has run.
                this.flags.has_handled_all_closed_promise = true;

                const task = ServerAllConnectionsClosedTask.new(.{
                    .globalObject = this.globalThis,
                    // Duplicate the Strong handle so that we can hold two independent strong references to it.
                    .promise = JSC.JSPromise.Strong{
                        .strong = JSC.Strong.create(this.all_closed_promise.value(), this.globalThis),
                    },
                    .tracker = JSC.AsyncTaskTracker.init(vm),
                });
                event_loop.enqueueTask(JSC.Task.init(task));
            }
            if (this.pending_requests == 0 and this.listener == null and this.flags.has_js_deinited and !this.hasActiveWebSockets()) {
                if (this.config.websocket) |*ws| {
                    ws.handler.app = null;
                }
                this.unref();
                this.scheduleDeinit();
            }
        }

        pub fn stopListening(this: *ThisServer, abrupt: bool) void {
            httplog("stopListening", .{});
            var listener = this.listener orelse return;
            this.listener = null;
            this.unref();

            if (!ssl_enabled_)
                this.vm.removeListeningSocketForWatchMode(listener.socket().fd());

            if (!abrupt) {
                listener.close();
            } else if (!this.flags.terminated) {
                if (this.config.websocket) |*ws| {
                    ws.handler.app = null;
                }
                this.flags.terminated = true;
                this.app.close();
            }
        }

        pub fn stop(this: *ThisServer, abrupt: bool) void {
            if (this.config.allow_hot and this.config.id.len > 0) {
                if (this.globalThis.bunVM().hotMap()) |hot| {
                    hot.remove(this.config.id);
                }
            }

            this.stopListening(abrupt);
            this.deinitIfWeCan();
        }

        pub fn scheduleDeinit(this: *ThisServer) void {
            if (this.flags.deinit_scheduled)
                return;
            this.flags.deinit_scheduled = true;
            httplog("scheduleDeinit", .{});

            if (!this.flags.terminated) {
                // App.close can cause finalizers to run.
                // scheduleDeinit can be called inside a finalizer.
                // Therefore, we split it into two tasks.
                this.flags.terminated = true;
                const task = bun.default_allocator.create(JSC.AnyTask) catch unreachable;
                task.* = JSC.AnyTask.New(App, App.close).init(this.app);
                this.vm.enqueueTask(JSC.Task.init(task));
            }

            const task = bun.default_allocator.create(JSC.AnyTask) catch unreachable;
            task.* = JSC.AnyTask.New(ThisServer, deinit).init(this);
            this.vm.enqueueTask(JSC.Task.init(task));
        }

        pub fn deinit(this: *ThisServer) void {
            httplog("deinit", .{});
            this.cached_hostname.deref();
            this.all_closed_promise.deinit();

            this.config.deinit();
            this.app.destroy();
            this.destroy();
        }

        pub fn init(config: ServerConfig, globalThis: *JSGlobalObject) *ThisServer {
            var server = ThisServer.new(.{
                .globalThis = globalThis,
                .config = config,
                .base_url_string_for_joining = bun.default_allocator.dupe(u8, strings.trim(config.base_url.href, "/")) catch unreachable,
                .vm = JSC.VirtualMachine.get(),
                .allocator = Arena.getThreadlocalDefault(),
            });

            if (RequestContext.pool == null) {
                RequestContext.pool = server.allocator.create(RequestContext.RequestContextStackAllocator) catch bun.outOfMemory();
                RequestContext.pool.?.* = RequestContext.RequestContextStackAllocator.init(
                    if (comptime bun.heap_breakdown.enabled)
                        bun.typedAllocator(RequestContext)
                    else
                        bun.default_allocator,
                );
            }

            server.request_pool_allocator = RequestContext.pool.?;

            if (comptime ssl_enabled_) {
                Analytics.Features.https_server += 1;
            } else {
                Analytics.Features.http_server += 1;
            }

            return server;
        }

        noinline fn onListenFailed(this: *ThisServer) void {
            httplog("onListenFailed", .{});
            this.unref();

            var error_instance = JSC.JSValue.zero;
            var output_buf: [4096]u8 = undefined;

            if (comptime ssl_enabled) {
                output_buf[0] = 0;
                var written: usize = 0;
                var ssl_error = BoringSSL.ERR_get_error();
                while (ssl_error != 0 and written < output_buf.len) : (ssl_error = BoringSSL.ERR_get_error()) {
                    if (written > 0) {
                        output_buf[written] = '\n';
                        written += 1;
                    }

                    if (BoringSSL.ERR_reason_error_string(
                        ssl_error,
                    )) |reason_ptr| {
                        const reason = std.mem.span(reason_ptr);
                        if (reason.len == 0) {
                            break;
                        }
                        @memcpy(output_buf[written..][0..reason.len], reason);
                        written += reason.len;
                    }

                    if (BoringSSL.ERR_func_error_string(
                        ssl_error,
                    )) |reason_ptr| {
                        const reason = std.mem.span(reason_ptr);
                        if (reason.len > 0) {
                            output_buf[written..][0.." via ".len].* = " via ".*;
                            written += " via ".len;
                            @memcpy(output_buf[written..][0..reason.len], reason);
                            written += reason.len;
                        }
                    }

                    if (BoringSSL.ERR_lib_error_string(
                        ssl_error,
                    )) |reason_ptr| {
                        const reason = std.mem.span(reason_ptr);
                        if (reason.len > 0) {
                            output_buf[written..][0] = ' ';
                            written += 1;
                            @memcpy(output_buf[written..][0..reason.len], reason);
                            written += reason.len;
                        }
                    }
                }

                if (written > 0) {
                    const message = output_buf[0..written];
                    error_instance = this.globalThis.createErrorInstance("OpenSSL {s}", .{message});
                    BoringSSL.ERR_clear_error();
                }
            }

            if (error_instance == .zero) {
                switch (this.config.address) {
                    .tcp => |tcp| {
                        error_set: {
                            if (comptime Environment.isLinux) {
                                const rc: i32 = -1;
                                const code = Sys.getErrno(rc);
                                if (code == bun.C.E.ACCES) {
                                    error_instance = (JSC.SystemError{
                                        .message = bun.String.init(std.fmt.bufPrint(&output_buf, "permission denied {s}:{d}", .{ tcp.hostname orelse "0.0.0.0", tcp.port }) catch "Failed to start server"),
                                        .code = bun.String.static("EACCES"),
                                        .syscall = bun.String.static("listen"),
                                    }).toErrorInstance(this.globalThis);
                                    break :error_set;
                                }
                            }
                            error_instance = (JSC.SystemError{
                                .message = bun.String.init(std.fmt.bufPrint(&output_buf, "Failed to start server. Is port {d} in use?", .{tcp.port}) catch "Failed to start server"),
                                .code = bun.String.static("EADDRINUSE"),
                                .syscall = bun.String.static("listen"),
                            }).toErrorInstance(this.globalThis);
                        }
                    },
                    .unix => |unix| {
                        switch (bun.sys.getErrno(@as(i32, -1))) {
                            .SUCCESS => {
                                error_instance = (JSC.SystemError{
                                    .message = bun.String.init(std.fmt.bufPrint(&output_buf, "Failed to listen on unix socket {}", .{bun.fmt.QuotedFormatter{ .text = unix }}) catch "Failed to start server"),
                                    .code = bun.String.static("EADDRINUSE"),
                                    .syscall = bun.String.static("listen"),
                                }).toErrorInstance(this.globalThis);
                            },
                            else => |e| {
                                var sys_err = bun.sys.Error.fromCode(e, .listen);
                                sys_err.path = unix;
                                error_instance = sys_err.toJSC(this.globalThis);
                            },
                        }
                    },
                }
            }

            // store the exception in here
            // toErrorInstance clones the string
            error_instance.ensureStillAlive();
            error_instance.protect();
            this.thisObject = error_instance;

            // reference it in stack memory
            this.thisObject.ensureStillAlive();
            return;
        }

        pub fn onListen(this: *ThisServer, socket: ?*App.ListenSocket) void {
            if (socket == null) {
                return this.onListenFailed();
            }

            this.listener = socket;
            this.vm.event_loop_handle = Async.Loop.get();
            if (!ssl_enabled_)
                this.vm.addListeningSocketForWatchMode(socket.?.socket().fd());
        }

        pub fn ref(this: *ThisServer) void {
            if (this.poll_ref.isActive()) return;

            this.poll_ref.ref(this.vm);
        }

        pub fn unref(this: *ThisServer) void {
            if (!this.poll_ref.isActive()) return;

            this.poll_ref.unref(this.vm);
        }

        pub fn doRef(this: *ThisServer, _: *JSC.JSGlobalObject, callframe: *JSC.CallFrame) JSC.JSValue {
            const this_value = callframe.this();
            this.ref();

            return this_value;
        }

        pub fn doUnref(this: *ThisServer, _: *JSC.JSGlobalObject, callframe: *JSC.CallFrame) JSC.JSValue {
            const this_value = callframe.this();
            this.unref();

            return this_value;
        }

        pub fn onBunInfoRequest(this: *ThisServer, req: *uws.Request, resp: *App.Response) void {
            JSC.markBinding(@src());
            this.pending_requests += 1;
            defer this.pending_requests -= 1;
            req.setYield(false);
            var stack_fallback = std.heap.stackFallback(8192, this.allocator);
            const allocator = stack_fallback.get();

            const buffer_writer = js_printer.BufferWriter.init(allocator) catch unreachable;
            var writer = js_printer.BufferPrinter.init(buffer_writer);
            defer writer.ctx.buffer.deinit();
            var source = logger.Source.initEmptyFile("info.json");
            _ = js_printer.printJSON(
                *js_printer.BufferPrinter,
                &writer,
                bun.Global.BunInfo.generate(*Bundler, &JSC.VirtualMachine.get().bundler, allocator) catch unreachable,
                &source,
                .{},
            ) catch unreachable;

            resp.writeStatus("200 OK");
            resp.writeHeader("Content-Type", MimeType.json.value);
            resp.writeHeader("Cache-Control", "public, max-age=3600");
            resp.writeHeaderInt("Age", 0);
            const buffer = writer.ctx.written;
            resp.end(buffer, false);
        }

        pub fn onSrcRequest(this: *ThisServer, req: *uws.Request, resp: *App.Response) void {
            JSC.markBinding(@src());
            this.pending_requests += 1;
            defer this.pending_requests -= 1;
            req.setYield(false);

            if (req.header("open-in-editor") == null) {
                resp.writeStatus("501 Not Implemented");
                resp.end("Viewing source without opening in editor is not implemented yet!", false);
                return;
            }

            var ctx = &JSC.VirtualMachine.get().rareData().editor_context;
            ctx.autoDetectEditor(JSC.VirtualMachine.get().bundler.env);
            const line: ?string = req.header("editor-line");
            const column: ?string = req.header("editor-column");

            if (ctx.editor) |editor| {
                resp.writeStatus("200 Opened");
                resp.end("Opened in editor", false);
                var url = req.url()["/src:".len..];
                if (strings.indexOfChar(url, ':')) |colon| {
                    url = url[0..colon];
                }
                editor.open(ctx.path, url, line, column, this.allocator) catch Output.prettyErrorln("Failed to open editor", .{});
            } else {
                resp.writeStatus("500 Missing Editor :(");
                resp.end("Please set your editor in bunfig.toml", false);
            }
        }

        pub fn onPendingRequest(this: *ThisServer) void {
            this.pending_requests += 1;
        }

<<<<<<< HEAD
        pub fn onNodeHTTPRequest(
            this: *ThisServer,
            req: *uws.Request,
            resp: *App.Response,
        ) void {
            JSC.markBinding(@src());
            this.onPendingRequest();
            if (comptime Environment.isDebug) {
                this.vm.eventLoop().debug.enter();
            }
            defer {
                if (comptime Environment.isDebug) {
                    this.vm.eventLoop().debug.exit();
                }
            }
            req.setYield(false);
            resp.timeout(this.config.idleTimeout);

            const globalThis = this.globalThis;
            const thisObject = this.thisObject;
            const vm = this.vm;

            var node_http_response: ?*NodeHTTPResponse = null;
            var is_async = false;
            defer {
                if (!is_async) {
                    if (node_http_response) |node_response| {
                        node_response.deref();
                    }
                }
            }

            const result: JSValue = onNodeHTTPRequestFn(
                @bitCast(AnyServer.from(this)),
                globalThis,
                thisObject,
                this.config.onNodeHTTPRequest,
                req,
                resp,
                &node_http_response,
            );

            const HTTPResult = union(enum) {
                rejection: JSC.JSValue,
                exception: JSC.JSValue,
                success: void,
                pending: JSC.JSValue,
            };
            var strong_promise: JSC.Strong = .{};
            var needs_to_drain = true;

            defer {
                if (needs_to_drain) {
                    vm.drainMicrotasks();
                }
            }
            defer strong_promise.deinit();
            const http_result: HTTPResult = brk: {
                if (result.toError()) |err| {
                    break :brk .{ .exception = err };
                }

                if (result.asAnyPromise()) |promise| {
                    if (promise.status(globalThis.vm()) == .pending) {
                        strong_promise.set(globalThis, result);
                        needs_to_drain = false;
                        vm.drainMicrotasks();
                    }

                    switch (promise.status(globalThis.vm())) {
                        .fulfilled => {
                            globalThis.handleRejectedPromises();
                            break :brk .{ .success = {} };
                        },
                        .rejected => {
                            promise.setHandled(globalThis.vm());
                            break :brk .{ .rejection = promise.result(globalThis.vm()) };
                        },
                        .pending => {
                            globalThis.handleRejectedPromises();
                            if (node_http_response) |node_response| {
                                if (node_response.finished or node_response.aborted) {
                                    strong_promise.deinit();
                                    break :brk .{ .success = {} };
                                }

                                const strong_self = node_response.getThisValue();
                                node_response.promise = strong_promise;
                                strong_promise = .{};
                                result._then(globalThis, strong_self, NodeHTTPResponse.Bun__NodeHTTPRequest__onResolve, NodeHTTPResponse.Bun__NodeHTTPRequest__onReject);
                                is_async = true;
                            }

                            break :brk .{ .pending = result };
                        },
                    }
                }

                break :brk .{ .success = {} };
            };

            switch (http_result) {
                .exception, .rejection => |err| {
                    _ = vm.uncaughtException(globalThis, err, http_result == .rejection);

                    if (node_http_response) |node_response| {
                        if (!node_response.finished and node_response.response.state().isResponsePending()) {
                            if (node_response.response.state().isHttpStatusCalled()) {
                                node_response.response.writeStatus("500 Internal Server Error");
                                node_response.response.endWithoutBody(true);
                            } else {
                                node_response.response.endStream(true);
                            }
                        }
                        node_response.onRequestComplete();
                    }
                },
                .success => {},
                .pending => {},
            }

            if (node_http_response) |node_response| {
                if (!node_response.finished and node_response.response.state().isResponsePending()) {
                    node_response.setOnAbortedHandler();
                }
                // If we ended the response without attaching an ondata handler, we discard the body read stream
                else if (http_result != .pending) {
                    node_response.maybeStopReadingBody(vm);
                }
            }
        }

        const onNodeHTTPRequestFn = if (ssl_enabled)
            NodeHTTPServer__onRequest_https
        else
            NodeHTTPServer__onRequest_http;

=======
        var did_send_idletimeout_warning_once = false;
        fn onTimeoutForIdleWarn(_: *anyopaque, _: *App.Response) void {
            if (debug_mode and !did_send_idletimeout_warning_once) {
                if (!bun.CLI.Command.get().debug.silent) {
                    did_send_idletimeout_warning_once = true;
                    Output.prettyErrorln("<r><yellow>[Bun.serve]<r><d>:<r> request timed out after 10 seconds. Pass <d><cyan>`idleTimeout`<r> to configure.", .{});
                    Output.flush();
                }
            }
        }

        fn shouldAddTimeoutHandlerForWarning(server: *ThisServer) bool {
            if (comptime debug_mode) {
                if (!did_send_idletimeout_warning_once and !bun.CLI.Command.get().debug.silent) {
                    return !server.config.has_idleTimeout;
                }
            }

            return false;
        }

>>>>>>> 47ff4748
        pub fn onRequest(
            this: *ThisServer,
            req: *uws.Request,
            resp: *App.Response,
        ) void {
            JSC.markBinding(@src());
            this.onPendingRequest();
            if (comptime Environment.isDebug) {
                this.vm.eventLoop().debug.enter();
            }
            defer {
                if (comptime Environment.isDebug) {
                    this.vm.eventLoop().debug.exit();
                }
            }
            req.setYield(false);
            resp.timeout(this.config.idleTimeout);

            // Since we do timeouts by default, we should tell the user when
            // this happens - but limit it to only warn once.
            if (shouldAddTimeoutHandlerForWarning(this)) {
                // We need to pass it a pointer, any pointer should do.
                resp.onTimeout(*anyopaque, onTimeoutForIdleWarn, &did_send_idletimeout_warning_once);
            }

            var ctx = this.request_pool_allocator.tryGet() catch bun.outOfMemory();
            ctx.create(this, req, resp);
            this.vm.jsc.reportExtraMemory(@sizeOf(RequestContext));
            var body = this.vm.initRequestBodyValue(.{ .Null = {} }) catch unreachable;

            ctx.request_body = body;
            var signal = JSC.WebCore.AbortSignal.new(this.globalThis);
            ctx.signal = signal;
            signal.pendingActivityRef();

            const request_object = Request.new(.{
                .method = ctx.method,
                .request_context = AnyRequestContext.init(ctx),
                .https = ssl_enabled,
                .signal = signal.ref(),
                .body = body.ref(),
            });
            ctx.request_weakref = Request.WeakRef.create(request_object);

            if (comptime debug_mode) {
                ctx.flags.is_web_browser_navigation = brk: {
                    if (req.header("sec-fetch-dest")) |fetch_dest| {
                        if (strings.eqlComptime(fetch_dest, "document")) {
                            break :brk true;
                        }
                    }

                    break :brk false;
                };
            }

            // we need to do this very early unfortunately
            // it seems to work fine for synchronous requests but anything async will take too long to register the handler
            // we do this only for HTTP methods that support request bodies, so not GET, HEAD, OPTIONS, or CONNECT.
            if ((HTTP.Method.which(req.method()) orelse HTTP.Method.OPTIONS).hasRequestBody()) {
                const req_len: usize = brk: {
                    if (req.header("content-length")) |content_length| {
                        break :brk std.fmt.parseInt(usize, content_length, 10) catch 0;
                    }

                    break :brk 0;
                };

                if (req_len > this.config.max_request_body_size) {
                    resp.writeStatus("413 Request Entity Too Large");
                    resp.endWithoutBody(true);
                    this.finalize();
                    return;
                }

                ctx.request_body_content_len = req_len;
                ctx.flags.is_transfer_encoding = req.header("transfer-encoding") != null;
                if (req_len > 0 or ctx.flags.is_transfer_encoding) {
                    // we defer pre-allocating the body until we receive the first chunk
                    // that way if the client is lying about how big the body is or the client aborts
                    // we don't waste memory
                    ctx.request_body.?.value = .{
                        .Locked = .{
                            .task = ctx,
                            .global = this.globalThis,
                            .onStartBuffering = RequestContext.onStartBufferingCallback,
                            .onStartStreaming = RequestContext.onStartStreamingRequestBodyCallback,
                            .onReadableStreamAvailable = RequestContext.onRequestBodyReadableStreamAvailable,
                        },
                    };
                    ctx.flags.is_waiting_for_request_body = true;

                    resp.onData(*RequestContext, RequestContext.onBufferedBodyChunk, ctx);
                }
            }
            const js_request = request_object.toJS(this.globalThis);
            js_request.ensureStillAlive();

            // We keep the Request object alive for the duration of the request so that we can remove the pointer to the UWS request object.
            var args = [_]JSC.JSValue{
                js_request,
                this.thisObject,
            };

            const request_value = args[0];
            request_value.ensureStillAlive();

            const response_value = this.config.onRequest.call(this.globalThis, this.thisObject, &args) catch |err|
                this.globalThis.takeException(err);
            defer {
                // uWS request will not live longer than this function
                request_object.request_context.detachRequest();
            }
            const original_state = ctx.defer_deinit_until_callback_completes;
            var should_deinit_context = false;
            ctx.defer_deinit_until_callback_completes = &should_deinit_context;
            ctx.onResponse(
                this,
                req,
                request_object,
                request_value,
                response_value,
            );
            ctx.defer_deinit_until_callback_completes = original_state;

            if (should_deinit_context) {
                ctx.deinit();
                return;
            }

            if (ctx.shouldRenderMissing()) {
                ctx.renderMissing();
                return;
            }

            ctx.toAsync(req, request_object);
        }

        pub fn onWebSocketUpgrade(
            this: *ThisServer,
            resp: *App.Response,
            req: *uws.Request,
            upgrade_ctx: *uws.uws_socket_context_t,
            _: usize,
        ) void {
            JSC.markBinding(@src());
            this.pending_requests += 1;
            req.setYield(false);
            var ctx = this.request_pool_allocator.tryGet() catch bun.outOfMemory();
            ctx.create(this, req, resp);
            var body = this.vm.initRequestBodyValue(.{ .Null = {} }) catch unreachable;

            ctx.request_body = body;
            var signal = JSC.WebCore.AbortSignal.new(this.globalThis);
            ctx.signal = signal;

            var request_object = Request.new(.{
                .method = ctx.method,
                .request_context = AnyRequestContext.init(ctx),
                .https = ssl_enabled,
                .signal = signal.ref(),
                .body = body.ref(),
            });
            ctx.upgrade_context = upgrade_ctx;
            ctx.request_weakref = Request.WeakRef.create(request_object);
            // We keep the Request object alive for the duration of the request so that we can remove the pointer to the UWS request object.
            var args = [_]JSC.JSValue{
                request_object.toJS(this.globalThis),
                this.thisObject,
            };
            const request_value = args[0];
            request_value.ensureStillAlive();
            const response_value = this.config.onRequest.call(this.globalThis, this.thisObject, &args) catch |err|
                this.globalThis.takeException(err);
            defer {
                // uWS request will not live longer than this function
                request_object.request_context.detachRequest();
            }

            const original_state = ctx.defer_deinit_until_callback_completes;
            var should_deinit_context = false;
            ctx.defer_deinit_until_callback_completes = &should_deinit_context;
            ctx.onResponse(
                this,
                req,
                request_object,
                request_value,
                response_value,
            );
            ctx.defer_deinit_until_callback_completes = original_state;

            if (should_deinit_context) {
                ctx.deinit();
                return;
            }

            if (ctx.shouldRenderMissing()) {
                ctx.renderMissing();
                return;
            }

            ctx.toAsync(req, request_object);
        }

        fn setRoutes(this: *ThisServer) void {
            if (this.config.static_routes.items.len > 0) {
                this.config.applyStaticRoutes(
                    ssl_enabled,
                    AnyServer.from(this),
                    this.app,
                );
            }

            if (this.config.websocket) |*websocket| {
                websocket.globalObject = this.globalThis;
                websocket.handler.app = this.app;
                websocket.handler.flags.ssl = ssl_enabled;
                this.app.ws(
                    "/*",
                    this,
                    0,
                    ServerWebSocket.behavior(ThisServer, ssl_enabled, websocket.toBehavior()),
                );
            }

            if (this.config.onNodeHTTPRequest != .zero) {
                this.app.any("/*", *ThisServer, this, onNodeHTTPRequest);
                NodeHTTP_assignOnCloseFunction(@intFromBool(ssl_enabled), this.app);
            } else if (this.config.onRequest != .zero) {
                this.app.any("/*", *ThisServer, this, onRequest);
            }

            if (comptime debug_mode) {
                this.app.get("/bun:info", *ThisServer, this, onBunInfoRequest);
                if (this.config.inspector) {
                    JSC.markBinding(@src());
                    Bun__addInspector(ssl_enabled, this.app, this.globalThis);
                }

                this.app.get("/src:/*", *ThisServer, this, onSrcRequest);
            }
        }

        pub fn listen(this: *ThisServer) void {
            httplog("listen", .{});
            if (ssl_enabled) {
                BoringSSL.load();
                const ssl_config = this.config.ssl_config orelse @panic("Assertion failure: ssl_config");
                const ssl_options = ssl_config.asUSockets();
                this.app = App.create(ssl_options);

                this.setRoutes();
                // add serverName to the SSL context using default ssl options
                if (ssl_config.server_name != null) {
                    const servername_len = std.mem.span(ssl_config.server_name).len;
                    if (servername_len > 0) {
                        this.app.addServerNameWithOptions(ssl_config.server_name, ssl_options);
                        this.app.domain(ssl_config.server_name[0..servername_len :0]);
                        this.setRoutes();
                    }
                }

                // apply SNI routes if any
                if (this.config.sni) |sni| {
                    for (sni.slice()) |sni_ssl_config| {
                        const sni_servername_len = std.mem.span(sni_ssl_config.server_name).len;
                        if (sni_servername_len > 0) {
                            this.app.addServerNameWithOptions(sni_ssl_config.server_name, sni_ssl_config.asUSockets());
                            this.app.domain(sni_ssl_config.server_name[0..sni_servername_len :0]);
                            this.setRoutes();
                        }
                    }
                }
            } else {
                this.app = App.create(.{});
                this.setRoutes();
            }

            this.ref();

            // Starting up an HTTP server is a good time to GC
            if (this.vm.aggressive_garbage_collection == .aggressive) {
                this.vm.autoGarbageCollect();
            } else {
                this.vm.eventLoop().performGC();
            }

            switch (this.config.address) {
                .tcp => |tcp| {
                    var host: ?[*:0]const u8 = null;
                    var host_buff: [1024:0]u8 = undefined;

                    if (tcp.hostname) |existing| {
                        const hostname = bun.span(existing);

                        if (hostname.len > 2 and hostname[0] == '[') {
                            // remove "[" and "]" from hostname
                            host = std.fmt.bufPrintZ(&host_buff, "{s}", .{hostname[1 .. hostname.len - 1]}) catch unreachable;
                        } else {
                            host = tcp.hostname;
                        }
                    }

                    this.app.listenWithConfig(*ThisServer, this, onListen, .{
                        .port = tcp.port,
                        .host = host,
                        .options = if (this.config.reuse_port) 0 else 1,
                    });
                },

                .unix => |unix| {
                    this.app.listenOnUnixSocket(
                        *ThisServer,
                        this,
                        onListen,
                        unix,
                        if (this.config.reuse_port) 0 else 1,
                    );
                },
            }
        }
    };
}

pub const ServerAllConnectionsClosedTask = struct {
    globalObject: *JSC.JSGlobalObject,
    promise: JSC.JSPromise.Strong,
    tracker: JSC.AsyncTaskTracker,

    pub usingnamespace bun.New(@This());

    pub fn runFromJSThread(this: *ServerAllConnectionsClosedTask, vm: *JSC.VirtualMachine) void {
        httplog("ServerAllConnectionsClosedTask runFromJSThread", .{});

        const globalObject = this.globalObject;
        const tracker = this.tracker;
        tracker.willDispatch(globalObject);
        defer tracker.didDispatch(globalObject);

        var promise = this.promise;
        defer promise.deinit();
        this.destroy();

        if (!vm.isShuttingDown()) {
            promise.resolve(globalObject, .undefined);
        }
    }
};

pub const HTTPServer = NewServer(JSC.Codegen.JSHTTPServer, false, false);
pub const HTTPSServer = NewServer(JSC.Codegen.JSHTTPSServer, true, false);
pub const DebugHTTPServer = NewServer(JSC.Codegen.JSDebugHTTPServer, false, true);
pub const DebugHTTPSServer = NewServer(JSC.Codegen.JSDebugHTTPSServer, true, true);
const AnyServer = packed struct {
    ptr: Ptr,

    const Ptr = bun.TaggedPointerUnion(.{
        HTTPServer,
        HTTPSServer,
        DebugHTTPServer,
        DebugHTTPSServer,
    });

    pub fn config(this: AnyServer) *const ServerConfig {
        return switch (this.ptr.tag()) {
            Ptr.case(HTTPServer) => &this.ptr.as(HTTPServer).config,
            Ptr.case(HTTPSServer) => &this.ptr.as(HTTPSServer).config,
            Ptr.case(DebugHTTPServer) => &this.ptr.as(DebugHTTPServer).config,
            Ptr.case(DebugHTTPSServer) => &this.ptr.as(DebugHTTPSServer).config,
            else => bun.unreachablePanic("Invalid pointer tag", .{}),
        };
    }

    pub fn from(server: anytype) AnyServer {
        return .{ .ptr = Ptr.init(server) };
    }

    pub fn onPendingRequest(this: AnyServer) void {
        switch (this.ptr.tag()) {
            Ptr.case(HTTPServer) => this.ptr.as(HTTPServer).onPendingRequest(),
            Ptr.case(HTTPSServer) => this.ptr.as(HTTPSServer).onPendingRequest(),
            Ptr.case(DebugHTTPServer) => this.ptr.as(DebugHTTPServer).onPendingRequest(),
            Ptr.case(DebugHTTPSServer) => this.ptr.as(DebugHTTPSServer).onPendingRequest(),
            else => bun.unreachablePanic("Invalid pointer tag", .{}),
        }
    }

    pub fn onRequestComplete(this: AnyServer) void {
        switch (this.ptr.tag()) {
            Ptr.case(HTTPServer) => this.ptr.as(HTTPServer).onRequestComplete(),
            Ptr.case(HTTPSServer) => this.ptr.as(HTTPSServer).onRequestComplete(),
            Ptr.case(DebugHTTPServer) => this.ptr.as(DebugHTTPServer).onRequestComplete(),
            Ptr.case(DebugHTTPSServer) => this.ptr.as(DebugHTTPSServer).onRequestComplete(),
            else => bun.unreachablePanic("Invalid pointer tag", .{}),
        }
    }

    pub fn onStaticRequestComplete(this: AnyServer) void {
        switch (this.ptr.tag()) {
            Ptr.case(HTTPServer) => this.ptr.as(HTTPServer).onStaticRequestComplete(),
            Ptr.case(HTTPSServer) => this.ptr.as(HTTPSServer).onStaticRequestComplete(),
            Ptr.case(DebugHTTPServer) => this.ptr.as(DebugHTTPServer).onStaticRequestComplete(),
            Ptr.case(DebugHTTPSServer) => this.ptr.as(DebugHTTPSServer).onStaticRequestComplete(),
            else => bun.unreachablePanic("Invalid pointer tag", .{}),
        }
    }
};
const welcome_page_html_gz = @embedFile("welcome-page.html.gz");

extern fn Bun__addInspector(bool, *anyopaque, *JSC.JSGlobalObject) void;

const assert = bun.assert;

pub export fn Server__setIdleTimeout(
    server: JSC.JSValue,
    seconds: JSC.JSValue,
    globalThis: *JSC.JSGlobalObject,
) void {
    if (!server.isObject()) {
        globalThis.throw("Failed to set timeout: The 'this' value is not a Server.", .{});
        return;
    }

    if (!seconds.isNumber()) {
        globalThis.throw("Failed to set timeout: The provided value is not of type 'number'.", .{});
        return;
    }
    const value = seconds.to(c_uint);
    if (server.as(HTTPServer)) |this| {
        this.setIdleTimeout(value);
    } else if (server.as(HTTPSServer)) |this| {
        this.setIdleTimeout(value);
    } else if (server.as(DebugHTTPServer)) |this| {
        this.setIdleTimeout(value);
    } else if (server.as(DebugHTTPSServer)) |this| {
        this.setIdleTimeout(value);
    } else {
        globalThis.throw("Failed to set timeout: The 'this' value is not a Server.", .{});
    }
}

comptime {
    if (!JSC.is_bindgen) {
        _ = Server__setIdleTimeout;
        _ = NodeHTTPResponse.create;
    }
}

extern fn NodeHTTPServer__onRequest_http(
    any_server: u64,
    globalThis: *JSC.JSGlobalObject,
    this: JSC.JSValue,
    callback: JSC.JSValue,
    request: *uws.Request,
    response: *uws.NewApp(false).Response,
    node_response_ptr: *?*NodeHTTPResponse,
) JSC.JSValue;

extern fn NodeHTTPServer__onRequest_https(
    any_server: u64,
    globalThis: *JSC.JSGlobalObject,
    this: JSC.JSValue,
    callback: JSC.JSValue,
    request: *uws.Request,
    response: *uws.NewApp(true).Response,
    node_response_ptr: *?*NodeHTTPResponse,
) JSC.JSValue;

extern fn NodeHTTP_assignOnCloseFunction(c_int, *anyopaque) void;<|MERGE_RESOLUTION|>--- conflicted
+++ resolved
@@ -7662,7 +7662,6 @@
             this.pending_requests += 1;
         }
 
-<<<<<<< HEAD
         pub fn onNodeHTTPRequest(
             this: *ThisServer,
             req: *uws.Request,
@@ -7800,7 +7799,6 @@
         else
             NodeHTTPServer__onRequest_http;
 
-=======
         var did_send_idletimeout_warning_once = false;
         fn onTimeoutForIdleWarn(_: *anyopaque, _: *App.Response) void {
             if (debug_mode and !did_send_idletimeout_warning_once) {
@@ -7822,7 +7820,6 @@
             return false;
         }
 
->>>>>>> 47ff4748
         pub fn onRequest(
             this: *ThisServer,
             req: *uws.Request,
