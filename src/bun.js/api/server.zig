--- conflicted
+++ resolved
@@ -1402,8 +1402,7 @@
             }
             if (global.hasException()) return error.JSError;
 
-<<<<<<< HEAD
-            if (arg.getTruthy(global, "onNodeHTTPRequest")) |onRequest_| {
+            if (try arg.getTruthy(global, "onNodeHTTPRequest")) |onRequest_| {
                 if (!onRequest_.isCallable(global.vm())) {
                     global.throwInvalidArguments("Expected onNodeHTTPRequest to be a function", .{});
                     return;
@@ -1413,10 +1412,7 @@
                 args.onNodeHTTPRequest = onRequest;
             }
 
-            if (arg.getTruthy(global, "fetch")) |onRequest_| {
-=======
             if (try arg.getTruthy(global, "fetch")) |onRequest_| {
->>>>>>> 0d6d4faa
                 if (!onRequest_.isCallable(global.vm())) {
                     return global.throwInvalidArguments("Expected fetch() to be a function", .{});
                 }
@@ -5797,7 +5793,6 @@
         done = 2,
     };
 
-<<<<<<< HEAD
     extern "C" fn Bun__getNodeHTTPResponseThisValue(c_int, *anyopaque) JSC.JSValue;
     fn getThisValue(this: *NodeHTTPResponse) JSC.JSValue {
         return Bun__getNodeHTTPResponseThisValue(@intFromBool(this.response == .SSL), this.response.socket());
@@ -5860,16 +5855,7 @@
         const sec_websocket_protocol_value = brk: {
             if (sec_websocket_protocol.isEmpty()) {
                 break :brk this.upgrade_context.sec_websocket_protocol;
-=======
-        pub fn doSubscriberCount(this: *ThisServer, globalThis: *JSC.JSGlobalObject, callframe: *JSC.CallFrame) bun.JSError!JSC.JSValue {
-            const arguments = callframe.arguments_old(1);
-            if (arguments.len < 1) {
-                return globalThis.throwNotEnoughArguments("subscriberCount", 1, 0);
-            }
-
-            if (arguments.ptr[0].isEmptyOrUndefinedOrNull()) {
-                return globalThis.throwInvalidArguments("subscriberCount requires a topic name as a string", .{});
->>>>>>> 0d6d4faa
+
             }
             sec_websocket_protocol_str = sec_websocket_protocol.toSlice(bun.default_allocator);
             break :brk sec_websocket_protocol_str.?.slice();
@@ -6055,20 +6041,9 @@
             return JSC.JSValue.jsNull();
         }
 
-<<<<<<< HEAD
         return JSC.JSValue.jsNumber(this.response.getBufferedAmount());
     }
-=======
-        pub fn onUpgrade(
-            this: *ThisServer,
-            globalThis: *JSC.JSGlobalObject,
-            object: JSC.JSValue,
-            optional: ?JSValue,
-        ) bun.JSError!JSValue {
-            if (this.config.websocket == null) {
-                return globalThis.throwInvalidArguments("To enable websocket support, set the \"websocket\" object in Bun.serve({})", .{});
-            }
->>>>>>> 0d6d4faa
+
 
     pub fn jsRef(this: *NodeHTTPResponse, globalObject: *JSC.JSGlobalObject, _: *JSC.CallFrame) bun.JSError!JSC.JSValue {
         if (!this.isDone()) {
@@ -6077,18 +6052,12 @@
         return .undefined;
     }
 
-<<<<<<< HEAD
     pub fn jsUnref(this: *NodeHTTPResponse, globalObject: *JSC.JSGlobalObject, _: *JSC.CallFrame) bun.JSError!JSC.JSValue {
         if (!this.isDone()) {
             this.js_ref.unref(globalObject.bunVM());
         }
         return .undefined;
     }
-=======
-            var request = object.as(Request) orelse {
-                return globalThis.throwInvalidArguments("upgrade requires a Request object", .{});
-            };
->>>>>>> 0d6d4faa
 
     fn handleEndedIfNecessary(state: uws.State, globalObject: *JSC.JSGlobalObject) bool {
         if (!state.isResponsePending()) {
