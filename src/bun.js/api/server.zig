const Bun = @This();
const default_allocator = bun.default_allocator;
const bun = @import("root").bun;
const Environment = bun.Environment;
const AnyBlob = bun.JSC.WebCore.AnyBlob;
const Global = bun.Global;
const strings = bun.strings;
const string = bun.string;
const Output = bun.Output;
const MutableString = bun.MutableString;
const std = @import("std");
const Allocator = std.mem.Allocator;
const IdentityContext = @import("../../identity_context.zig").IdentityContext;
const Fs = @import("../../fs.zig");
const Resolver = @import("../../resolver/resolver.zig");
const ast = @import("../../import_record.zig");
const Sys = @import("../../sys.zig");

const MacroEntryPoint = bun.transpiler.MacroEntryPoint;
const logger = bun.logger;
const Api = @import("../../api/schema.zig").Api;
const options = @import("../../options.zig");
const Transpiler = bun.Transpiler;
const ServerEntryPoint = bun.transpiler.ServerEntryPoint;
const js_printer = bun.js_printer;
const js_parser = bun.js_parser;
const js_ast = bun.JSAst;
const NodeFallbackModules = @import("../../node_fallbacks.zig");
const ImportKind = ast.ImportKind;
const Analytics = @import("../../analytics/analytics_thread.zig");
const ZigString = bun.JSC.ZigString;
const Runtime = @import("../../runtime.zig");
const ImportRecord = ast.ImportRecord;
const DotEnv = @import("../../env_loader.zig");
const ParseResult = bun.transpiler.ParseResult;
const PackageJSON = @import("../../resolver/package_json.zig").PackageJSON;
const MacroRemap = @import("../../resolver/package_json.zig").MacroMap;
const WebCore = bun.JSC.WebCore;
const Request = WebCore.Request;
const Response = WebCore.Response;
const Headers = WebCore.Headers;
const Fetch = WebCore.Fetch;
const HTTP = bun.http;
const FetchEvent = WebCore.FetchEvent;
const js = bun.JSC.C;
const JSC = bun.JSC;
const MarkedArrayBuffer = @import("../base.zig").MarkedArrayBuffer;
const getAllocator = @import("../base.zig").getAllocator;
const JSValue = bun.JSC.JSValue;

const JSGlobalObject = bun.JSC.JSGlobalObject;
const ExceptionValueRef = bun.JSC.ExceptionValueRef;
const JSPrivateDataPtr = bun.JSC.JSPrivateDataPtr;
const ConsoleObject = bun.JSC.ConsoleObject;
const Node = bun.JSC.Node;
const ZigException = bun.JSC.ZigException;
const ZigStackTrace = bun.JSC.ZigStackTrace;
const ErrorableResolvedSource = bun.JSC.ErrorableResolvedSource;
const ResolvedSource = bun.JSC.ResolvedSource;
const JSPromise = bun.JSC.JSPromise;
const JSInternalPromise = bun.JSC.JSInternalPromise;
const JSModuleLoader = bun.JSC.JSModuleLoader;
const JSPromiseRejectionOperation = bun.JSC.JSPromiseRejectionOperation;
const ErrorableZigString = bun.JSC.ErrorableZigString;
const ZigGlobalObject = bun.JSC.ZigGlobalObject;
const VM = bun.JSC.VM;
const JSFunction = bun.JSC.JSFunction;
const Config = @import("../config.zig");
const URL = @import("../../url.zig").URL;
const VirtualMachine = JSC.VirtualMachine;
const IOTask = JSC.IOTask;
const uws = bun.uws;
const Fallback = Runtime.Fallback;
const MimeType = HTTP.MimeType;
const Blob = JSC.WebCore.Blob;
const BoringSSL = bun.BoringSSL.c;
const Arena = @import("../../allocators/mimalloc_arena.zig").Arena;
const SendfileContext = struct {
    fd: bun.FileDescriptor,
    socket_fd: bun.FileDescriptor = bun.invalid_fd,
    remain: Blob.SizeType = 0,
    offset: Blob.SizeType = 0,
    has_listener: bool = false,
    has_set_on_writable: bool = false,
    auto_close: bool = false,
};
const linux = std.os.linux;
const Async = bun.Async;
const httplog = Output.scoped(.Server, false);
const ctxLog = Output.scoped(.RequestContext, false);
const S3 = bun.S3;
const SocketAddress = @import("bun/socket.zig").SocketAddress;

const bun_docs_url = "https://bun.sh/docs";

const BlobFileContentResult = struct {
    data: [:0]const u8,

    fn init(comptime fieldname: []const u8, js_obj: JSC.JSValue, global: *JSC.JSGlobalObject) bun.JSError!?BlobFileContentResult {
        {
            const body = try JSC.WebCore.Body.Value.fromJS(global, js_obj);
            if (body == .Blob and body.Blob.store != null and body.Blob.store.?.data == .file) {
                var fs: JSC.Node.NodeFS = .{};
                const read = fs.readFileWithOptions(.{ .path = body.Blob.store.?.data.file.pathlike }, .sync, .null_terminated);
                switch (read) {
                    .err => {
                        return global.throwValue(read.err.toJSC(global));
                    },
                    else => {
                        const str = read.result.null_terminated;
                        if (str.len > 0) {
                            return .{ .data = str };
                        }
                        return global.throwInvalidArguments(std.fmt.comptimePrint("Invalid {s} file", .{fieldname}), .{});
                    },
                }
            }
        }

        return null;
    }
};

fn getContentType(headers: ?*JSC.FetchHeaders, blob: *const JSC.WebCore.AnyBlob, allocator: std.mem.Allocator) struct { MimeType, bool, bool } {
    var needs_content_type = true;
    var content_type_needs_free = false;

    const content_type: MimeType = brk: {
        if (headers) |headers_| {
            if (headers_.fastGet(.ContentType)) |content| {
                needs_content_type = false;

                var content_slice = content.toSlice(allocator);
                defer content_slice.deinit();

                const content_type_allocator = if (content_slice.allocator.isNull()) null else allocator;
                break :brk MimeType.init(content_slice.slice(), content_type_allocator, &content_type_needs_free);
            }
        }

        break :brk if (blob.contentType().len > 0)
            MimeType.byName(blob.contentType())
        else if (MimeType.sniff(blob.slice())) |content|
            content
        else if (blob.wasString())
            MimeType.text
                // TODO: should we get the mime type off of the Blob.Store if it exists?
                // A little wary of doing this right now due to causing some breaking change
        else
            MimeType.other;
    };

    return .{ content_type, needs_content_type, content_type_needs_free };
}

fn validateRouteName(global: *JSC.JSGlobalObject, path: []const u8) !void {
    // Already validated by the caller
    bun.debugAssert(path.len > 0 and path[0] == '/');

    // For now, we don't support params that start with a number.
    // Mostly because it makes the params object more complicated to implement and it's easier to cut scope this way for now.
    var remaining = path;
    var duped_route_names = bun.StringHashMap(void).init(bun.default_allocator);
    defer duped_route_names.deinit();
    while (strings.indexOfChar(remaining, ':')) |index| {
        remaining = remaining[index + 1 ..];
        const end = strings.indexOfChar(remaining, '/') orelse remaining.len;
        const route_name = remaining[0..end];
        if (route_name.len > 0 and std.ascii.isDigit(route_name[0])) {
            return global.throwTODO(
                \\Route parameter names cannot start with a number.
                \\
                \\If you run into this, please file an issue and we will add support for it.
            );
        }

        const entry = duped_route_names.getOrPut(route_name) catch bun.outOfMemory();
        if (entry.found_existing) {
            return global.throwTODO(
                \\Support for duplicate route parameter names is not yet implemented.
                \\
                \\If you run into this, please file an issue and we will add support for it.
            );
        }

        remaining = remaining[end..];
    }
}

fn writeHeaders(
    headers: *JSC.FetchHeaders,
    comptime ssl: bool,
    resp_ptr: ?*uws.NewApp(ssl).Response,
) void {
    ctxLog("writeHeaders", .{});
    headers.fastRemove(.ContentLength);
    headers.fastRemove(.TransferEncoding);
    if (resp_ptr) |resp| {
        headers.toUWSResponse(ssl, resp);
    }
}

pub fn writeStatus(comptime ssl: bool, resp_ptr: ?*uws.NewApp(ssl).Response, status: u16) void {
    if (resp_ptr) |resp| {
        if (HTTPStatusText.get(status)) |text| {
            resp.writeStatus(text);
        } else {
            var status_text_buf: [48]u8 = undefined;
            resp.writeStatus(std.fmt.bufPrint(&status_text_buf, "{d} HM", .{status}) catch unreachable);
        }
    }
}

// TODO: rename to StaticBlobRoute? the html bundle is sometimes a static route
pub const StaticRoute = @import("./server/StaticRoute.zig");

const HTMLBundle = JSC.API.HTMLBundle;

pub const AnyRoute = union(enum) {
    /// Serve a static file
    /// "/robots.txt": new Response(...),
    static: *StaticRoute,
    /// Bundle an HTML import
    /// import html from "./index.html";
    /// "/": html,
    html: *HTMLBundle.Route,
    /// Use file system routing.
    /// "/*": {
    ///   "dir": import.meta.resolve("./pages"),
    ///   "style": "nextjs-pages",
    /// }
    framework_router: bun.bake.FrameworkRouter.Type.Index,

    pub fn memoryCost(this: AnyRoute) usize {
        return switch (this) {
            .static => |static_route| static_route.memoryCost(),
            .html => |html_bundle_route| html_bundle_route.memoryCost(),
            .framework_router => @sizeOf(bun.bake.Framework.FileSystemRouterType),
        };
    }

    pub fn setServer(this: AnyRoute, server: ?AnyServer) void {
        switch (this) {
            .static => |static_route| static_route.server = server,
            .html => |html_bundle_route| html_bundle_route.server = server,
            .framework_router => {}, // DevServer contains .server field
        }
    }

    pub fn deref(this: AnyRoute) void {
        switch (this) {
            .static => |static_route| static_route.deref(),
            .html => |html_bundle_route| html_bundle_route.deref(),
            .framework_router => {}, // not reference counted
        }
    }

    pub fn ref(this: AnyRoute) void {
        switch (this) {
            .static => |static_route| static_route.ref(),
            .html => |html_bundle_route| html_bundle_route.ref(),
            .framework_router => {}, // not reference counted
        }
    }

    pub fn fromJS(
        global: *JSC.JSGlobalObject,
        path: []const u8,
        argument: JSC.JSValue,
        init_ctx: *ServerInitContext,
    ) bun.JSError!AnyRoute {
        if (argument.as(HTMLBundle)) |html_bundle| {
            const entry = try init_ctx.dedupe_html_bundle_map.getOrPut(html_bundle);
            if (!entry.found_existing) {
                entry.value_ptr.* = HTMLBundle.Route.init(html_bundle);
            } else {
                entry.value_ptr.*.ref();
            }

            return .{ .html = entry.value_ptr.* };
        }

        if (argument.isObject()) {
            const FrameworkRouter = bun.bake.FrameworkRouter;
            if (try argument.getOptional(global, "dir", bun.String.Slice)) |dir| {
                var alloc = init_ctx.js_string_allocations;
                const relative_root = alloc.track(dir);

                var style: FrameworkRouter.Style = if (try argument.get(global, "style")) |style|
                    try FrameworkRouter.Style.fromJS(style, global)
                else
                    .nextjs_pages;
                errdefer style.deinit();

                if (!bun.strings.endsWith(path, "/*")) {
                    return global.throwInvalidArguments("To mount a directory, make sure the path ends in `/*`", .{});
                }

                try init_ctx.framework_router_list.append(.{
                    .root = relative_root,
                    .style = style,

                    // trim the /*
                    .prefix = if (path.len == 2) "/" else path[0 .. path.len - 2],

                    // TODO: customizable framework option.
                    .entry_client = "bun-framework-react/client.tsx",
                    .entry_server = "bun-framework-react/server.tsx",
                    .ignore_underscores = true,
                    .ignore_dirs = &.{ "node_modules", ".git" },
                    .extensions = &.{ ".tsx", ".jsx" },
                    .allow_layouts = true,
                });

                const limit = std.math.maxInt(@typeInfo(FrameworkRouter.Type.Index).@"enum".tag_type);
                if (init_ctx.framework_router_list.items.len > limit) {
                    return global.throwInvalidArguments("Too many framework routers. Maximum is {d}.", .{limit});
                }
                return .{ .framework_router = .init(@intCast(init_ctx.framework_router_list.items.len - 1)) };
            }
        }

        return .{ .static = try StaticRoute.fromJS(global, argument) };
    }
};

pub const ServerInitContext = struct {
    arena: std.heap.ArenaAllocator,
    dedupe_html_bundle_map: std.AutoHashMap(*HTMLBundle, *HTMLBundle.Route),
    js_string_allocations: bun.bake.StringRefList,
    framework_router_list: std.ArrayList(bun.bake.Framework.FileSystemRouterType),
};

const UserRouteBuilder = struct {
    route: RouteDeclaration,
    callback: JSC.Strong = .empty,

    // We need to be able to apply the route to multiple Apps even when there is only one RouteList.
    pub const RouteDeclaration = struct {
        path: [:0]const u8 = "",
        method: union(enum) {
            any: void,
            specific: HTTP.Method,
        } = .any,

        pub fn deinit(this: *RouteDeclaration) void {
            if (this.path.len > 0) {
                bun.default_allocator.free(this.path);
            }
        }
    };

    pub fn deinit(this: *UserRouteBuilder) void {
        this.route.deinit();
        this.callback.deinit();
    }
};

pub const ServerConfig = struct {
    address: union(enum) {
        tcp: struct {
            port: u16 = 0,
            hostname: ?[*:0]const u8 = null,
        },
        unix: [:0]const u8,

        pub fn deinit(this: *@This(), allocator: std.mem.Allocator) void {
            switch (this.*) {
                .tcp => |tcp| {
                    if (tcp.hostname) |host| {
                        allocator.free(bun.sliceTo(host, 0));
                    }
                },
                .unix => |addr| {
                    allocator.free(addr);
                },
            }
            this.* = .{ .tcp = .{} };
        }
    } = .{
        .tcp = .{},
    },
    idleTimeout: u8 = 10, //TODO: should we match websocket default idleTimeout of 120?
    has_idleTimeout: bool = false,
    // TODO: use webkit URL parser instead of bun's
    base_url: URL = URL{},
    base_uri: string = "",

    ssl_config: ?SSLConfig = null,
    sni: ?bun.BabyList(SSLConfig) = null,
    max_request_body_size: usize = 1024 * 1024 * 128,
    development: DevelopmentOption = .development,

    onError: JSC.JSValue = JSC.JSValue.zero,
    onRequest: JSC.JSValue = JSC.JSValue.zero,
    onNodeHTTPRequest: JSC.JSValue = JSC.JSValue.zero,

    websocket: ?WebSocketServer = null,

    inspector: bool = false,
    reuse_port: bool = false,
    id: []const u8 = "",
    allow_hot: bool = true,
    ipv6_only: bool = false,

    is_node_http: bool = false,
    had_routes_object: bool = false,

    static_routes: std.ArrayList(StaticRouteEntry) = std.ArrayList(StaticRouteEntry).init(bun.default_allocator),
    negative_routes: std.ArrayList([:0]const u8) = std.ArrayList([:0]const u8).init(bun.default_allocator),
    user_routes_to_build: std.ArrayList(UserRouteBuilder) = std.ArrayList(UserRouteBuilder).init(bun.default_allocator),

    bake: ?bun.bake.UserOptions = null,

    pub const DevelopmentOption = enum {
        development,
        production,
        development_without_hmr,

        pub fn isHMREnabled(this: DevelopmentOption) bool {
            return this == .development;
        }

        pub fn isDevelopment(this: DevelopmentOption) bool {
            return this == .development or this == .development_without_hmr;
        }
    };

    pub fn isDevelopment(this: *const ServerConfig) bool {
        return this.development.isDevelopment();
    }

    pub fn memoryCost(this: *const ServerConfig) usize {
        // ignore @sizeOf(ServerConfig), assume already included.
        var cost: usize = 0;
        for (this.static_routes.items) |*entry| {
            cost += entry.memoryCost();
        }
        cost += this.id.len;
        cost += this.base_url.href.len;
        for (this.negative_routes.items) |route| {
            cost += route.len;
        }

        return cost;
    }

    // TODO: rename to StaticRoute.Entry
    pub const StaticRouteEntry = struct {
        path: []const u8,
        route: AnyRoute,

        pub fn memoryCost(this: *const StaticRouteEntry) usize {
            return this.path.len + this.route.memoryCost();
        }

        /// Clone the path buffer and increment the ref count
        /// This doesn't actually clone the route, it just increments the ref count
        pub fn clone(this: StaticRouteEntry) !StaticRouteEntry {
            this.route.ref();

            return .{
                .path = try bun.default_allocator.dupe(u8, this.path),
                .route = this.route,
            };
        }

        pub fn deinit(this: *StaticRouteEntry) void {
            bun.default_allocator.free(this.path);
            this.route.deref();
        }

        pub fn isLessThan(_: void, this: StaticRouteEntry, other: StaticRouteEntry) bool {
            return strings.cmpStringsDesc({}, this.path, other.path);
        }
    };

    pub fn cloneForReloadingStaticRoutes(this: *ServerConfig) !ServerConfig {
        var that = this.*;
        this.ssl_config = null;
        this.sni = null;
        this.address = .{ .tcp = .{} };
        this.websocket = null;
        this.bake = null;

        var static_routes_dedupe_list = bun.StringHashMap(void).init(bun.default_allocator);
        try static_routes_dedupe_list.ensureTotalCapacity(@truncate(this.static_routes.items.len));
        defer static_routes_dedupe_list.deinit();

        // Iterate through the list of static routes backwards
        // Later ones added override earlier ones
        var static_routes = this.static_routes;
        this.static_routes = std.ArrayList(StaticRouteEntry).init(bun.default_allocator);
        if (static_routes.items.len > 0) {
            var index = static_routes.items.len - 1;
            while (true) {
                const route = &static_routes.items[index];
                const entry = static_routes_dedupe_list.getOrPut(route.path) catch unreachable;
                if (entry.found_existing) {
                    var item = static_routes.orderedRemove(index);
                    item.deinit();
                }
                if (index == 0) break;
                index -= 1;
            }
        }

        // sort the cloned static routes by name for determinism
        std.mem.sort(StaticRouteEntry, static_routes.items, {}, StaticRouteEntry.isLessThan);

        that.static_routes = static_routes;
        return that;
    }

    pub fn appendStaticRoute(this: *ServerConfig, path: []const u8, route: AnyRoute) !void {
        try this.static_routes.append(StaticRouteEntry{
            .path = try bun.default_allocator.dupe(u8, path),
            .route = route,
        });
    }

    fn applyStaticRoute(server: AnyServer, comptime ssl: bool, app: *uws.NewApp(ssl), comptime T: type, entry: T, path: []const u8) void {
        entry.server = server;
        const handler_wrap = struct {
            pub fn handler(route: T, req: *uws.Request, resp: *uws.NewApp(ssl).Response) void {
                route.onRequest(req, switch (comptime ssl) {
                    true => .{ .SSL = resp },
                    false => .{ .TCP = resp },
                });
            }

            pub fn HEAD(route: T, req: *uws.Request, resp: *uws.NewApp(ssl).Response) void {
                route.onHEADRequest(req, switch (comptime ssl) {
                    true => .{ .SSL = resp },
                    false => .{ .TCP = resp },
                });
            }
        };
        app.head(path, T, entry, handler_wrap.HEAD);
        app.any(path, T, entry, handler_wrap.handler);
    }

    pub fn deinit(this: *ServerConfig) void {
        this.address.deinit(bun.default_allocator);

        for (this.negative_routes.items) |route| {
            bun.default_allocator.free(route);
        }
        this.negative_routes.clearAndFree();

        if (this.base_url.href.len > 0) {
            bun.default_allocator.free(this.base_url.href);
            this.base_url = URL{};
        }
        if (this.ssl_config) |*ssl_config| {
            ssl_config.deinit();
            this.ssl_config = null;
        }
        if (this.sni) |sni| {
            for (sni.slice()) |*ssl_config| {
                ssl_config.deinit();
            }
            this.sni.?.deinitWithAllocator(bun.default_allocator);
            this.sni = null;
        }

        for (this.static_routes.items) |*entry| {
            entry.deinit();
        }
        this.static_routes.clearAndFree();

        if (this.bake) |*bake| {
            bake.deinit();
        }

        for (this.user_routes_to_build.items) |*builder| {
            builder.deinit();
        }
        this.user_routes_to_build.clearAndFree();
    }

    pub fn computeID(this: *const ServerConfig, allocator: std.mem.Allocator) []const u8 {
        var arraylist = std.ArrayList(u8).init(allocator);
        var writer = arraylist.writer();

        writer.writeAll("[http]-") catch {};
        switch (this.address) {
            .tcp => {
                if (this.address.tcp.hostname) |host| {
                    writer.print("tcp:{s}:{d}", .{
                        bun.sliceTo(host, 0),
                        this.address.tcp.port,
                    }) catch {};
                } else {
                    writer.print("tcp:localhost:{d}", .{
                        this.address.tcp.port,
                    }) catch {};
                }
            },
            .unix => {
                writer.print("unix:{s}", .{
                    bun.sliceTo(this.address.unix, 0),
                }) catch {};
            },
        }

        return arraylist.items;
    }

    pub fn getUsocketsOptions(this: *const ServerConfig) i32 {
        // Unlike Node.js, we set exclusive port in case reuse port is not set
        var out: i32 = if (this.reuse_port)
            uws.LIBUS_LISTEN_REUSE_PORT | uws.LIBUS_LISTEN_REUSE_ADDR
        else
            uws.LIBUS_LISTEN_EXCLUSIVE_PORT;

        if (this.ipv6_only) {
            out |= uws.LIBUS_SOCKET_IPV6_ONLY;
        }

        return out;
    }

    pub const SSLConfig = struct {
        requires_custom_request_ctx: bool = false,
        server_name: [*c]const u8 = null,

        key_file_name: [*c]const u8 = null,
        cert_file_name: [*c]const u8 = null,

        ca_file_name: [*c]const u8 = null,
        dh_params_file_name: [*c]const u8 = null,

        passphrase: [*c]const u8 = null,
        low_memory_mode: bool = false,

        key: ?[][*c]const u8 = null,
        key_count: u32 = 0,

        cert: ?[][*c]const u8 = null,
        cert_count: u32 = 0,

        ca: ?[][*c]const u8 = null,
        ca_count: u32 = 0,

        secure_options: u32 = 0,
        request_cert: i32 = 0,
        reject_unauthorized: i32 = 0,
        ssl_ciphers: ?[*:0]const u8 = null,
        protos: ?[*:0]const u8 = null,
        protos_len: usize = 0,
        client_renegotiation_limit: u32 = 0,
        client_renegotiation_window: u32 = 0,

        const log = Output.scoped(.SSLConfig, false);

        pub fn asUSockets(this: SSLConfig) uws.us_bun_socket_context_options_t {
            var ctx_opts: uws.us_bun_socket_context_options_t = .{};

            if (this.key_file_name != null)
                ctx_opts.key_file_name = this.key_file_name;
            if (this.cert_file_name != null)
                ctx_opts.cert_file_name = this.cert_file_name;
            if (this.ca_file_name != null)
                ctx_opts.ca_file_name = this.ca_file_name;
            if (this.dh_params_file_name != null)
                ctx_opts.dh_params_file_name = this.dh_params_file_name;
            if (this.passphrase != null)
                ctx_opts.passphrase = this.passphrase;
            ctx_opts.ssl_prefer_low_memory_usage = @intFromBool(this.low_memory_mode);

            if (this.key) |key| {
                ctx_opts.key = key.ptr;
                ctx_opts.key_count = this.key_count;
            }
            if (this.cert) |cert| {
                ctx_opts.cert = cert.ptr;
                ctx_opts.cert_count = this.cert_count;
            }
            if (this.ca) |ca| {
                ctx_opts.ca = ca.ptr;
                ctx_opts.ca_count = this.ca_count;
            }

            if (this.ssl_ciphers != null) {
                ctx_opts.ssl_ciphers = this.ssl_ciphers;
            }
            ctx_opts.request_cert = this.request_cert;
            ctx_opts.reject_unauthorized = this.reject_unauthorized;

            return ctx_opts;
        }

        pub fn isSame(thisConfig: *const SSLConfig, otherConfig: *const SSLConfig) bool {
            { //strings
                const fields = .{
                    "server_name",
                    "key_file_name",
                    "cert_file_name",
                    "ca_file_name",
                    "dh_params_file_name",
                    "passphrase",
                    "ssl_ciphers",
                    "protos",
                };

                inline for (fields) |field| {
                    const lhs = @field(thisConfig, field);
                    const rhs = @field(otherConfig, field);
                    if (lhs != null and rhs != null) {
                        if (!stringsEqual(lhs, rhs))
                            return false;
                    } else if (lhs != null or rhs != null) {
                        return false;
                    }
                }
            }

            {
                //numbers
                const fields = .{ "secure_options", "request_cert", "reject_unauthorized", "low_memory_mode" };

                inline for (fields) |field| {
                    const lhs = @field(thisConfig, field);
                    const rhs = @field(otherConfig, field);
                    if (lhs != rhs)
                        return false;
                }
            }

            {
                // complex fields
                const fields = .{ "key", "ca", "cert" };
                inline for (fields) |field| {
                    const lhs_count = @field(thisConfig, field ++ "_count");
                    const rhs_count = @field(otherConfig, field ++ "_count");
                    if (lhs_count != rhs_count)
                        return false;
                    if (lhs_count > 0) {
                        const lhs = @field(thisConfig, field);
                        const rhs = @field(otherConfig, field);
                        for (0..lhs_count) |i| {
                            if (!stringsEqual(lhs.?[i], rhs.?[i]))
                                return false;
                        }
                    }
                }
            }

            return true;
        }

        fn stringsEqual(a: [*c]const u8, b: [*c]const u8) bool {
            const lhs = bun.asByteSlice(a);
            const rhs = bun.asByteSlice(b);
            return strings.eqlLong(lhs, rhs, true);
        }

        pub fn deinit(this: *SSLConfig) void {
            const fields = .{
                "server_name",
                "key_file_name",
                "cert_file_name",
                "ca_file_name",
                "dh_params_file_name",
                "passphrase",
                "ssl_ciphers",
                "protos",
            };

            inline for (fields) |field| {
                if (@field(this, field)) |slice_ptr| {
                    const slice = std.mem.span(slice_ptr);
                    if (slice.len > 0) {
                        bun.freeSensitive(bun.default_allocator, slice);
                    }
                    @field(this, field) = "";
                }
            }

            if (this.cert) |cert| {
                for (0..this.cert_count) |i| {
                    const slice = std.mem.span(cert[i]);
                    if (slice.len > 0) {
                        bun.freeSensitive(bun.default_allocator, slice);
                    }
                }

                bun.default_allocator.free(cert);
                this.cert = null;
            }

            if (this.key) |key| {
                for (0..this.key_count) |i| {
                    const slice = std.mem.span(key[i]);
                    if (slice.len > 0) {
                        bun.freeSensitive(bun.default_allocator, slice);
                    }
                }

                bun.default_allocator.free(key);
                this.key = null;
            }

            if (this.ca) |ca| {
                for (0..this.ca_count) |i| {
                    const slice = std.mem.span(ca[i]);
                    if (slice.len > 0) {
                        bun.freeSensitive(bun.default_allocator, slice);
                    }
                }

                bun.default_allocator.free(ca);
                this.ca = null;
            }
        }

        pub const zero = SSLConfig{};

        pub fn fromJS(vm: *JSC.VirtualMachine, global: *JSC.JSGlobalObject, obj: JSC.JSValue) bun.JSError!?SSLConfig {
            var result = zero;
            errdefer result.deinit();

            var arena: bun.ArenaAllocator = bun.ArenaAllocator.init(bun.default_allocator);
            defer arena.deinit();

            if (!obj.isObject()) {
                return global.throwInvalidArguments("tls option expects an object", .{});
            }

            var any = false;

            result.reject_unauthorized = @intFromBool(vm.getTLSRejectUnauthorized());

            // Required
            if (try obj.getTruthy(global, "keyFile")) |key_file_name| {
                var sliced = try key_file_name.toSlice(global, bun.default_allocator);
                defer sliced.deinit();
                if (sliced.len > 0) {
                    result.key_file_name = bun.default_allocator.dupeZ(u8, sliced.slice()) catch unreachable;
                    if (std.posix.system.access(result.key_file_name, std.posix.F_OK) != 0) {
                        return global.throwInvalidArguments("Unable to access keyFile path", .{});
                    }
                    any = true;
                    result.requires_custom_request_ctx = true;
                }
            }

            if (try obj.getTruthy(global, "key")) |js_obj| {
                if (js_obj.jsType().isArray()) {
                    const count = js_obj.getLength(global);
                    if (count > 0) {
                        const native_array = bun.default_allocator.alloc([*c]const u8, count) catch unreachable;

                        var valid_count: u32 = 0;
                        for (0..count) |i| {
                            const item = js_obj.getIndex(global, @intCast(i));
                            if (JSC.Node.StringOrBuffer.fromJS(global, arena.allocator(), item)) |sb| {
                                defer sb.deinit();
                                const sliced = sb.slice();
                                if (sliced.len > 0) {
                                    native_array[valid_count] = bun.default_allocator.dupeZ(u8, sliced) catch unreachable;
                                    valid_count += 1;
                                    any = true;
                                    result.requires_custom_request_ctx = true;
                                }
                            } else if (try BlobFileContentResult.init("key", item, global)) |content| {
                                if (content.data.len > 0) {
                                    native_array[valid_count] = content.data.ptr;
                                    valid_count += 1;
                                    result.requires_custom_request_ctx = true;
                                    any = true;
                                } else {
                                    // mark and free all CA's
                                    result.cert = native_array;
                                    result.deinit();
                                    return null;
                                }
                            } else {
                                // mark and free all keys
                                result.key = native_array;
                                return global.throwInvalidArguments("key argument must be an string, Buffer, TypedArray, BunFile or an array containing string, Buffer, TypedArray or BunFile", .{});
                            }
                        }

                        if (valid_count == 0) {
                            bun.default_allocator.free(native_array);
                        } else {
                            result.key = native_array;
                        }

                        result.key_count = valid_count;
                    }
                } else if (try BlobFileContentResult.init("key", js_obj, global)) |content| {
                    if (content.data.len > 0) {
                        const native_array = bun.default_allocator.alloc([*c]const u8, 1) catch unreachable;
                        native_array[0] = content.data.ptr;
                        result.key = native_array;
                        result.key_count = 1;
                        any = true;
                        result.requires_custom_request_ctx = true;
                    } else {
                        result.deinit();
                        return null;
                    }
                } else {
                    const native_array = bun.default_allocator.alloc([*c]const u8, 1) catch unreachable;
                    if (JSC.Node.StringOrBuffer.fromJS(global, arena.allocator(), js_obj)) |sb| {
                        defer sb.deinit();
                        const sliced = sb.slice();
                        if (sliced.len > 0) {
                            native_array[0] = bun.default_allocator.dupeZ(u8, sliced) catch unreachable;
                            any = true;
                            result.requires_custom_request_ctx = true;
                            result.key = native_array;
                            result.key_count = 1;
                        } else {
                            bun.default_allocator.free(native_array);
                        }
                    } else {
                        // mark and free all certs
                        result.key = native_array;
                        return global.throwInvalidArguments("key argument must be an string, Buffer, TypedArray, BunFile or an array containing string, Buffer, TypedArray or BunFile", .{});
                    }
                }
            }

            if (try obj.getTruthy(global, "certFile")) |cert_file_name| {
                var sliced = try cert_file_name.toSlice(global, bun.default_allocator);
                defer sliced.deinit();
                if (sliced.len > 0) {
                    result.cert_file_name = bun.default_allocator.dupeZ(u8, sliced.slice()) catch unreachable;
                    if (std.posix.system.access(result.cert_file_name, std.posix.F_OK) != 0) {
                        return global.throwInvalidArguments("Unable to access certFile path", .{});
                    }
                    any = true;
                    result.requires_custom_request_ctx = true;
                }
            }

            if (try obj.getTruthy(global, "ALPNProtocols")) |protocols| {
                if (JSC.Node.StringOrBuffer.fromJS(global, arena.allocator(), protocols)) |sb| {
                    defer sb.deinit();
                    const sliced = sb.slice();
                    if (sliced.len > 0) {
                        result.protos = bun.default_allocator.dupeZ(u8, sliced) catch unreachable;
                        result.protos_len = sliced.len;
                    }

                    any = true;
                    result.requires_custom_request_ctx = true;
                } else {
                    return global.throwInvalidArguments("ALPNProtocols argument must be an string, Buffer or TypedArray", .{});
                }
            }

            if (try obj.getTruthy(global, "cert")) |js_obj| {
                if (js_obj.jsType().isArray()) {
                    const count = js_obj.getLength(global);
                    if (count > 0) {
                        const native_array = bun.default_allocator.alloc([*c]const u8, count) catch unreachable;

                        var valid_count: u32 = 0;
                        for (0..count) |i| {
                            const item = js_obj.getIndex(global, @intCast(i));
                            if (JSC.Node.StringOrBuffer.fromJS(global, arena.allocator(), item)) |sb| {
                                defer sb.deinit();
                                const sliced = sb.slice();
                                if (sliced.len > 0) {
                                    native_array[valid_count] = bun.default_allocator.dupeZ(u8, sliced) catch unreachable;
                                    valid_count += 1;
                                    any = true;
                                    result.requires_custom_request_ctx = true;
                                }
                            } else if (try BlobFileContentResult.init("cert", item, global)) |content| {
                                if (content.data.len > 0) {
                                    native_array[valid_count] = content.data.ptr;
                                    valid_count += 1;
                                    result.requires_custom_request_ctx = true;
                                    any = true;
                                } else {
                                    // mark and free all CA's
                                    result.cert = native_array;
                                    result.deinit();
                                    return null;
                                }
                            } else {
                                // mark and free all certs
                                result.cert = native_array;
                                return global.throwInvalidArguments("cert argument must be an string, Buffer, TypedArray, BunFile or an array containing string, Buffer, TypedArray or BunFile", .{});
                            }
                        }

                        if (valid_count == 0) {
                            bun.default_allocator.free(native_array);
                        } else {
                            result.cert = native_array;
                        }

                        result.cert_count = valid_count;
                    }
                } else if (try BlobFileContentResult.init("cert", js_obj, global)) |content| {
                    if (content.data.len > 0) {
                        const native_array = bun.default_allocator.alloc([*c]const u8, 1) catch unreachable;
                        native_array[0] = content.data.ptr;
                        result.cert = native_array;
                        result.cert_count = 1;
                        any = true;
                        result.requires_custom_request_ctx = true;
                    } else {
                        result.deinit();
                        return null;
                    }
                } else {
                    const native_array = bun.default_allocator.alloc([*c]const u8, 1) catch unreachable;
                    if (JSC.Node.StringOrBuffer.fromJS(global, arena.allocator(), js_obj)) |sb| {
                        defer sb.deinit();
                        const sliced = sb.slice();
                        if (sliced.len > 0) {
                            native_array[0] = bun.default_allocator.dupeZ(u8, sliced) catch unreachable;
                            any = true;
                            result.requires_custom_request_ctx = true;
                            result.cert = native_array;
                            result.cert_count = 1;
                        } else {
                            bun.default_allocator.free(native_array);
                        }
                    } else {
                        // mark and free all certs
                        result.cert = native_array;
                        return global.throwInvalidArguments("cert argument must be an string, Buffer, TypedArray, BunFile or an array containing string, Buffer, TypedArray or BunFile", .{});
                    }
                }
            }

            if (try obj.getTruthy(global, "requestCert")) |request_cert| {
                if (request_cert.isBoolean()) {
                    result.request_cert = if (request_cert.asBoolean()) 1 else 0;
                    any = true;
                } else {
                    return global.throw("Expected requestCert to be a boolean", .{});
                }
            }

            if (try obj.getTruthy(global, "rejectUnauthorized")) |reject_unauthorized| {
                if (reject_unauthorized.isBoolean()) {
                    result.reject_unauthorized = if (reject_unauthorized.asBoolean()) 1 else 0;
                    any = true;
                } else {
                    return global.throw("Expected rejectUnauthorized to be a boolean", .{});
                }
            }

            if (try obj.getTruthy(global, "ciphers")) |ssl_ciphers| {
                var sliced = try ssl_ciphers.toSlice(global, bun.default_allocator);
                defer sliced.deinit();
                if (sliced.len > 0) {
                    result.ssl_ciphers = bun.default_allocator.dupeZ(u8, sliced.slice()) catch unreachable;
                    any = true;
                    result.requires_custom_request_ctx = true;
                }
            }

            if (try obj.getTruthy(global, "serverName") orelse try obj.getTruthy(global, "servername")) |server_name| {
                var sliced = try server_name.toSlice(global, bun.default_allocator);
                defer sliced.deinit();
                if (sliced.len > 0) {
                    result.server_name = bun.default_allocator.dupeZ(u8, sliced.slice()) catch unreachable;
                    any = true;
                    result.requires_custom_request_ctx = true;
                }
            }

            if (try obj.getTruthy(global, "ca")) |js_obj| {
                if (js_obj.jsType().isArray()) {
                    const count = js_obj.getLength(global);
                    if (count > 0) {
                        const native_array = bun.default_allocator.alloc([*c]const u8, count) catch unreachable;

                        var valid_count: u32 = 0;
                        for (0..count) |i| {
                            const item = js_obj.getIndex(global, @intCast(i));
                            if (JSC.Node.StringOrBuffer.fromJS(global, arena.allocator(), item)) |sb| {
                                defer sb.deinit();
                                const sliced = sb.slice();
                                if (sliced.len > 0) {
                                    native_array[valid_count] = bun.default_allocator.dupeZ(u8, sliced) catch unreachable;
                                    valid_count += 1;
                                    any = true;
                                    result.requires_custom_request_ctx = true;
                                }
                            } else if (try BlobFileContentResult.init("ca", item, global)) |content| {
                                if (content.data.len > 0) {
                                    native_array[valid_count] = content.data.ptr;
                                    valid_count += 1;
                                    any = true;
                                    result.requires_custom_request_ctx = true;
                                } else {
                                    // mark and free all CA's
                                    result.cert = native_array;
                                    result.deinit();
                                    return null;
                                }
                            } else {
                                // mark and free all CA's
                                result.cert = native_array;
                                return global.throwInvalidArguments("ca argument must be an string, Buffer, TypedArray, BunFile or an array containing string, Buffer, TypedArray or BunFile", .{});
                            }
                        }

                        if (valid_count == 0) {
                            bun.default_allocator.free(native_array);
                        } else {
                            result.ca = native_array;
                        }

                        result.ca_count = valid_count;
                    }
                } else if (try BlobFileContentResult.init("ca", js_obj, global)) |content| {
                    if (content.data.len > 0) {
                        const native_array = bun.default_allocator.alloc([*c]const u8, 1) catch unreachable;
                        native_array[0] = content.data.ptr;
                        result.ca = native_array;
                        result.ca_count = 1;
                        any = true;
                        result.requires_custom_request_ctx = true;
                    } else {
                        result.deinit();
                        return null;
                    }
                } else {
                    const native_array = bun.default_allocator.alloc([*c]const u8, 1) catch unreachable;
                    if (JSC.Node.StringOrBuffer.fromJS(global, arena.allocator(), js_obj)) |sb| {
                        defer sb.deinit();
                        const sliced = sb.slice();
                        if (sliced.len > 0) {
                            native_array[0] = bun.default_allocator.dupeZ(u8, sliced) catch unreachable;
                            any = true;
                            result.requires_custom_request_ctx = true;
                            result.ca = native_array;
                            result.ca_count = 1;
                        } else {
                            bun.default_allocator.free(native_array);
                        }
                    } else {
                        // mark and free all certs
                        result.ca = native_array;
                        return global.throwInvalidArguments("ca argument must be an string, Buffer, TypedArray, BunFile or an array containing string, Buffer, TypedArray or BunFile", .{});
                    }
                }
            }

            if (try obj.getTruthy(global, "caFile")) |ca_file_name| {
                var sliced = try ca_file_name.toSlice(global, bun.default_allocator);
                defer sliced.deinit();
                if (sliced.len > 0) {
                    result.ca_file_name = bun.default_allocator.dupeZ(u8, sliced.slice()) catch unreachable;
                    if (std.posix.system.access(result.ca_file_name, std.posix.F_OK) != 0) {
                        return global.throwInvalidArguments("Invalid caFile path", .{});
                    }
                }
            }
            // Optional
            if (any) {
                if (try obj.getTruthy(global, "secureOptions")) |secure_options| {
                    if (secure_options.isNumber()) {
                        result.secure_options = secure_options.toU32();
                    }
                }

                if (try obj.getTruthy(global, "clientRenegotiationLimit")) |client_renegotiation_limit| {
                    if (client_renegotiation_limit.isNumber()) {
                        result.client_renegotiation_limit = client_renegotiation_limit.toU32();
                    }
                }

                if (try obj.getTruthy(global, "clientRenegotiationWindow")) |client_renegotiation_window| {
                    if (client_renegotiation_window.isNumber()) {
                        result.client_renegotiation_window = client_renegotiation_window.toU32();
                    }
                }

                if (try obj.getTruthy(global, "dhParamsFile")) |dh_params_file_name| {
                    var sliced = try dh_params_file_name.toSlice(global, bun.default_allocator);
                    defer sliced.deinit();
                    if (sliced.len > 0) {
                        result.dh_params_file_name = bun.default_allocator.dupeZ(u8, sliced.slice()) catch unreachable;
                        if (std.posix.system.access(result.dh_params_file_name, std.posix.F_OK) != 0) {
                            return global.throwInvalidArguments("Invalid dhParamsFile path", .{});
                        }
                    }
                }

                if (try obj.getTruthy(global, "passphrase")) |passphrase| {
                    var sliced = try passphrase.toSlice(global, bun.default_allocator);
                    defer sliced.deinit();
                    if (sliced.len > 0) {
                        result.passphrase = bun.default_allocator.dupeZ(u8, sliced.slice()) catch unreachable;
                    }
                }

                if (try obj.get(global, "lowMemoryMode")) |low_memory_mode| {
                    if (low_memory_mode.isBoolean() or low_memory_mode.isUndefined()) {
                        result.low_memory_mode = low_memory_mode.toBoolean();
                        any = true;
                    } else {
                        return global.throw("Expected lowMemoryMode to be a boolean", .{});
                    }
                }
            }

            if (!any)
                return null;
            return result;
        }
    };

    fn getRoutesObject(global: *JSC.JSGlobalObject, arg: JSC.JSValue) bun.JSError!?JSC.JSValue {
        inline for (.{ "routes", "static" }) |key| {
            if (try arg.get(global, key)) |routes| {
                // https://github.com/oven-sh/bun/issues/17568
                if (routes.isArray()) {
                    return null;
                }
                return routes;
            }
        }
        return null;
    }

    pub const FromJSOptions = struct {
        allow_bake_config: bool = true,
        is_fetch_required: bool = true,
        has_user_routes: bool = false,
    };

    pub fn fromJS(
        global: *JSC.JSGlobalObject,
        args: *ServerConfig,
        arguments: *JSC.Node.ArgumentsSlice,
        opts: FromJSOptions,
    ) bun.JSError!void {
        const vm = arguments.vm;
        const env = vm.transpiler.env;

        args.* = .{
            .address = .{
                .tcp = .{
                    .port = 3000,
                    .hostname = null,
                },
            },
            .development = if (vm.transpiler.options.transform_options.serve_hmr) |hmr|
                if (!hmr) .development_without_hmr else .development
            else
                .development,

            // If this is a node:cluster child, let's default to SO_REUSEPORT.
            // That way you don't have to remember to set reusePort: true in Bun.serve() when using node:cluster.
            .reuse_port = env.get("NODE_UNIQUE_ID") != null,
        };
        var has_hostname = false;

        defer {
            if (!args.development.isHMREnabled()) {
                bun.assert(args.bake == null);
            }
        }

        if (strings.eqlComptime(env.get("NODE_ENV") orelse "", "production")) {
            args.development = .production;
        }

        if (arguments.vm.transpiler.options.production) {
            args.development = .production;
        }

        args.address.tcp.port = brk: {
            const PORT_ENV = .{ "BUN_PORT", "PORT", "NODE_PORT" };

            inline for (PORT_ENV) |PORT| {
                if (env.get(PORT)) |port| {
                    if (std.fmt.parseInt(u16, port, 10)) |_port| {
                        break :brk _port;
                    } else |_| {}
                }
            }

            if (arguments.vm.transpiler.options.transform_options.port) |port| {
                break :brk port;
            }

            break :brk args.address.tcp.port;
        };
        var port = args.address.tcp.port;

        if (arguments.vm.transpiler.options.transform_options.origin) |origin| {
            args.base_uri = try bun.default_allocator.dupeZ(u8, origin);
        }

        defer {
            if (global.hasException()) {
                if (args.ssl_config) |*conf| {
                    conf.deinit();
                    args.ssl_config = null;
                }
            }
        }

        if (arguments.next()) |arg| {
            if (!arg.isObject()) {
                return global.throwInvalidArguments("Bun.serve expects an object", .{});
            }

            // "development" impacts other settings like bake.
            if (try arg.get(global, "development")) |dev| {
                if (dev.isObject()) {
                    if (try dev.getBooleanStrict(global, "hmr")) |hmr| {
                        args.development = if (!hmr) .development_without_hmr else .development;
                    } else {
                        args.development = .development;
                    }
                } else {
                    args.development = if (dev.toBoolean()) .development else .production;
                }
                args.reuse_port = args.development == .production;
            }
            if (global.hasException()) return error.JSError;

            if (try getRoutesObject(global, arg)) |static| {
                if (!static.isObject()) {
                    return global.throwInvalidArguments(
                        \\Bun.serve() expects 'routes' to be an object shaped like:
                        \\
                        \\  {
                        \\    "/path": {
                        \\      GET: (req) => new Response("Hello"),
                        \\      POST: (req) => new Response("Hello"),
                        \\    },
                        \\    "/path2/:param": new Response("Hello"),
                        \\    "/path3/:param1/:param2": (req) => new Response("Hello")
                        \\  }
                        \\
                        \\Learn more at https://bun.sh/docs/api/http
                    , .{});
                }
                args.had_routes_object = true;

                var iter = try JSC.JSPropertyIterator(.{
                    .skip_empty_name = true,
                    .include_value = true,
                }).init(global, static);
                defer iter.deinit();

                var init_ctx: ServerInitContext = .{
                    .arena = .init(bun.default_allocator),
                    .dedupe_html_bundle_map = .init(bun.default_allocator),
                    .framework_router_list = .init(bun.default_allocator),
                    .js_string_allocations = .empty,
                };
                errdefer {
                    init_ctx.arena.deinit();
                    init_ctx.framework_router_list.deinit();
                }
                // This list is not used in the success case
                defer init_ctx.dedupe_html_bundle_map.deinit();

                var framework_router_list = std.ArrayList(bun.bake.FrameworkRouter.Type).init(bun.default_allocator);
                errdefer framework_router_list.deinit();

                errdefer {
                    for (args.static_routes.items) |*static_route| {
                        static_route.deinit();
                    }
                    args.static_routes.clearAndFree();
                }

                while (try iter.next()) |key| {
                    const path, const is_ascii = key.toOwnedSliceReturningAllASCII(bun.default_allocator) catch bun.outOfMemory();
                    errdefer bun.default_allocator.free(path);

                    const value: JSC.JSValue = iter.value;

                    if (value.isUndefined()) {
                        continue;
                    }

                    if (path.len == 0 or (path[0] != '/')) {
                        return global.throwInvalidArguments("Invalid route {}. Path must start with '/'", .{bun.fmt.quote(path)});
                    }

                    if (!is_ascii) {
                        return global.throwInvalidArguments("Invalid route {}. Please encode all non-ASCII characters in the path.", .{bun.fmt.quote(path)});
                    }

                    if (value == .false) {
                        const duped = bun.default_allocator.dupeZ(u8, path) catch bun.outOfMemory();
                        defer bun.default_allocator.free(path);
                        args.negative_routes.append(duped) catch bun.outOfMemory();
                        continue;
                    }

                    if (value.isCallable()) {
                        try validateRouteName(global, path);
                        args.user_routes_to_build.append(.{
                            .route = .{
                                .path = bun.default_allocator.dupeZ(u8, path) catch bun.outOfMemory(),
                                .method = .any,
                            },
                            .callback = JSC.Strong.create(value.withAsyncContextIfNeeded(global), global),
                        }) catch bun.outOfMemory();
                        bun.default_allocator.free(path);
                        continue;
                    } else if (value.isObject()) {
                        const methods = .{
                            HTTP.Method.CONNECT,
                            HTTP.Method.DELETE,
                            HTTP.Method.GET,
                            HTTP.Method.HEAD,
                            HTTP.Method.OPTIONS,
                            HTTP.Method.PATCH,
                            HTTP.Method.POST,
                            HTTP.Method.PUT,
                            HTTP.Method.TRACE,
                        };
                        var found = false;
                        inline for (methods) |method| {
                            if (value.getOwn(global, @tagName(method))) |function| {
                                if (!function.isCallable()) {
                                    return global.throwInvalidArguments("Expected {s} in {} route to be a function", .{ @tagName(method), bun.fmt.quote(path) });
                                }
                                if (!found) {
                                    try validateRouteName(global, path);
                                }
                                found = true;
                                args.user_routes_to_build.append(.{
                                    .route = .{
                                        .path = bun.default_allocator.dupeZ(u8, path) catch bun.outOfMemory(),
                                        .method = .{ .specific = method },
                                    },
                                    .callback = JSC.Strong.create(function.withAsyncContextIfNeeded(global), global),
                                }) catch bun.outOfMemory();
                            }
                        }

                        if (found) {
                            bun.default_allocator.free(path);
                            continue;
                        }
                    }

                    const route = try AnyRoute.fromJS(global, path, value, &init_ctx);
                    args.static_routes.append(.{
                        .path = path,
                        .route = route,
                    }) catch bun.outOfMemory();
                }

                // When HTML bundles are provided, ensure DevServer options are ready
                // The presence of these options causes Bun.serve to initialize things.
                if ((init_ctx.dedupe_html_bundle_map.count() > 0 or
                    init_ctx.framework_router_list.items.len > 0))
                {
                    if (args.development.isHMREnabled()) {
                        const root = bun.fs.FileSystem.instance.top_level_dir;
                        const framework = try bun.bake.Framework.auto(
                            init_ctx.arena.allocator(),
                            &global.bunVM().transpiler.resolver,
                            init_ctx.framework_router_list.items,
                        );
                        args.bake = .{
                            .arena = init_ctx.arena,
                            .allocations = init_ctx.js_string_allocations,
                            .root = root,
                            .framework = framework,
                            .bundler_options = bun.bake.SplitBundlerOptions.empty,
                        };
                        const bake = &args.bake.?;

                        const o = vm.transpiler.options.transform_options;

                        switch (o.serve_env_behavior) {
                            .prefix => {
                                bake.bundler_options.client.env_prefix = vm.transpiler.options.transform_options.serve_env_prefix;
                                bake.bundler_options.client.env = .prefix;
                            },
                            .load_all => {
                                bake.bundler_options.client.env = .load_all;
                            },
                            .disable => {
                                bake.bundler_options.client.env = .disable;
                            },
                            else => {},
                        }

                        if (o.serve_define) |define| {
                            bake.bundler_options.client.define = define;
                            bake.bundler_options.server.define = define;
                            bake.bundler_options.ssr.define = define;
                        }
                    } else {
                        if (init_ctx.framework_router_list.items.len > 0) {
                            return global.throwInvalidArguments("FrameworkRouter is currently only supported when `development: true`", .{});
                        }
                        init_ctx.arena.deinit();
                    }
                } else {
                    bun.debugAssert(init_ctx.arena.state.end_index == 0 and
                        init_ctx.arena.state.buffer_list.first == null);
                    init_ctx.arena.deinit();
                }
            }

            if (global.hasException()) return error.JSError;

            if (try arg.get(global, "idleTimeout")) |value| {
                if (!value.isUndefinedOrNull()) {
                    if (!value.isAnyInt()) {
                        return global.throwInvalidArguments("Bun.serve expects idleTimeout to be an integer", .{});
                    }
                    args.has_idleTimeout = true;

                    const idleTimeout: u64 = @intCast(@max(value.toInt64(), 0));
                    if (idleTimeout > 255) {
                        return global.throwInvalidArguments("Bun.serve expects idleTimeout to be 255 or less", .{});
                    }

                    args.idleTimeout = @truncate(idleTimeout);
                }
            }

            if (try arg.getTruthy(global, "webSocket") orelse try arg.getTruthy(global, "websocket")) |websocket_object| {
                if (!websocket_object.isObject()) {
                    if (args.ssl_config) |*conf| {
                        conf.deinit();
                    }
                    return global.throwInvalidArguments("Expected websocket to be an object", .{});
                }

                errdefer if (args.ssl_config) |*conf| conf.deinit();
                args.websocket = try WebSocketServer.onCreate(global, websocket_object);
            }
            if (global.hasException()) return error.JSError;

            if (try arg.getTruthy(global, "port")) |port_| {
                args.address.tcp.port = @as(
                    u16,
                    @intCast(@min(
                        @max(0, port_.coerce(i32, global)),
                        std.math.maxInt(u16),
                    )),
                );
                port = args.address.tcp.port;
            }
            if (global.hasException()) return error.JSError;

            if (try arg.getTruthy(global, "baseURI")) |baseURI| {
                var sliced = try baseURI.toSlice(global, bun.default_allocator);

                if (sliced.len > 0) {
                    defer sliced.deinit();
                    if (args.base_uri.len > 0) {
                        bun.default_allocator.free(@constCast(args.base_uri));
                    }
                    args.base_uri = bun.default_allocator.dupe(u8, sliced.slice()) catch unreachable;
                }
            }
            if (global.hasException()) return error.JSError;

            if (try arg.getStringish(global, "hostname") orelse try arg.getStringish(global, "host")) |host| {
                defer host.deref();
                const host_str = host.toUTF8(bun.default_allocator);
                defer host_str.deinit();

                if (host_str.len > 0) {
                    args.address.tcp.hostname = bun.default_allocator.dupeZ(u8, host_str.slice()) catch unreachable;
                    has_hostname = true;
                }
            }
            if (global.hasException()) return error.JSError;

            if (try arg.getStringish(global, "unix")) |unix| {
                defer unix.deref();
                const unix_str = unix.toUTF8(bun.default_allocator);
                defer unix_str.deinit();
                if (unix_str.len > 0) {
                    if (has_hostname) {
                        return global.throwInvalidArguments("Cannot specify both hostname and unix", .{});
                    }

                    args.address = .{ .unix = bun.default_allocator.dupeZ(u8, unix_str.slice()) catch unreachable };
                }
            }
            if (global.hasException()) return error.JSError;

            if (try arg.get(global, "id")) |id| {
                if (id.isUndefinedOrNull()) {
                    args.allow_hot = false;
                } else {
                    const id_str = try id.toSlice(
                        global,
                        bun.default_allocator,
                    );

                    if (id_str.len > 0) {
                        args.id = (id_str.cloneIfNeeded(bun.default_allocator) catch unreachable).slice();
                    } else {
                        args.allow_hot = false;
                    }
                }
            }
            if (global.hasException()) return error.JSError;

            if (opts.allow_bake_config) {
                if (try arg.getTruthy(global, "app")) |bake_args_js| brk: {
                    if (!bun.FeatureFlags.bake()) {
                        break :brk;
                    }
                    if (args.bake != null) {
                        // "app" is likely to be removed in favor of the HTML loader.
                        return global.throwInvalidArguments("'app' + HTML loader not supported.", .{});
                    }

                    if (args.development == .production) {
                        return global.throwInvalidArguments("TODO: 'development: false' in serve options with 'app'. For now, use `bun build --app` or set 'development: true'", .{});
                    }

                    args.bake = try bun.bake.UserOptions.fromJS(bake_args_js, global);
                }
            }

            if (try arg.get(global, "reusePort")) |dev| {
                args.reuse_port = dev.coerce(bool, global);
            }
            if (global.hasException()) return error.JSError;

            if (try arg.get(global, "ipv6Only")) |dev| {
                args.ipv6_only = dev.coerce(bool, global);
            }
            if (global.hasException()) return error.JSError;

            if (try arg.get(global, "inspector")) |inspector| {
                args.inspector = inspector.coerce(bool, global);

                if (args.inspector and args.development == .production) {
                    return global.throwInvalidArguments("Cannot enable inspector in production. Please set development: true in Bun.serve()", .{});
                }
            }
            if (global.hasException()) return error.JSError;

            if (try arg.getTruthy(global, "maxRequestBodySize")) |max_request_body_size| {
                if (max_request_body_size.isNumber()) {
                    args.max_request_body_size = @as(u64, @intCast(@max(0, max_request_body_size.toInt64())));
                }
            }
            if (global.hasException()) return error.JSError;

            if (try arg.getTruthyComptime(global, "error")) |onError| {
                if (!onError.isCallable()) {
                    return global.throwInvalidArguments("Expected error to be a function", .{});
                }
                const onErrorSnapshot = onError.withAsyncContextIfNeeded(global);
                args.onError = onErrorSnapshot;
                onErrorSnapshot.protect();
            }
            if (global.hasException()) return error.JSError;

            if (try arg.getTruthy(global, "onNodeHTTPRequest")) |onRequest_| {
                if (!onRequest_.isCallable()) {
                    return global.throwInvalidArguments("Expected onNodeHTTPRequest to be a function", .{});
                }
                const onRequest = onRequest_.withAsyncContextIfNeeded(global);
                JSC.C.JSValueProtect(global, onRequest.asObjectRef());
                args.onNodeHTTPRequest = onRequest;
            }

            if (try arg.getTruthy(global, "fetch")) |onRequest_| {
<<<<<<< HEAD
                if (!onRequest_.isCallable(global.vm())) {
                    if (onRequest_.isUndefined()) {
                        return global.throwInvalidArguments(
                            "Bun.serve() requires a fetch() function to handle incoming requests. For more information, see " ++ bun_docs_url ++ "api/http#bun-serve",
                            .{},
                        );
                    } else {
                        const ty = try global.determineSpecificType(onRequest_);
                        defer ty.deref();
                        return global.throwInvalidArguments("Expected 'fetch()' to be a function, got {s}", .{ty});
                    }
=======
                if (!onRequest_.isCallable()) {
                    return global.throwInvalidArguments("Expected fetch() to be a function", .{});
>>>>>>> c47e4020
                }
                const onRequest = onRequest_.withAsyncContextIfNeeded(global);
                JSC.C.JSValueProtect(global, onRequest.asObjectRef());
                args.onRequest = onRequest;
            } else if (args.bake == null and args.onNodeHTTPRequest == .zero and ((args.static_routes.items.len + args.user_routes_to_build.items.len) == 0 and !opts.has_user_routes) and opts.is_fetch_required) {
                if (global.hasException()) return error.JSError;
                return global.throwInvalidArguments(
                    \\Bun.serve() needs either:
                    \\
                    \\  - A routes object:
                    \\     routes: {
                    \\       "/path": {
                    \\         GET: (req) => new Response("Hello")
                    \\       }
                    \\     }
                    \\
                    \\  - Or a fetch handler:
                    \\     fetch: (req) => {
                    \\       return new Response("Hello")
                    \\     }
                    \\
                    \\Learn more at https://bun.sh/docs/api/http
                , .{});
            } else {
                if (global.hasException()) return error.JSError;
            }

            if (try arg.getTruthy(global, "tls")) |tls| {
                if (tls.isFalsey()) {
                    args.ssl_config = null;
                } else if (tls.jsType().isArray()) {
                    var value_iter = tls.arrayIterator(global);
                    if (value_iter.len == 1) {
                        return global.throwInvalidArguments("tls option expects at least 1 tls object", .{});
                    }
                    while (value_iter.next()) |item| {
                        var ssl_config = try SSLConfig.fromJS(vm, global, item) orelse {
                            if (global.hasException()) {
                                return error.JSError;
                            }

                            // Backwards-compatibility; we ignored empty tls objects.
                            continue;
                        };

                        if (args.ssl_config == null) {
                            args.ssl_config = ssl_config;
                        } else {
                            if (ssl_config.server_name == null or std.mem.span(ssl_config.server_name).len == 0) {
                                defer ssl_config.deinit();
                                return global.throwInvalidArguments("SNI tls object must have a serverName", .{});
                            }
                            if (args.sni == null) {
                                args.sni = bun.BabyList(SSLConfig).initCapacity(bun.default_allocator, value_iter.len - 1) catch bun.outOfMemory();
                            }

                            args.sni.?.push(bun.default_allocator, ssl_config) catch bun.outOfMemory();
                        }
                    }
                } else {
                    if (try SSLConfig.fromJS(vm, global, tls)) |ssl_config| {
                        args.ssl_config = ssl_config;
                    }
                    if (global.hasException()) {
                        return error.JSError;
                    }
                }
            }
            if (global.hasException()) return error.JSError;

            // @compatibility Bun v0.x - v0.2.1
            // this used to be top-level, now it's "tls" object
            if (args.ssl_config == null) {
                if (try SSLConfig.fromJS(vm, global, arg)) |ssl_config| {
                    args.ssl_config = ssl_config;
                }
                if (global.hasException()) {
                    return error.JSError;
                }
            }
        } else {
            return global.throwInvalidArguments("Bun.serve expects an object", .{});
        }

        if (args.base_uri.len > 0) {
            args.base_url = URL.parse(args.base_uri);
            if (args.base_url.hostname.len == 0) {
                bun.default_allocator.free(@constCast(args.base_uri));
                args.base_uri = "";
                return global.throwInvalidArguments("baseURI must have a hostname", .{});
            }

            if (!strings.isAllASCII(args.base_uri)) {
                bun.default_allocator.free(@constCast(args.base_uri));
                args.base_uri = "";
                return global.throwInvalidArguments("Unicode baseURI must already be encoded for now.\nnew URL(baseuRI).toString() should do the trick.", .{});
            }

            if (args.base_url.protocol.len == 0) {
                const protocol: string = if (args.ssl_config != null) "https" else "http";
                const hostname = args.base_url.hostname;
                const needsBrackets: bool = strings.isIPV6Address(hostname) and hostname[0] != '[';
                const original_base_uri = args.base_uri;
                defer bun.default_allocator.free(@constCast(original_base_uri));
                if (needsBrackets) {
                    args.base_uri = (if ((port == 80 and args.ssl_config == null) or (port == 443 and args.ssl_config != null))
                        std.fmt.allocPrint(bun.default_allocator, "{s}://[{s}]/{s}", .{
                            protocol,
                            hostname,
                            strings.trimLeadingChar(args.base_url.pathname, '/'),
                        })
                    else
                        std.fmt.allocPrint(bun.default_allocator, "{s}://[{s}]:{d}/{s}", .{
                            protocol,
                            hostname,
                            port,
                            strings.trimLeadingChar(args.base_url.pathname, '/'),
                        })) catch unreachable;
                } else {
                    args.base_uri = (if ((port == 80 and args.ssl_config == null) or (port == 443 and args.ssl_config != null))
                        std.fmt.allocPrint(bun.default_allocator, "{s}://{s}/{s}", .{
                            protocol,
                            hostname,
                            strings.trimLeadingChar(args.base_url.pathname, '/'),
                        })
                    else
                        std.fmt.allocPrint(bun.default_allocator, "{s}://{s}:{d}/{s}", .{
                            protocol,
                            hostname,
                            port,
                            strings.trimLeadingChar(args.base_url.pathname, '/'),
                        })) catch unreachable;
                }

                args.base_url = URL.parse(args.base_uri);
            }
        } else {
            const hostname: string =
                if (has_hostname) std.mem.span(args.address.tcp.hostname.?) else "0.0.0.0";

            const needsBrackets: bool = strings.isIPV6Address(hostname) and hostname[0] != '[';

            const protocol: string = if (args.ssl_config != null) "https" else "http";
            if (needsBrackets) {
                args.base_uri = (if ((port == 80 and args.ssl_config == null) or (port == 443 and args.ssl_config != null))
                    std.fmt.allocPrint(bun.default_allocator, "{s}://[{s}]/", .{
                        protocol,
                        hostname,
                    })
                else
                    std.fmt.allocPrint(bun.default_allocator, "{s}://[{s}]:{d}/", .{ protocol, hostname, port })) catch unreachable;
            } else {
                args.base_uri = (if ((port == 80 and args.ssl_config == null) or (port == 443 and args.ssl_config != null))
                    std.fmt.allocPrint(bun.default_allocator, "{s}://{s}/", .{
                        protocol,
                        hostname,
                    })
                else
                    std.fmt.allocPrint(bun.default_allocator, "{s}://{s}:{d}/", .{ protocol, hostname, port })) catch unreachable;
            }

            if (!strings.isAllASCII(hostname)) {
                bun.default_allocator.free(@constCast(args.base_uri));
                args.base_uri = "";
                return global.throwInvalidArguments("Unicode hostnames must already be encoded for now.\nnew URL(input).hostname should do the trick.", .{});
            }

            args.base_url = URL.parse(args.base_uri);
        }

        // I don't think there's a case where this can happen
        // but let's check anyway, just in case
        if (args.base_url.hostname.len == 0) {
            bun.default_allocator.free(@constCast(args.base_uri));
            args.base_uri = "";
            return global.throwInvalidArguments("baseURI must have a hostname", .{});
        }

        if (args.base_url.username.len > 0 or args.base_url.password.len > 0) {
            bun.default_allocator.free(@constCast(args.base_uri));
            args.base_uri = "";
            return global.throwInvalidArguments("baseURI can't have a username or password", .{});
        }

        return;
    }
};

const HTTPStatusText = struct {
    pub fn get(code: u16) ?[]const u8 {
        return switch (code) {
            100 => "100 Continue",
            101 => "101 Switching protocols",
            102 => "102 Processing",
            103 => "103 Early Hints",
            200 => "200 OK",
            201 => "201 Created",
            202 => "202 Accepted",
            203 => "203 Non-Authoritative Information",
            204 => "204 No Content",
            205 => "205 Reset Content",
            206 => "206 Partial Content",
            207 => "207 Multi-Status",
            208 => "208 Already Reported",
            226 => "226 IM Used",
            300 => "300 Multiple Choices",
            301 => "301 Moved Permanently",
            302 => "302 Found",
            303 => "303 See Other",
            304 => "304 Not Modified",
            305 => "305 Use Proxy",
            306 => "306 Switch Proxy",
            307 => "307 Temporary Redirect",
            308 => "308 Permanent Redirect",
            400 => "400 Bad Request",
            401 => "401 Unauthorized",
            402 => "402 Payment Required",
            403 => "403 Forbidden",
            404 => "404 Not Found",
            405 => "405 Method Not Allowed",
            406 => "406 Not Acceptable",
            407 => "407 Proxy Authentication Required",
            408 => "408 Request Timeout",
            409 => "409 Conflict",
            410 => "410 Gone",
            411 => "411 Length Required",
            412 => "412 Precondition Failed",
            413 => "413 Payload Too Large",
            414 => "414 URI Too Long",
            415 => "415 Unsupported Media Type",
            416 => "416 Range Not Satisfiable",
            417 => "417 Expectation Failed",
            418 => "418 I'm a Teapot",
            421 => "421 Misdirected Request",
            422 => "422 Unprocessable Entity",
            423 => "423 Locked",
            424 => "424 Failed Dependency",
            425 => "425 Too Early",
            426 => "426 Upgrade Required",
            428 => "428 Precondition Required",
            429 => "429 Too Many Requests",
            431 => "431 Request Header Fields Too Large",
            451 => "451 Unavailable For Legal Reasons",
            500 => "500 Internal Server Error",
            501 => "501 Not Implemented",
            502 => "502 Bad Gateway",
            503 => "503 Service Unavailable",
            504 => "504 Gateway Timeout",
            505 => "505 HTTP Version Not Supported",
            506 => "506 Variant Also Negotiates",
            507 => "507 Insufficient Storage",
            508 => "508 Loop Detected",
            510 => "510 Not Extended",
            511 => "511 Network Authentication Required",
            else => null,
        };
    }
};

fn NewFlags(comptime debug_mode: bool) type {
    return packed struct {
        has_marked_complete: bool = false,
        has_marked_pending: bool = false,
        has_abort_handler: bool = false,
        has_timeout_handler: bool = false,
        has_sendfile_ctx: bool = false,
        has_called_error_handler: bool = false,
        needs_content_length: bool = false,
        needs_content_range: bool = false,
        /// Used to avoid looking at the uws.Request struct after it's been freed
        is_transfer_encoding: bool = false,

        /// Used to identify if request can be safely deinitialized
        is_waiting_for_request_body: bool = false,
        /// Used in renderMissing in debug mode to show the user an HTML page
        /// Used to avoid looking at the uws.Request struct after it's been freed
        is_web_browser_navigation: if (debug_mode) bool else void = if (debug_mode) false,
        has_written_status: bool = false,
        response_protected: bool = false,
        aborted: bool = false,
        has_finalized: bun.DebugOnly(bool) = bun.DebugOnlyDefault(false),

        is_error_promise_pending: bool = false,
    };
}

/// A generic wrapper for the HTTP(s) Server`RequestContext`s.
/// Only really exists because of `NewServer()` and `NewRequestContext()` generics.
pub const AnyRequestContext = struct {
    pub const Pointer = bun.TaggedPointerUnion(.{
        HTTPServer.RequestContext,
        HTTPSServer.RequestContext,
        DebugHTTPServer.RequestContext,
        DebugHTTPSServer.RequestContext,
    });

    tagged_pointer: Pointer,

    pub const Null: @This() = .{ .tagged_pointer = Pointer.Null };

    pub fn init(request_ctx: anytype) AnyRequestContext {
        return .{ .tagged_pointer = Pointer.init(request_ctx) };
    }

    pub fn memoryCost(self: AnyRequestContext) usize {
        if (self.tagged_pointer.isNull()) {
            return 0;
        }

        switch (self.tagged_pointer.tag()) {
            @field(Pointer.Tag, bun.meta.typeBaseName(@typeName(HTTPServer.RequestContext))) => {
                return self.tagged_pointer.as(HTTPServer.RequestContext).memoryCost();
            },
            @field(Pointer.Tag, bun.meta.typeBaseName(@typeName(HTTPSServer.RequestContext))) => {
                return self.tagged_pointer.as(HTTPSServer.RequestContext).memoryCost();
            },
            @field(Pointer.Tag, bun.meta.typeBaseName(@typeName(DebugHTTPServer.RequestContext))) => {
                return self.tagged_pointer.as(DebugHTTPServer.RequestContext).memoryCost();
            },
            @field(Pointer.Tag, bun.meta.typeBaseName(@typeName(DebugHTTPSServer.RequestContext))) => {
                return self.tagged_pointer.as(DebugHTTPSServer.RequestContext).memoryCost();
            },
            else => @panic("Unexpected AnyRequestContext tag"),
        }
    }

    pub fn get(self: AnyRequestContext, comptime T: type) ?*T {
        return self.tagged_pointer.get(T);
    }

    pub fn setTimeout(self: AnyRequestContext, seconds: c_uint) bool {
        if (self.tagged_pointer.isNull()) {
            return false;
        }

        switch (self.tagged_pointer.tag()) {
            @field(Pointer.Tag, bun.meta.typeBaseName(@typeName(HTTPServer.RequestContext))) => {
                return self.tagged_pointer.as(HTTPServer.RequestContext).setTimeout(seconds);
            },
            @field(Pointer.Tag, bun.meta.typeBaseName(@typeName(HTTPSServer.RequestContext))) => {
                return self.tagged_pointer.as(HTTPSServer.RequestContext).setTimeout(seconds);
            },
            @field(Pointer.Tag, bun.meta.typeBaseName(@typeName(DebugHTTPServer.RequestContext))) => {
                return self.tagged_pointer.as(DebugHTTPServer.RequestContext).setTimeout(seconds);
            },
            @field(Pointer.Tag, bun.meta.typeBaseName(@typeName(DebugHTTPSServer.RequestContext))) => {
                return self.tagged_pointer.as(DebugHTTPSServer.RequestContext).setTimeout(seconds);
            },
            else => @panic("Unexpected AnyRequestContext tag"),
        }
        return false;
    }

    pub fn enableTimeoutEvents(self: AnyRequestContext) void {
        if (self.tagged_pointer.isNull()) {
            return;
        }

        switch (self.tagged_pointer.tag()) {
            @field(Pointer.Tag, bun.meta.typeBaseName(@typeName(HTTPServer.RequestContext))) => {
                return self.tagged_pointer.as(HTTPServer.RequestContext).setTimeoutHandler();
            },
            @field(Pointer.Tag, bun.meta.typeBaseName(@typeName(HTTPSServer.RequestContext))) => {
                return self.tagged_pointer.as(HTTPSServer.RequestContext).setTimeoutHandler();
            },
            @field(Pointer.Tag, bun.meta.typeBaseName(@typeName(DebugHTTPServer.RequestContext))) => {
                return self.tagged_pointer.as(DebugHTTPServer.RequestContext).setTimeoutHandler();
            },
            @field(Pointer.Tag, bun.meta.typeBaseName(@typeName(DebugHTTPSServer.RequestContext))) => {
                return self.tagged_pointer.as(DebugHTTPSServer.RequestContext).setTimeoutHandler();
            },
            else => @panic("Unexpected AnyRequestContext tag"),
        }
    }

    pub fn getRemoteSocketInfo(self: AnyRequestContext) ?uws.SocketAddress {
        if (self.tagged_pointer.isNull()) {
            return null;
        }

        switch (self.tagged_pointer.tag()) {
            @field(Pointer.Tag, bun.meta.typeBaseName(@typeName(HTTPServer.RequestContext))) => {
                return self.tagged_pointer.as(HTTPServer.RequestContext).getRemoteSocketInfo();
            },
            @field(Pointer.Tag, bun.meta.typeBaseName(@typeName(HTTPSServer.RequestContext))) => {
                return self.tagged_pointer.as(HTTPSServer.RequestContext).getRemoteSocketInfo();
            },
            @field(Pointer.Tag, bun.meta.typeBaseName(@typeName(DebugHTTPServer.RequestContext))) => {
                return self.tagged_pointer.as(DebugHTTPServer.RequestContext).getRemoteSocketInfo();
            },
            @field(Pointer.Tag, bun.meta.typeBaseName(@typeName(DebugHTTPSServer.RequestContext))) => {
                return self.tagged_pointer.as(DebugHTTPSServer.RequestContext).getRemoteSocketInfo();
            },
            else => @panic("Unexpected AnyRequestContext tag"),
        }
    }

    pub fn detachRequest(self: AnyRequestContext) void {
        if (self.tagged_pointer.isNull()) {
            return;
        }
        switch (self.tagged_pointer.tag()) {
            @field(Pointer.Tag, bun.meta.typeBaseName(@typeName(HTTPServer.RequestContext))) => {
                self.tagged_pointer.as(HTTPServer.RequestContext).req = null;
            },
            @field(Pointer.Tag, bun.meta.typeBaseName(@typeName(HTTPSServer.RequestContext))) => {
                self.tagged_pointer.as(HTTPSServer.RequestContext).req = null;
            },
            @field(Pointer.Tag, bun.meta.typeBaseName(@typeName(DebugHTTPServer.RequestContext))) => {
                self.tagged_pointer.as(DebugHTTPServer.RequestContext).req = null;
            },
            @field(Pointer.Tag, bun.meta.typeBaseName(@typeName(DebugHTTPSServer.RequestContext))) => {
                self.tagged_pointer.as(DebugHTTPSServer.RequestContext).req = null;
            },
            else => @panic("Unexpected AnyRequestContext tag"),
        }
    }

    /// Wont actually set anything if `self` is `.none`
    pub fn setRequest(self: AnyRequestContext, req: *uws.Request) void {
        if (self.tagged_pointer.isNull()) {
            return;
        }

        switch (self.tagged_pointer.tag()) {
            @field(Pointer.Tag, bun.meta.typeBaseName(@typeName(HTTPServer.RequestContext))) => {
                self.tagged_pointer.as(HTTPServer.RequestContext).req = req;
            },
            @field(Pointer.Tag, bun.meta.typeBaseName(@typeName(HTTPSServer.RequestContext))) => {
                self.tagged_pointer.as(HTTPSServer.RequestContext).req = req;
            },
            @field(Pointer.Tag, bun.meta.typeBaseName(@typeName(DebugHTTPServer.RequestContext))) => {
                self.tagged_pointer.as(DebugHTTPServer.RequestContext).req = req;
            },
            @field(Pointer.Tag, bun.meta.typeBaseName(@typeName(DebugHTTPSServer.RequestContext))) => {
                self.tagged_pointer.as(DebugHTTPSServer.RequestContext).req = req;
            },
            else => @panic("Unexpected AnyRequestContext tag"),
        }
    }

    pub fn getRequest(self: AnyRequestContext) ?*uws.Request {
        if (self.tagged_pointer.isNull()) {
            return null;
        }

        switch (self.tagged_pointer.tag()) {
            @field(Pointer.Tag, bun.meta.typeBaseName(@typeName(HTTPServer.RequestContext))) => {
                return self.tagged_pointer.as(HTTPServer.RequestContext).req;
            },
            @field(Pointer.Tag, bun.meta.typeBaseName(@typeName(HTTPSServer.RequestContext))) => {
                return self.tagged_pointer.as(HTTPSServer.RequestContext).req;
            },
            @field(Pointer.Tag, bun.meta.typeBaseName(@typeName(DebugHTTPServer.RequestContext))) => {
                return self.tagged_pointer.as(DebugHTTPServer.RequestContext).req;
            },
            @field(Pointer.Tag, bun.meta.typeBaseName(@typeName(DebugHTTPSServer.RequestContext))) => {
                return self.tagged_pointer.as(DebugHTTPSServer.RequestContext).req;
            },
            else => @panic("Unexpected AnyRequestContext tag"),
        }
    }

    pub fn deref(self: AnyRequestContext) void {
        if (self.tagged_pointer.isNull()) {
            return;
        }

        switch (self.tagged_pointer.tag()) {
            @field(Pointer.Tag, bun.meta.typeBaseName(@typeName(HTTPServer.RequestContext))) => {
                self.tagged_pointer.as(HTTPServer.RequestContext).deref();
            },
            @field(Pointer.Tag, bun.meta.typeBaseName(@typeName(HTTPSServer.RequestContext))) => {
                self.tagged_pointer.as(HTTPSServer.RequestContext).deref();
            },
            @field(Pointer.Tag, bun.meta.typeBaseName(@typeName(DebugHTTPServer.RequestContext))) => {
                self.tagged_pointer.as(DebugHTTPServer.RequestContext).deref();
            },
            @field(Pointer.Tag, bun.meta.typeBaseName(@typeName(DebugHTTPSServer.RequestContext))) => {
                self.tagged_pointer.as(DebugHTTPSServer.RequestContext).deref();
            },
            else => @panic("Unexpected AnyRequestContext tag"),
        }
    }
};

// This is defined separately partially to work-around an LLVM debugger bug.
fn NewRequestContext(comptime ssl_enabled: bool, comptime debug_mode: bool, comptime ThisServer: type) type {
    return struct {
        const RequestContext = @This();

        const App = uws.NewApp(ssl_enabled);
        pub threadlocal var pool: ?*RequestContext.RequestContextStackAllocator = null;
        pub const ResponseStream = JSC.WebCore.HTTPServerWritable(ssl_enabled);

        // This pre-allocates up to 2,048 RequestContext structs.
        // It costs about 655,632 bytes.
        pub const RequestContextStackAllocator = bun.HiveArray(RequestContext, if (bun.heap_breakdown.enabled) 0 else 2048).Fallback;

        pub const name = "HTTPRequestContext" ++ (if (debug_mode) "Debug" else "") ++ (if (ThisServer.ssl_enabled) "TLS" else "");
        pub const shim = JSC.Shimmer("Bun", name, @This());

        server: ?*ThisServer,
        resp: ?*App.Response,
        /// thread-local default heap allocator
        /// this prevents an extra pthread_getspecific() call which shows up in profiling
        allocator: std.mem.Allocator,
        req: ?*uws.Request,
        request_weakref: Request.WeakRef = .{},
        signal: ?*JSC.WebCore.AbortSignal = null,
        method: HTTP.Method,

        flags: NewFlags(debug_mode) = .{},

        upgrade_context: ?*uws.uws_socket_context_t = null,

        /// We can only safely free once the request body promise is finalized
        /// and the response is rejected
        response_jsvalue: JSC.JSValue = JSC.JSValue.zero,
        ref_count: u8 = 1,

        response_ptr: ?*JSC.WebCore.Response = null,
        blob: JSC.WebCore.AnyBlob = JSC.WebCore.AnyBlob{ .Blob = .{} },

        sendfile: SendfileContext = undefined,

        request_body_readable_stream_ref: JSC.WebCore.ReadableStream.Strong = .{},
        request_body: ?*JSC.BodyValueRef = null,
        request_body_buf: std.ArrayListUnmanaged(u8) = .{},
        request_body_content_len: usize = 0,

        sink: ?*ResponseStream.JSSink = null,
        byte_stream: ?*JSC.WebCore.ByteStream = null,
        // reference to the readable stream / byte_stream alive
        readable_stream_ref: JSC.WebCore.ReadableStream.Strong = .{},

        /// Used in errors
        pathname: bun.String = bun.String.empty,

        /// Used either for temporary blob data or fallback
        /// When the response body is a temporary value
        response_buf_owned: std.ArrayListUnmanaged(u8) = .{},

        /// Defer finalization until after the request handler task is completed?
        defer_deinit_until_callback_completes: ?*bool = null,

        // TODO: support builtin compression
        const can_sendfile = !ssl_enabled and !Environment.isWindows;

        pub fn memoryCost(this: *const RequestContext) usize {
            // The Sink and ByteStream aren't owned by this.
            return @sizeOf(RequestContext) + this.request_body_buf.capacity + this.response_buf_owned.capacity + this.blob.memoryCost();
        }

        pub inline fn isAsync(this: *const RequestContext) bool {
            return this.defer_deinit_until_callback_completes == null;
        }

        fn drainMicrotasks(this: *const RequestContext) void {
            if (this.isAsync()) return;
            if (this.server) |server| server.vm.drainMicrotasks();
        }

        pub fn setAbortHandler(this: *RequestContext) void {
            if (this.flags.has_abort_handler) return;
            if (this.resp) |resp| {
                this.flags.has_abort_handler = true;
                resp.onAborted(*RequestContext, RequestContext.onAbort, this);
            }
        }

        pub fn setTimeoutHandler(this: *RequestContext) void {
            if (this.flags.has_timeout_handler) return;
            if (this.resp) |resp| {
                this.flags.has_timeout_handler = true;
                resp.onTimeout(*RequestContext, RequestContext.onTimeout, this);
            }
        }

        pub fn onResolve(_: *JSC.JSGlobalObject, callframe: *JSC.CallFrame) bun.JSError!JSC.JSValue {
            ctxLog("onResolve", .{});

            const arguments = callframe.arguments_old(2);
            var ctx = arguments.ptr[1].asPromisePtr(@This());
            defer ctx.deref();

            const result = arguments.ptr[0];
            result.ensureStillAlive();

            handleResolve(ctx, result);
            return JSValue.jsUndefined();
        }

        fn renderMissingInvalidResponse(ctx: *RequestContext, value: JSC.JSValue) void {
            const class_name = value.getClassInfoName() orelse "";

            if (ctx.server) |server| {
                const globalThis: *JSC.JSGlobalObject = server.globalThis;

                Output.enableBuffering();
                var writer = Output.errorWriter();

                if (bun.strings.eqlComptime(class_name, "Response")) {
                    Output.errGeneric("Expected a native Response object, but received a polyfilled Response object. Bun.serve() only supports native Response objects.", .{});
                } else if (value != .zero and !globalThis.hasException()) {
                    var formatter = JSC.ConsoleObject.Formatter{
                        .globalThis = globalThis,
                        .quote_strings = true,
                    };
                    defer formatter.deinit();
                    Output.errGeneric("Expected a Response object, but received '{}'", .{value.toFmt(&formatter)});
                } else {
                    Output.errGeneric("Expected a Response object", .{});
                }

                Output.flush();
                if (!globalThis.hasException()) {
                    JSC.ConsoleObject.writeTrace(@TypeOf(&writer), &writer, globalThis);
                }
                Output.flush();
            }
            ctx.renderMissing();
        }

        fn handleResolve(ctx: *RequestContext, value: JSC.JSValue) void {
            if (ctx.isAbortedOrEnded() or ctx.didUpgradeWebSocket()) {
                return;
            }

            if (ctx.server == null) {
                ctx.renderMissingInvalidResponse(value);
                return;
            }
            if (value.isEmptyOrUndefinedOrNull() or !value.isCell()) {
                ctx.renderMissingInvalidResponse(value);
                return;
            }

            const response = value.as(JSC.WebCore.Response) orelse {
                ctx.renderMissingInvalidResponse(value);
                return;
            };
            ctx.response_jsvalue = value;
            assert(!ctx.flags.response_protected);
            ctx.flags.response_protected = true;
            JSC.C.JSValueProtect(ctx.server.?.globalThis, value.asObjectRef());

            if (ctx.method == .HEAD) {
                if (ctx.resp) |resp| {
                    var pair = HeaderResponsePair{ .this = ctx, .response = response };
                    resp.runCorkedWithType(*HeaderResponsePair, doRenderHeadResponse, &pair);
                }
                return;
            }

            ctx.render(response);
        }

        pub fn shouldRenderMissing(this: *RequestContext) bool {
            // If we did not respond yet, we should render missing
            // To allow this all the conditions above should be true:
            // 1 - still has a response (not detached)
            // 2 - not aborted
            // 3 - not marked completed
            // 4 - not marked pending
            // 5 - is the only reference of the context
            // 6 - is not waiting for request body
            // 7 - did not call sendfile
            return this.resp != null and !this.flags.aborted and !this.flags.has_marked_complete and !this.flags.has_marked_pending and this.ref_count == 1 and !this.flags.is_waiting_for_request_body and !this.flags.has_sendfile_ctx;
        }

        pub fn isDeadRequest(this: *RequestContext) bool {
            // check if has pending promise or extra reference (aka not the only reference)
            if (this.ref_count > 1) return false;
            // check if the body is Locked (streaming)
            if (this.request_body) |body| {
                if (body.value == .Locked) {
                    return false;
                }
            }

            return true;
        }

        /// destroy RequestContext, should be only called by deref or if defer_deinit_until_callback_completes is ref is set to true
        fn deinit(this: *RequestContext) void {
            this.detachResponse();
            this.endRequestStreamingAndDrain();
            // TODO: has_marked_complete is doing something?
            this.flags.has_marked_complete = true;

            if (this.defer_deinit_until_callback_completes) |defer_deinit| {
                defer_deinit.* = true;
                ctxLog("deferred deinit <d> ({*})<r>", .{this});
                return;
            }

            ctxLog("deinit<d> ({*})<r>", .{this});
            if (comptime Environment.allow_assert)
                assert(this.flags.has_finalized);

            this.request_body_buf.clearAndFree(this.allocator);
            this.response_buf_owned.clearAndFree(this.allocator);

            if (this.request_body) |body| {
                _ = body.unref();
                this.request_body = null;
            }

            if (this.server) |server| {
                this.server = null;
                server.request_pool_allocator.put(this);
                server.onRequestComplete();
            }
        }

        pub fn deref(this: *RequestContext) void {
            streamLog("deref", .{});
            assert(this.ref_count > 0);
            const ref_count = this.ref_count;
            this.ref_count -= 1;
            if (ref_count == 1) {
                this.finalizeWithoutDeinit();
                this.deinit();
            }
        }

        pub fn ref(this: *RequestContext) void {
            streamLog("ref", .{});
            this.ref_count += 1;
        }

        pub fn onReject(_: *JSC.JSGlobalObject, callframe: *JSC.CallFrame) bun.JSError!JSC.JSValue {
            ctxLog("onReject", .{});

            const arguments = callframe.arguments_old(2);
            const ctx = arguments.ptr[1].asPromisePtr(@This());
            const err = arguments.ptr[0];
            defer ctx.deref();
            handleReject(ctx, if (!err.isEmptyOrUndefinedOrNull()) err else .undefined);
            return JSValue.jsUndefined();
        }

        fn handleReject(ctx: *RequestContext, value: JSC.JSValue) void {
            if (ctx.isAbortedOrEnded()) {
                return;
            }

            const resp = ctx.resp.?;
            const has_responded = resp.hasResponded();
            if (!has_responded) {
                const original_state = ctx.defer_deinit_until_callback_completes;
                var should_deinit_context = if (original_state) |defer_deinit| defer_deinit.* else false;
                ctx.defer_deinit_until_callback_completes = &should_deinit_context;
                ctx.runErrorHandler(
                    value,
                );
                ctx.defer_deinit_until_callback_completes = original_state;
                // we try to deinit inside runErrorHandler so we just return here and let it deinit
                if (should_deinit_context) {
                    ctx.deinit();
                    return;
                }
            }
            // check again in case it get aborted after runErrorHandler
            if (ctx.isAbortedOrEnded()) {
                return;
            }

            // I don't think this case happens?
            if (ctx.didUpgradeWebSocket()) {
                return;
            }

            if (!resp.hasResponded() and !ctx.flags.has_marked_pending and !ctx.flags.is_error_promise_pending) {
                ctx.renderMissing();
                return;
            }
        }

        pub fn renderMissing(ctx: *RequestContext) void {
            if (ctx.resp) |resp| {
                resp.runCorkedWithType(*RequestContext, renderMissingCorked, ctx);
            }
        }

        pub fn renderMissingCorked(ctx: *RequestContext) void {
            if (ctx.resp) |resp| {
                if (comptime !debug_mode) {
                    if (!ctx.flags.has_written_status)
                        resp.writeStatus("204 No Content");
                    ctx.flags.has_written_status = true;
                    ctx.end("", ctx.shouldCloseConnection());
                    return;
                }
                // avoid writing the status again and mismatching the content-length
                if (ctx.flags.has_written_status) {
                    ctx.end("", ctx.shouldCloseConnection());
                    return;
                }

                if (ctx.flags.is_web_browser_navigation) {
                    resp.writeStatus("200 OK");
                    ctx.flags.has_written_status = true;

                    resp.writeHeader("content-type", MimeType.html.value);
                    resp.writeHeader("content-encoding", "gzip");
                    resp.writeHeaderInt("content-length", welcome_page_html_gz.len);
                    ctx.end(welcome_page_html_gz, ctx.shouldCloseConnection());
                    return;
                }
                const missing_content = "Welcome to Bun! To get started, return a Response object.";
                resp.writeStatus("200 OK");
                resp.writeHeader("content-type", MimeType.text.value);
                resp.writeHeaderInt("content-length", missing_content.len);
                ctx.flags.has_written_status = true;
                ctx.end(missing_content, ctx.shouldCloseConnection());
            }
        }

        pub fn renderDefaultError(
            this: *RequestContext,
            log: *logger.Log,
            err: anyerror,
            exceptions: []Api.JsException,
            comptime fmt: string,
            args: anytype,
        ) void {
            if (!this.flags.has_written_status) {
                this.flags.has_written_status = true;
                if (this.resp) |resp| {
                    resp.writeStatus("500 Internal Server Error");
                    resp.writeHeader("content-type", MimeType.html.value);
                }
            }

            const allocator = this.allocator;

            const fallback_container = allocator.create(Api.FallbackMessageContainer) catch unreachable;
            defer allocator.destroy(fallback_container);
            fallback_container.* = Api.FallbackMessageContainer{
                .message = std.fmt.allocPrint(allocator, comptime Output.prettyFmt(fmt, false), args) catch unreachable,
                .router = null,
                .reason = .fetch_event_handler,
                .cwd = VirtualMachine.get().transpiler.fs.top_level_dir,
                .problems = Api.Problems{
                    .code = @as(u16, @truncate(@intFromError(err))),
                    .name = @errorName(err),
                    .exceptions = exceptions,
                    .build = log.toAPI(allocator) catch unreachable,
                },
            };

            if (comptime fmt.len > 0) Output.prettyErrorln(fmt, args);
            Output.flush();

            var bb = std.ArrayList(u8).init(allocator);
            const bb_writer = bb.writer();

            Fallback.renderBackend(
                allocator,
                fallback_container,
                @TypeOf(bb_writer),
                bb_writer,
            ) catch unreachable;
            if (this.resp == null or this.resp.?.tryEnd(bb.items, bb.items.len, this.shouldCloseConnection())) {
                bb.clearAndFree();
                this.detachResponse();
                this.endRequestStreamingAndDrain();
                this.finalizeWithoutDeinit();
                this.deref();
                return;
            }

            this.flags.has_marked_pending = true;
            this.response_buf_owned = std.ArrayListUnmanaged(u8){ .items = bb.items, .capacity = bb.capacity };

            if (this.resp) |resp| {
                resp.onWritable(*RequestContext, onWritableCompleteResponseBuffer, this);
            }
        }

        pub fn renderResponseBuffer(this: *RequestContext) void {
            if (this.resp) |resp| {
                resp.onWritable(*RequestContext, onWritableResponseBuffer, this);
            }
        }

        /// Render a complete response buffer
        pub fn renderResponseBufferAndMetadata(this: *RequestContext) void {
            if (this.resp) |resp| {
                this.renderMetadata();

                if (!resp.tryEnd(
                    this.response_buf_owned.items,
                    this.response_buf_owned.items.len,
                    this.shouldCloseConnection(),
                )) {
                    this.flags.has_marked_pending = true;
                    resp.onWritable(*RequestContext, onWritableCompleteResponseBuffer, this);
                    return;
                }
            }
            this.detachResponse();
            this.endRequestStreamingAndDrain();
            this.deref();
        }

        /// Drain a partial response buffer
        pub fn drainResponseBufferAndMetadata(this: *RequestContext) void {
            if (this.resp) |resp| {
                this.renderMetadata();

                _ = resp.write(
                    this.response_buf_owned.items,
                );
            }
            this.response_buf_owned.items.len = 0;
        }

        pub fn end(this: *RequestContext, data: []const u8, closeConnection: bool) void {
            if (this.resp) |resp| {
                defer this.deref();

                this.detachResponse();
                this.endRequestStreamingAndDrain();
                resp.end(data, closeConnection);
            }
        }

        pub fn endStream(this: *RequestContext, closeConnection: bool) void {
            ctxLog("endStream", .{});
            if (this.resp) |resp| {
                defer this.deref();

                this.detachResponse();
                this.endRequestStreamingAndDrain();
                // This will send a terminating 0\r\n\r\n chunk to the client
                // We only want to do that if they're still expecting a body
                // We cannot call this function if the Content-Length header was previously set
                if (resp.state().isResponsePending())
                    resp.endStream(closeConnection);
            }
        }

        pub fn endWithoutBody(this: *RequestContext, closeConnection: bool) void {
            if (this.resp) |resp| {
                defer this.deref();

                this.detachResponse();
                this.endRequestStreamingAndDrain();
                resp.endWithoutBody(closeConnection);
            }
        }

        pub fn onWritableResponseBuffer(this: *RequestContext, _: u64, resp: *App.Response) bool {
            ctxLog("onWritableResponseBuffer", .{});

            assert(this.resp == resp);
            if (this.isAbortedOrEnded()) {
                return false;
            }
            this.end("", this.shouldCloseConnection());
            return false;
        }

        // TODO: should we cork?
        pub fn onWritableCompleteResponseBufferAndMetadata(this: *RequestContext, write_offset: u64, resp: *App.Response) bool {
            ctxLog("onWritableCompleteResponseBufferAndMetadata", .{});
            assert(this.resp == resp);

            if (this.isAbortedOrEnded()) {
                return false;
            }

            if (!this.flags.has_written_status) {
                this.renderMetadata();
            }

            if (this.method == .HEAD) {
                this.endWithoutBody(this.shouldCloseConnection());
                return false;
            }

            return this.sendWritableBytesForCompleteResponseBuffer(this.response_buf_owned.items, write_offset, resp);
        }

        pub fn onWritableCompleteResponseBuffer(this: *RequestContext, write_offset: u64, resp: *App.Response) bool {
            ctxLog("onWritableCompleteResponseBuffer", .{});
            assert(this.resp == resp);
            if (this.isAbortedOrEnded()) {
                return false;
            }
            return this.sendWritableBytesForCompleteResponseBuffer(this.response_buf_owned.items, write_offset, resp);
        }

        pub fn create(this: *RequestContext, server: *ThisServer, req: *uws.Request, resp: *App.Response, should_deinit_context: ?*bool) void {
            this.* = .{
                .allocator = server.allocator,
                .resp = resp,
                .req = req,
                .method = HTTP.Method.which(req.method()) orelse .GET,
                .server = server,
                .defer_deinit_until_callback_completes = should_deinit_context,
            };

            ctxLog("create<d> ({*})<r>", .{this});
        }

        pub fn onTimeout(this: *RequestContext, resp: *App.Response) void {
            assert(this.resp == resp);
            assert(this.server != null);

            var any_js_calls = false;
            var vm = this.server.?.vm;
            const globalThis = this.server.?.globalThis;
            defer {
                // This is a task in the event loop.
                // If we called into JavaScript, we must drain the microtask queue
                if (any_js_calls) {
                    vm.drainMicrotasks();
                }
            }

            if (this.request_weakref.get()) |request| {
                if (request.internal_event_callback.trigger(Request.InternalJSEventCallback.EventType.timeout, globalThis)) {
                    any_js_calls = true;
                }
            }
        }

        pub fn onAbort(this: *RequestContext, resp: *App.Response) void {
            assert(this.resp == resp);
            assert(!this.flags.aborted);
            assert(this.server != null);
            // mark request as aborted
            this.flags.aborted = true;

            this.detachResponse();
            var any_js_calls = false;
            var vm = this.server.?.vm;
            const globalThis = this.server.?.globalThis;
            defer {
                // This is a task in the event loop.
                // If we called into JavaScript, we must drain the microtask queue
                if (any_js_calls) {
                    vm.drainMicrotasks();
                }
                this.deref();
            }

            if (this.request_weakref.get()) |request| {
                request.request_context = AnyRequestContext.Null;
                if (request.internal_event_callback.trigger(Request.InternalJSEventCallback.EventType.abort, globalThis)) {
                    any_js_calls = true;
                }
                // we can already clean this strong refs
                request.internal_event_callback.deinit();
                this.request_weakref.deinit();
            }
            // if signal is not aborted, abort the signal
            if (this.signal) |signal| {
                this.signal = null;
                defer {
                    signal.pendingActivityUnref();
                    signal.unref();
                }
                if (!signal.aborted()) {
                    signal.signal(globalThis, .ConnectionClosed);
                    any_js_calls = true;
                }
            }

            //if have sink, call onAborted on sink
            if (this.sink) |wrapper| {
                wrapper.sink.abort();
                return;
            }

            // if we can, free the request now.
            if (this.isDeadRequest()) {
                this.finalizeWithoutDeinit();
            } else {
                if (this.endRequestStreaming()) {
                    any_js_calls = true;
                }

                if (this.response_ptr) |response| {
                    if (response.body.value == .Locked) {
                        var strong_readable = response.body.value.Locked.readable;
                        response.body.value.Locked.readable = .{};
                        defer strong_readable.deinit();
                        if (strong_readable.get(globalThis)) |readable| {
                            readable.abort(globalThis);
                            any_js_calls = true;
                        }
                    }
                }
            }
        }

        // This function may be called multiple times
        // so it's important that we can safely do that
        pub fn finalizeWithoutDeinit(this: *RequestContext) void {
            ctxLog("finalizeWithoutDeinit<d> ({*})<r>", .{this});
            this.blob.detach();
            assert(this.server != null);
            const globalThis = this.server.?.globalThis;

            if (comptime Environment.allow_assert) {
                ctxLog("finalizeWithoutDeinit: has_finalized {any}", .{this.flags.has_finalized});
                this.flags.has_finalized = true;
            }

            if (this.response_jsvalue != .zero) {
                ctxLog("finalizeWithoutDeinit: response_jsvalue != .zero", .{});
                if (this.flags.response_protected) {
                    this.response_jsvalue.unprotect();
                    this.flags.response_protected = false;
                }
                this.response_jsvalue = JSC.JSValue.zero;
            }

            this.request_body_readable_stream_ref.deinit();

            if (this.request_weakref.get()) |request| {
                request.request_context = AnyRequestContext.Null;
                // we can already clean this strong refs
                request.internal_event_callback.deinit();
                this.request_weakref.deinit();
            }

            // if signal is not aborted, abort the signal
            if (this.signal) |signal| {
                this.signal = null;
                defer {
                    signal.pendingActivityUnref();
                    signal.unref();
                }
                if (this.flags.aborted and !signal.aborted()) {
                    signal.signal(globalThis, .ConnectionClosed);
                }
            }

            // Case 1:
            // User called .blob(), .json(), text(), or .arrayBuffer() on the Request object
            // but we received nothing or the connection was aborted
            // the promise is pending
            // Case 2:
            // User ignored the body and the connection was aborted or ended
            // Case 3:
            // Stream was not consumed and the connection was aborted or ended
            _ = this.endRequestStreaming();

            if (this.byte_stream) |stream| {
                ctxLog("finalizeWithoutDeinit: stream != null", .{});

                this.byte_stream = null;
                stream.unpipeWithoutDeref();
            }

            this.readable_stream_ref.deinit();

            if (!this.pathname.isEmpty()) {
                this.pathname.deref();
                this.pathname = bun.String.empty;
            }
        }

        pub fn endSendFile(this: *RequestContext, writeOffSet: usize, closeConnection: bool) void {
            if (this.resp) |resp| {
                defer this.deref();

                this.detachResponse();
                this.endRequestStreamingAndDrain();
                resp.endSendFile(writeOffSet, closeConnection);
            }
        }

        fn cleanupAndFinalizeAfterSendfile(this: *RequestContext) void {
            const sendfile = this.sendfile;
            this.endSendFile(sendfile.offset, this.shouldCloseConnection());

            // use node syscall so that we don't segfault on BADF
            if (sendfile.auto_close)
                _ = bun.sys.close(sendfile.fd);
        }
        const separator: string = "\r\n";
        const separator_iovec = [1]std.posix.iovec_const{.{
            .iov_base = separator.ptr,
            .iov_len = separator.len,
        }};

        pub fn onSendfile(this: *RequestContext) bool {
            if (this.isAbortedOrEnded()) {
                this.cleanupAndFinalizeAfterSendfile();
                return false;
            }
            const resp = this.resp.?;

            const adjusted_count_temporary = @min(@as(u64, this.sendfile.remain), @as(u63, std.math.maxInt(u63)));
            // TODO we should not need this int cast; improve the return type of `@min`
            const adjusted_count = @as(u63, @intCast(adjusted_count_temporary));

            if (Environment.isLinux) {
                var signed_offset = @as(i64, @intCast(this.sendfile.offset));
                const start = this.sendfile.offset;
                const val = linux.sendfile(this.sendfile.socket_fd.cast(), this.sendfile.fd.cast(), &signed_offset, this.sendfile.remain);
                this.sendfile.offset = @as(Blob.SizeType, @intCast(signed_offset));

                const errcode = bun.C.getErrno(val);

                this.sendfile.remain -|= @as(Blob.SizeType, @intCast(this.sendfile.offset -| start));

                if (errcode != .SUCCESS or this.isAbortedOrEnded() or this.sendfile.remain == 0 or val == 0) {
                    if (errcode != .AGAIN and errcode != .SUCCESS and errcode != .PIPE and errcode != .NOTCONN) {
                        Output.prettyErrorln("Error: {s}", .{@tagName(errcode)});
                        Output.flush();
                    }
                    this.cleanupAndFinalizeAfterSendfile();
                    return errcode != .SUCCESS;
                }
            } else {
                var sbytes: std.posix.off_t = adjusted_count;
                const signed_offset = @as(i64, @bitCast(@as(u64, this.sendfile.offset)));
                const errcode = bun.C.getErrno(std.c.sendfile(
                    this.sendfile.fd.cast(),
                    this.sendfile.socket_fd.cast(),
                    signed_offset,
                    &sbytes,
                    null,
                    0,
                ));
                const wrote = @as(Blob.SizeType, @intCast(sbytes));
                this.sendfile.offset +|= wrote;
                this.sendfile.remain -|= wrote;
                if (errcode != .AGAIN or this.isAbortedOrEnded() or this.sendfile.remain == 0 or sbytes == 0) {
                    if (errcode != .AGAIN and errcode != .SUCCESS and errcode != .PIPE and errcode != .NOTCONN) {
                        Output.prettyErrorln("Error: {s}", .{@tagName(errcode)});
                        Output.flush();
                    }
                    this.cleanupAndFinalizeAfterSendfile();
                    return errcode == .SUCCESS;
                }
            }

            if (!this.sendfile.has_set_on_writable) {
                this.sendfile.has_set_on_writable = true;
                this.flags.has_marked_pending = true;
                resp.onWritable(*RequestContext, onWritableSendfile, this);
            }

            resp.markNeedsMore();

            return true;
        }

        pub fn onWritableBytes(this: *RequestContext, write_offset: u64, resp: *App.Response) bool {
            ctxLog("onWritableBytes", .{});
            assert(this.resp == resp);
            if (this.isAbortedOrEnded()) {
                return false;
            }

            // Copy to stack memory to prevent aliasing issues in release builds
            const blob = this.blob;
            const bytes = blob.slice();

            _ = this.sendWritableBytesForBlob(bytes, write_offset, resp);
            return true;
        }

        pub fn sendWritableBytesForBlob(this: *RequestContext, bytes_: []const u8, write_offset_: u64, resp: *App.Response) bool {
            assert(this.resp == resp);
            const write_offset: usize = write_offset_;

            const bytes = bytes_[@min(bytes_.len, @as(usize, @truncate(write_offset)))..];
            if (resp.tryEnd(bytes, bytes_.len, this.shouldCloseConnection())) {
                this.detachResponse();
                this.endRequestStreamingAndDrain();
                this.deref();
                return true;
            } else {
                this.flags.has_marked_pending = true;
                resp.onWritable(*RequestContext, onWritableBytes, this);
                return true;
            }
        }

        pub fn sendWritableBytesForCompleteResponseBuffer(this: *RequestContext, bytes_: []const u8, write_offset_: u64, resp: *App.Response) bool {
            const write_offset: usize = write_offset_;
            assert(this.resp == resp);

            const bytes = bytes_[@min(bytes_.len, @as(usize, @truncate(write_offset)))..];
            if (resp.tryEnd(bytes, bytes_.len, this.shouldCloseConnection())) {
                this.response_buf_owned.items.len = 0;
                this.detachResponse();
                this.endRequestStreamingAndDrain();
                this.deref();
            } else {
                this.flags.has_marked_pending = true;
                resp.onWritable(*RequestContext, onWritableCompleteResponseBuffer, this);
            }

            return true;
        }

        pub fn onWritableSendfile(this: *RequestContext, _: u64, _: *App.Response) bool {
            ctxLog("onWritableSendfile", .{});
            return this.onSendfile();
        }

        // We tried open() in another thread for this
        // it was not faster due to the mountain of syscalls
        pub fn renderSendFile(this: *RequestContext, blob: JSC.WebCore.Blob) void {
            if (this.resp == null or this.server == null) return;
            const globalThis = this.server.?.globalThis;
            const resp = this.resp.?;

            this.blob = .{ .Blob = blob };
            const file = &this.blob.store().?.data.file;
            var file_buf: bun.PathBuffer = undefined;
            const auto_close = file.pathlike != .fd;
            const fd = if (!auto_close)
                file.pathlike.fd
            else switch (bun.sys.open(file.pathlike.path.sliceZ(&file_buf), bun.O.RDONLY | bun.O.NONBLOCK | bun.O.CLOEXEC, 0)) {
                .result => |_fd| _fd,
                .err => |err| return this.runErrorHandler(err.withPath(file.pathlike.path.slice()).toJSC(globalThis)),
            };

            // stat only blocks if the target is a file descriptor
            const stat: bun.Stat = switch (bun.sys.fstat(fd)) {
                .result => |result| result,
                .err => |err| {
                    this.runErrorHandler(err.withPathLike(file.pathlike).toJSC(globalThis));
                    if (auto_close) {
                        _ = bun.sys.close(fd);
                    }
                    return;
                },
            };

            if (Environment.isMac) {
                if (!bun.isRegularFile(stat.mode)) {
                    if (auto_close) {
                        _ = bun.sys.close(fd);
                    }

                    var err = bun.sys.Error{
                        .errno = @as(bun.sys.Error.Int, @intCast(@intFromEnum(std.posix.E.INVAL))),
                        .syscall = .sendfile,
                    };
                    var sys = err.withPathLike(file.pathlike).toSystemError();
                    sys.message = bun.String.static("MacOS does not support sending non-regular files");
                    this.runErrorHandler(sys.toErrorInstance(
                        globalThis,
                    ));
                    return;
                }
            }

            if (Environment.isLinux) {
                if (!(bun.isRegularFile(stat.mode) or std.posix.S.ISFIFO(stat.mode) or std.posix.S.ISSOCK(stat.mode))) {
                    if (auto_close) {
                        _ = bun.sys.close(fd);
                    }

                    var err = bun.sys.Error{
                        .errno = @as(bun.sys.Error.Int, @intCast(@intFromEnum(std.posix.E.INVAL))),
                        .syscall = .sendfile,
                    };
                    var sys = err.withPathLike(file.pathlike).toShellSystemError();
                    sys.message = bun.String.static("File must be regular or FIFO");
                    this.runErrorHandler(sys.toErrorInstance(globalThis));
                    return;
                }
            }

            const original_size = this.blob.Blob.size;
            const stat_size = @as(Blob.SizeType, @intCast(stat.size));
            this.blob.Blob.size = if (bun.isRegularFile(stat.mode))
                stat_size
            else
                @min(original_size, stat_size);

            this.flags.needs_content_length = true;

            this.sendfile = .{
                .fd = fd,
                .remain = this.blob.Blob.offset + original_size,
                .offset = this.blob.Blob.offset,
                .auto_close = auto_close,
                .socket_fd = if (!this.isAbortedOrEnded()) resp.getNativeHandle() else bun.invalid_fd,
            };

            // if we are sending only part of a file, include the content-range header
            // only include content-range automatically when using a file path instead of an fd
            // this is to better support manually controlling the behavior
            if (bun.isRegularFile(stat.mode) and auto_close) {
                this.flags.needs_content_range = (this.sendfile.remain -| this.sendfile.offset) != stat_size;
            }

            // we know the bounds when we are sending a regular file
            if (bun.isRegularFile(stat.mode)) {
                this.sendfile.offset = @min(this.sendfile.offset, stat_size);
                this.sendfile.remain = @min(@max(this.sendfile.remain, this.sendfile.offset), stat_size) -| this.sendfile.offset;
            }

            resp.runCorkedWithType(*RequestContext, renderMetadataAndNewline, this);

            if (this.sendfile.remain == 0 or !this.method.hasBody()) {
                this.cleanupAndFinalizeAfterSendfile();
                return;
            }

            _ = this.onSendfile();
        }

        pub fn renderMetadataAndNewline(this: *RequestContext) void {
            if (this.resp) |resp| {
                this.renderMetadata();
                resp.prepareForSendfile();
            }
        }

        pub fn doSendfile(this: *RequestContext, blob: Blob) void {
            if (this.isAbortedOrEnded()) {
                return;
            }

            if (this.flags.has_sendfile_ctx) return;

            this.flags.has_sendfile_ctx = true;

            if (comptime can_sendfile) {
                return this.renderSendFile(blob);
            }
            if (this.server) |server| {
                this.ref();
                this.blob.Blob.doReadFileInternal(*RequestContext, this, onReadFile, server.globalThis);
            }
        }

        pub fn onReadFile(this: *RequestContext, result: Blob.ReadFileResultType) void {
            defer this.deref();

            if (this.isAbortedOrEnded()) {
                return;
            }

            if (result == .err) {
                if (this.server) |server| {
                    this.runErrorHandler(result.err.toErrorInstance(server.globalThis));
                }
                return;
            }

            const is_temporary = result.result.is_temporary;

            if (comptime Environment.allow_assert) {
                assert(this.blob == .Blob);
            }

            if (!is_temporary) {
                this.blob.Blob.resolveSize();
                this.doRenderBlob();
            } else {
                const stat_size = @as(Blob.SizeType, @intCast(result.result.total_size));

                if (this.blob == .Blob) {
                    const original_size = this.blob.Blob.size;
                    // if we dont know the size we use the stat size
                    this.blob.Blob.size = if (original_size == 0 or original_size == Blob.max_size)
                        stat_size
                    else // the blob can be a slice of a file
                        @max(original_size, stat_size);
                }

                if (!this.flags.has_written_status)
                    this.flags.needs_content_range = true;

                // this is used by content-range
                this.sendfile = .{
                    .fd = bun.invalid_fd,
                    .remain = @as(Blob.SizeType, @truncate(result.result.buf.len)),
                    .offset = if (this.blob == .Blob) this.blob.Blob.offset else 0,
                    .auto_close = false,
                    .socket_fd = bun.invalid_fd,
                };

                this.response_buf_owned = .{ .items = result.result.buf, .capacity = result.result.buf.len };
                this.resp.?.runCorkedWithType(*RequestContext, renderResponseBufferAndMetadata, this);
            }
        }

        pub fn doRenderWithBodyLocked(this: *anyopaque, value: *JSC.WebCore.Body.Value) void {
            doRenderWithBody(bun.cast(*RequestContext, this), value);
        }

        fn renderWithBlobFromBodyValue(this: *RequestContext) void {
            if (this.isAbortedOrEnded()) {
                return;
            }

            if (this.blob.needsToReadFile()) {
                if (!this.flags.has_sendfile_ctx)
                    this.doSendfile(this.blob.Blob);
                return;
            }

            this.doRenderBlob();
        }

        const StreamPair = struct { this: *RequestContext, stream: JSC.WebCore.ReadableStream };

        fn handleFirstStreamWrite(this: *@This()) void {
            if (!this.flags.has_written_status) {
                this.renderMetadata();
            }
        }

        fn doRenderStream(pair: *StreamPair) void {
            ctxLog("doRenderStream", .{});
            var this = pair.this;
            var stream = pair.stream;
            assert(this.server != null);
            const globalThis = this.server.?.globalThis;

            if (this.isAbortedOrEnded()) {
                stream.cancel(globalThis);
                this.readable_stream_ref.deinit();
                return;
            }
            const resp = this.resp.?;

            stream.value.ensureStillAlive();

            var response_stream = this.allocator.create(ResponseStream.JSSink) catch unreachable;
            response_stream.* = ResponseStream.JSSink{
                .sink = .{
                    .res = resp,
                    .allocator = this.allocator,
                    .buffer = bun.ByteList{},
                    .onFirstWrite = @ptrCast(&handleFirstStreamWrite),
                    .ctx = this,
                    .globalThis = globalThis,
                },
            };
            var signal = &response_stream.sink.signal;
            this.sink = response_stream;

            signal.* = ResponseStream.JSSink.SinkSignal.init(JSValue.zero);

            // explicitly set it to a dead pointer
            // we use this memory address to disable signals being sent
            signal.clear();
            assert(signal.isDead());

            // We are already corked!
            const assignment_result: JSValue = ResponseStream.JSSink.assignToStream(
                globalThis,
                stream.value,
                response_stream,
                @as(**anyopaque, @ptrCast(&signal.ptr)),
            );

            assignment_result.ensureStillAlive();

            // assert that it was updated
            assert(!signal.isDead());

            if (comptime Environment.allow_assert) {
                if (resp.hasResponded()) {
                    streamLog("responded", .{});
                }
            }

            this.flags.aborted = this.flags.aborted or response_stream.sink.aborted;

            if (assignment_result.toError()) |err_value| {
                streamLog("returned an error", .{});
                response_stream.detach();
                this.sink = null;
                response_stream.sink.destroy();
                return this.handleReject(err_value);
            }

            if (resp.hasResponded()) {
                streamLog("done", .{});
                response_stream.detach();
                this.sink = null;
                response_stream.sink.destroy();
                stream.done(globalThis);
                this.readable_stream_ref.deinit();
                this.endStream(this.shouldCloseConnection());
                return;
            }

            if (!assignment_result.isEmptyOrUndefinedOrNull()) {
                assignment_result.ensureStillAlive();
                // it returns a Promise when it goes through ReadableStreamDefaultReader
                if (assignment_result.asAnyPromise()) |promise| {
                    streamLog("returned a promise", .{});
                    this.drainMicrotasks();

                    switch (promise.status(globalThis.vm())) {
                        .pending => {
                            streamLog("promise still Pending", .{});
                            if (!this.flags.has_written_status) {
                                response_stream.sink.onFirstWrite = null;
                                response_stream.sink.ctx = null;
                                this.renderMetadata();
                            }

                            // TODO: should this timeout?
                            this.response_ptr.?.body.value = .{
                                .Locked = .{
                                    .readable = JSC.WebCore.ReadableStream.Strong.init(stream, globalThis),
                                    .global = globalThis,
                                },
                            };
                            this.ref();
                            assignment_result.then(
                                globalThis,
                                this,
                                onResolveStream,
                                onRejectStream,
                            );
                            // the response_stream should be GC'd

                        },
                        .fulfilled => {
                            streamLog("promise Fulfilled", .{});
                            var readable_stream_ref = this.readable_stream_ref;
                            this.readable_stream_ref = .{};
                            defer {
                                stream.done(globalThis);
                                readable_stream_ref.deinit();
                            }

                            this.handleResolveStream();
                        },
                        .rejected => {
                            streamLog("promise Rejected", .{});
                            var readable_stream_ref = this.readable_stream_ref;
                            this.readable_stream_ref = .{};
                            defer {
                                stream.cancel(globalThis);
                                readable_stream_ref.deinit();
                            }
                            this.handleRejectStream(globalThis, promise.result(globalThis.vm()));
                        },
                    }
                    return;
                } else {
                    // if is not a promise we treat it as Error
                    streamLog("returned an error", .{});
                    response_stream.detach();
                    this.sink = null;
                    response_stream.sink.destroy();
                    return this.handleReject(assignment_result);
                }
            }

            if (this.isAbortedOrEnded()) {
                response_stream.detach();
                stream.cancel(globalThis);
                defer this.readable_stream_ref.deinit();

                response_stream.sink.markDone();
                response_stream.sink.onFirstWrite = null;

                response_stream.sink.finalize();
                return;
            }
            var readable_stream_ref = this.readable_stream_ref;
            this.readable_stream_ref = .{};
            defer readable_stream_ref.deinit();

            const is_in_progress = response_stream.sink.has_backpressure or !(response_stream.sink.wrote == 0 and
                response_stream.sink.buffer.len == 0);

            if (!stream.isLocked(globalThis) and !is_in_progress) {
                if (JSC.WebCore.ReadableStream.fromJS(stream.value, globalThis)) |comparator| {
                    if (std.meta.activeTag(comparator.ptr) == std.meta.activeTag(stream.ptr)) {
                        streamLog("is not locked", .{});
                        this.renderMissing();
                        return;
                    }
                }
            }

            streamLog("is in progress, but did not return a Promise. Finalizing request context", .{});
            response_stream.sink.onFirstWrite = null;
            response_stream.sink.ctx = null;
            response_stream.detach();
            stream.cancel(globalThis);
            response_stream.sink.markDone();
            this.renderMissing();
        }

        const streamLog = Output.scoped(.ReadableStream, false);

        pub fn didUpgradeWebSocket(this: *RequestContext) bool {
            return @intFromPtr(this.upgrade_context) == std.math.maxInt(usize);
        }

        fn toAsyncWithoutAbortHandler(ctx: *RequestContext, req: *uws.Request, request_object: *Request) void {
            request_object.request_context.setRequest(req);
            assert(ctx.server != null);

            request_object.ensureURL() catch {
                request_object.url = bun.String.empty;
            };

            // we have to clone the request headers here since they will soon belong to a different request
            if (!request_object.hasFetchHeaders()) {
                request_object.setFetchHeaders(JSC.FetchHeaders.createFromUWS(req));
            }

            // This object dies after the stack frame is popped
            // so we have to clear it in here too
            request_object.request_context.detachRequest();
        }

        fn toAsync(
            ctx: *RequestContext,
            req: *uws.Request,
            request_object: *Request,
        ) void {
            ctxLog("toAsync", .{});
            ctx.toAsyncWithoutAbortHandler(req, request_object);
            if (comptime debug_mode) {
                ctx.pathname = request_object.url.clone();
            }
            ctx.setAbortHandler();
        }

        fn endRequestStreamingAndDrain(this: *RequestContext) void {
            assert(this.server != null);

            if (this.endRequestStreaming()) {
                this.server.?.vm.drainMicrotasks();
            }
        }
        fn endRequestStreaming(this: *RequestContext) bool {
            assert(this.server != null);

            this.request_body_buf.clearAndFree(bun.default_allocator);

            // if we cannot, we have to reject pending promises
            // first, we reject the request body promise
            if (this.request_body) |body| {
                // User called .blob(), .json(), text(), or .arrayBuffer() on the Request object
                // but we received nothing or the connection was aborted
                if (body.value == .Locked) {
                    body.value.toErrorInstance(.{ .AbortReason = .ConnectionClosed }, this.server.?.globalThis);
                    return true;
                }
            }
            return false;
        }
        fn detachResponse(this: *RequestContext) void {
            this.request_body_buf.clearAndFree(bun.default_allocator);

            if (this.resp) |resp| {
                this.resp = null;

                if (this.flags.is_waiting_for_request_body) {
                    this.flags.is_waiting_for_request_body = false;
                    resp.clearOnData();
                }
                if (this.flags.has_abort_handler) {
                    resp.clearAborted();
                    this.flags.has_abort_handler = false;
                }
                if (this.flags.has_timeout_handler) {
                    resp.clearTimeout();
                    this.flags.has_timeout_handler = false;
                }
            }
        }

        fn isAbortedOrEnded(this: *const RequestContext) bool {
            // resp == null or aborted or server.stop(true)
            return this.resp == null or this.flags.aborted or this.server == null or this.server.?.flags.terminated;
        }
        const HeaderResponseSizePair = struct { this: *RequestContext, size: usize };
        pub fn doRenderHeadResponseAfterS3SizeResolved(pair: *HeaderResponseSizePair) void {
            var this = pair.this;
            this.renderMetadata();

            if (this.resp) |resp| {
                resp.writeHeaderInt("content-length", pair.size);
            }
            this.endWithoutBody(this.shouldCloseConnection());
            this.deref();
        }
        pub fn onS3SizeResolved(result: S3.S3StatResult, this: *RequestContext) void {
            defer {
                this.deref();
            }
            if (this.resp) |resp| {
                var pair = HeaderResponseSizePair{ .this = this, .size = switch (result) {
                    .failure, .not_found => 0,
                    .success => |stat| stat.size,
                } };
                resp.runCorkedWithType(*HeaderResponseSizePair, doRenderHeadResponseAfterS3SizeResolved, &pair);
            }
        }
        const HeaderResponsePair = struct { this: *RequestContext, response: *JSC.WebCore.Response };

        fn doRenderHeadResponse(pair: *HeaderResponsePair) void {
            var this = pair.this;
            var response = pair.response;
            if (this.resp == null) {
                return;
            }
            // we will render the content-length header later manually so we set this to false
            this.flags.needs_content_length = false;
            // Always this.renderMetadata() before sending the content-length or transfer-encoding header so status is sent first

            const resp = this.resp.?;
            this.response_ptr = response;
            const server = this.server orelse {
                // server detached?
                this.renderMetadata();
                resp.writeHeaderInt("content-length", 0);
                this.endWithoutBody(this.shouldCloseConnection());
                return;
            };
            const globalThis = server.globalThis;
            if (response.getFetchHeaders()) |headers| {
                // first respect the headers
                if (headers.fastGet(.TransferEncoding)) |transfer_encoding| {
                    const transfer_encoding_str = transfer_encoding.toSlice(server.allocator);
                    defer transfer_encoding_str.deinit();
                    this.renderMetadata();
                    resp.writeHeader("transfer-encoding", transfer_encoding_str.slice());
                    this.endWithoutBody(this.shouldCloseConnection());

                    return;
                }
                if (headers.fastGet(.ContentLength)) |content_length| {
                    const content_length_str = content_length.toSlice(server.allocator);
                    defer content_length_str.deinit();
                    this.renderMetadata();

                    const len = std.fmt.parseInt(usize, content_length_str.slice(), 10) catch 0;
                    resp.writeHeaderInt("content-length", len);
                    this.endWithoutBody(this.shouldCloseConnection());
                    return;
                }
            }
            // not content-length or transfer-encoding so we need to respect the body
            response.body.value.toBlobIfPossible();
            switch (response.body.value) {
                .InternalBlob, .WTFStringImpl => {
                    var blob = response.body.value.useAsAnyBlobAllowNonUTF8String();
                    defer blob.detach();
                    const size = blob.size();
                    this.renderMetadata();

                    if (size == Blob.max_size) {
                        resp.writeHeaderInt("content-length", 0);
                    } else {
                        resp.writeHeaderInt("content-length", size);
                    }
                    this.endWithoutBody(this.shouldCloseConnection());
                },

                .Blob => |*blob| {
                    if (blob.isS3()) {
                        // we need to read the size asynchronously
                        // in this case should always be a redirect so should not hit this path, but in case we change it in the future lets handle it
                        this.ref();

                        const credentials = blob.store.?.data.s3.getCredentials();
                        const path = blob.store.?.data.s3.path();
                        const env = globalThis.bunVM().transpiler.env;

                        S3.stat(credentials, path, @ptrCast(&onS3SizeResolved), this, if (env.getHttpProxy(true, null)) |proxy| proxy.href else null);

                        return;
                    }
                    this.renderMetadata();

                    blob.resolveSize();
                    if (blob.size == Blob.max_size) {
                        resp.writeHeaderInt("content-length", 0);
                    } else {
                        resp.writeHeaderInt("content-length", blob.size);
                    }
                    this.endWithoutBody(this.shouldCloseConnection());
                },
                .Locked => {
                    this.renderMetadata();
                    resp.writeHeader("transfer-encoding", "chunked");
                    this.endWithoutBody(this.shouldCloseConnection());
                },
                .Used, .Null, .Empty, .Error => {
                    this.renderMetadata();
                    resp.writeHeaderInt("content-length", 0);
                    this.endWithoutBody(this.shouldCloseConnection());
                },
            }
        }

        // Each HTTP request or TCP socket connection is effectively a "task".
        //
        // However, unlike the regular task queue, we don't drain the microtask
        // queue at the end.
        //
        // Instead, we drain it multiple times, at the points that would
        // otherwise "halt" the Response from being rendered.
        //
        // - If you return a Promise, we drain the microtask queue once
        // - If you return a streaming Response, we drain the microtask queue (possibly the 2nd time this task!)
        pub fn onResponse(
            ctx: *RequestContext,
            this: *ThisServer,
            request_value: JSValue,
            response_value: JSValue,
        ) void {
            request_value.ensureStillAlive();
            response_value.ensureStillAlive();
            ctx.drainMicrotasks();

            if (ctx.isAbortedOrEnded()) {
                return;
            }
            // if you return a Response object or a Promise<Response>
            // but you upgraded the connection to a WebSocket
            // just ignore the Response object. It doesn't do anything.
            // it's better to do that than to throw an error
            if (ctx.didUpgradeWebSocket()) {
                return;
            }

            if (response_value.isEmptyOrUndefinedOrNull()) {
                ctx.renderMissingInvalidResponse(response_value);
                return;
            }

            if (response_value.toError()) |err_value| {
                ctx.runErrorHandler(err_value);
                return;
            }

            if (response_value.as(JSC.WebCore.Response)) |response| {
                ctx.response_jsvalue = response_value;
                ctx.response_jsvalue.ensureStillAlive();
                ctx.flags.response_protected = false;
                if (ctx.method == .HEAD) {
                    if (ctx.resp) |resp| {
                        var pair = HeaderResponsePair{ .this = ctx, .response = response };
                        resp.runCorkedWithType(*HeaderResponsePair, doRenderHeadResponse, &pair);
                    }
                    return;
                } else {
                    response.body.value.toBlobIfPossible();

                    switch (response.body.value) {
                        .Blob => |*blob| {
                            if (blob.needsToReadFile()) {
                                response_value.protect();
                                ctx.flags.response_protected = true;
                            }
                        },
                        .Locked => {
                            response_value.protect();
                            ctx.flags.response_protected = true;
                        },
                        else => {},
                    }
                    ctx.render(response);
                }
                return;
            }

            var vm = this.vm;

            if (response_value.asAnyPromise()) |promise| {
                // If we immediately have the value available, we can skip the extra event loop tick
                switch (promise.unwrap(vm.global.vm(), .mark_handled)) {
                    .pending => {
                        ctx.ref();
                        response_value.then(this.globalThis, ctx, RequestContext.onResolve, RequestContext.onReject);
                        return;
                    },
                    .fulfilled => |fulfilled_value| {
                        // if you return a Response object or a Promise<Response>
                        // but you upgraded the connection to a WebSocket
                        // just ignore the Response object. It doesn't do anything.
                        // it's better to do that than to throw an error
                        if (ctx.didUpgradeWebSocket()) {
                            return;
                        }

                        if (fulfilled_value.isEmptyOrUndefinedOrNull()) {
                            ctx.renderMissingInvalidResponse(fulfilled_value);
                            return;
                        }
                        var response = fulfilled_value.as(JSC.WebCore.Response) orelse {
                            ctx.renderMissingInvalidResponse(fulfilled_value);
                            return;
                        };

                        ctx.response_jsvalue = fulfilled_value;
                        ctx.response_jsvalue.ensureStillAlive();
                        ctx.flags.response_protected = false;
                        ctx.response_ptr = response;
                        if (ctx.method == .HEAD) {
                            if (ctx.resp) |resp| {
                                var pair = HeaderResponsePair{ .this = ctx, .response = response };
                                resp.runCorkedWithType(*HeaderResponsePair, doRenderHeadResponse, &pair);
                            }
                            return;
                        }
                        response.body.value.toBlobIfPossible();
                        switch (response.body.value) {
                            .Blob => |*blob| {
                                if (blob.needsToReadFile()) {
                                    fulfilled_value.protect();
                                    ctx.flags.response_protected = true;
                                }
                            },
                            .Locked => {
                                fulfilled_value.protect();
                                ctx.flags.response_protected = true;
                            },
                            else => {},
                        }
                        ctx.render(response);
                        return;
                    },
                    .rejected => |err| {
                        ctx.handleReject(err);
                        return;
                    },
                }
            }
        }

        pub fn handleResolveStream(req: *RequestContext) void {
            streamLog("handleResolveStream", .{});

            var wrote_anything = false;
            if (req.sink) |wrapper| {
                req.flags.aborted = req.flags.aborted or wrapper.sink.aborted;
                wrote_anything = wrapper.sink.wrote > 0;

                wrapper.sink.finalize();
                wrapper.detach();
                req.sink = null;
                wrapper.sink.destroy();
            }

            if (req.response_ptr) |resp| {
                assert(req.server != null);

                if (resp.body.value == .Locked) {
                    const global = resp.body.value.Locked.global;
                    if (resp.body.value.Locked.readable.get(global)) |stream| {
                        stream.done(global);
                    }
                    resp.body.value.Locked.readable.deinit();
                    resp.body.value = .{ .Used = {} };
                }
            }

            if (req.isAbortedOrEnded()) {
                return;
            }

            streamLog("onResolve({any})", .{wrote_anything});
            if (!req.flags.has_written_status) {
                req.renderMetadata();
            }
            req.endStream(req.shouldCloseConnection());
        }

        pub fn onResolveStream(_: *JSC.JSGlobalObject, callframe: *JSC.CallFrame) bun.JSError!JSC.JSValue {
            streamLog("onResolveStream", .{});
            var args = callframe.arguments_old(2);
            var req: *@This() = args.ptr[args.len - 1].asPromisePtr(@This());
            defer req.deref();
            req.handleResolveStream();
            return JSValue.jsUndefined();
        }
        pub fn onRejectStream(globalThis: *JSC.JSGlobalObject, callframe: *JSC.CallFrame) bun.JSError!JSC.JSValue {
            streamLog("onRejectStream", .{});
            const args = callframe.arguments_old(2);
            var req = args.ptr[args.len - 1].asPromisePtr(@This());
            const err = args.ptr[0];
            defer req.deref();

            req.handleRejectStream(globalThis, err);
            return JSValue.jsUndefined();
        }

        pub fn handleRejectStream(req: *@This(), globalThis: *JSC.JSGlobalObject, err: JSValue) void {
            streamLog("handleRejectStream", .{});

            if (req.sink) |wrapper| {
                wrapper.sink.pending_flush = null;
                wrapper.sink.done = true;
                req.flags.aborted = req.flags.aborted or wrapper.sink.aborted;
                wrapper.sink.finalize();
                wrapper.detach();
                req.sink = null;
                wrapper.sink.destroy();
            }

            if (req.response_ptr) |resp| {
                if (resp.body.value == .Locked) {
                    if (resp.body.value.Locked.readable.get(globalThis)) |stream| {
                        stream.done(globalThis);
                    }
                    resp.body.value.Locked.readable.deinit();
                    resp.body.value = .{ .Used = {} };
                }
            }

            // aborted so call finalizeForAbort
            if (req.isAbortedOrEnded()) {
                return;
            }

            streamLog("onReject()", .{});

            if (!req.flags.has_written_status) {
                req.renderMetadata();
            }

            if (comptime debug_mode) {
                if (req.server) |server| {
                    if (!err.isEmptyOrUndefinedOrNull()) {
                        var exception_list: std.ArrayList(Api.JsException) = std.ArrayList(Api.JsException).init(req.allocator);
                        defer exception_list.deinit();
                        server.vm.runErrorHandler(err, &exception_list);
                    }
                }
            }
            req.endStream(true);
        }

        pub fn doRenderWithBody(this: *RequestContext, value: *JSC.WebCore.Body.Value) void {
            this.drainMicrotasks();

            // If a ReadableStream can trivially be converted to a Blob, do so.
            // If it's a WTFStringImpl and it cannot be used as a UTF-8 string, convert it to a Blob.
            value.toBlobIfPossible();
            const globalThis = this.server.?.globalThis;
            switch (value.*) {
                .Error => |*err_ref| {
                    _ = value.use();
                    if (this.isAbortedOrEnded()) {
                        return;
                    }
                    this.runErrorHandler(err_ref.toJS(globalThis));
                    return;
                },
                // .InlineBlob,
                .WTFStringImpl,
                .InternalBlob,
                .Blob,
                => {
                    // toBlobIfPossible checks for WTFString needing a conversion.
                    this.blob = value.useAsAnyBlobAllowNonUTF8String();
                    this.renderWithBlobFromBodyValue();
                    return;
                },
                .Locked => |*lock| {
                    if (this.isAbortedOrEnded()) {
                        return;
                    }

                    if (lock.readable.get(globalThis)) |stream_| {
                        const stream: JSC.WebCore.ReadableStream = stream_;
                        // we hold the stream alive until we're done with it
                        this.readable_stream_ref = lock.readable;
                        value.* = .{ .Used = {} };

                        if (stream.isLocked(globalThis)) {
                            streamLog("was locked but it shouldn't be", .{});
                            var err = JSC.SystemError{
                                .code = bun.String.static(@tagName(JSC.Node.ErrorCode.ERR_STREAM_CANNOT_PIPE)),
                                .message = bun.String.static("Stream already used, please create a new one"),
                            };
                            stream.value.unprotect();
                            this.runErrorHandler(err.toErrorInstance(globalThis));
                            return;
                        }

                        switch (stream.ptr) {
                            .Invalid => {
                                this.readable_stream_ref.deinit();
                            },
                            // toBlobIfPossible will typically convert .Blob streams, or .File streams into a Blob object, but cannot always.
                            .Blob,
                            .File,
                            // These are the common scenario:
                            .JavaScript,
                            .Direct,
                            => {
                                if (this.resp) |resp| {
                                    var pair = StreamPair{ .stream = stream, .this = this };
                                    resp.runCorkedWithType(*StreamPair, doRenderStream, &pair);
                                }
                                return;
                            },

                            .Bytes => |byte_stream| {
                                assert(byte_stream.pipe.ctx == null);
                                assert(this.byte_stream == null);
                                if (this.resp == null) {
                                    // we don't have a response, so we can discard the stream
                                    stream.done(globalThis);
                                    this.readable_stream_ref.deinit();
                                    return;
                                }
                                const resp = this.resp.?;
                                // If we've received the complete body by the time this function is called
                                // we can avoid streaming it and just send it all at once.
                                if (byte_stream.has_received_last_chunk) {
                                    this.blob = .fromArrayList(byte_stream.drain().listManaged(bun.default_allocator));
                                    this.readable_stream_ref.deinit();
                                    this.doRenderBlob();
                                    return;
                                }
                                this.ref();
                                byte_stream.pipe = JSC.WebCore.Pipe.New(@This(), onPipe).init(this);
                                this.readable_stream_ref = JSC.WebCore.ReadableStream.Strong.init(stream, globalThis);

                                this.byte_stream = byte_stream;
                                this.response_buf_owned = byte_stream.drain().list();

                                // we don't set size here because even if we have a hint
                                // uWebSockets won't let us partially write streaming content
                                this.blob.detach();

                                // if we've received metadata and part of the body, send everything we can and drain
                                if (this.response_buf_owned.items.len > 0) {
                                    resp.runCorkedWithType(*RequestContext, drainResponseBufferAndMetadata, this);
                                } else {
                                    // if we only have metadata to send, send it now
                                    resp.runCorkedWithType(*RequestContext, renderMetadata, this);
                                }
                                return;
                            },
                        }
                    }

                    if (lock.onReceiveValue != null or lock.task != null) {
                        // someone else is waiting for the stream or waiting for `onStartStreaming`
                        const readable = value.toReadableStream(globalThis);
                        readable.ensureStillAlive();
                        this.doRenderWithBody(value);
                        return;
                    }

                    // when there's no stream, we need to
                    lock.onReceiveValue = doRenderWithBodyLocked;
                    lock.task = this;

                    return;
                },
                else => {},
            }

            this.doRenderBlob();
        }

        pub fn onPipe(this: *RequestContext, stream: JSC.WebCore.StreamResult, allocator: std.mem.Allocator) void {
            const stream_needs_deinit = stream == .owned or stream == .owned_and_done;
            const is_done = stream.isDone();
            defer {
                if (is_done) this.deref();
                if (stream_needs_deinit) {
                    if (is_done) {
                        stream.owned_and_done.listManaged(allocator).deinit();
                    } else {
                        stream.owned.listManaged(allocator).deinit();
                    }
                }
            }

            if (this.isAbortedOrEnded()) {
                return;
            }
            const resp = this.resp.?;

            const chunk = stream.slice();
            // on failure, it will continue to allocate
            // we can't do buffering ourselves here or it won't work
            // uSockets will append and manage the buffer
            // so any write will buffer if the write fails
            if (resp.write(chunk) == .want_more) {
                if (is_done) {
                    this.endStream(this.shouldCloseConnection());
                }
            } else {
                // when it's the last one, we just want to know if it's done
                if (is_done) {
                    this.flags.has_marked_pending = true;
                    resp.onWritable(*RequestContext, onWritableResponseBuffer, this);
                }
            }
        }

        pub fn doRenderBlob(this: *RequestContext) void {
            // We are not corked
            // The body is small
            // Faster to do the memcpy than to do the two network calls
            // We are not streaming
            // This is an important performance optimization
            if (this.flags.has_abort_handler and this.blob.fastSize() < 16384 - 1024) {
                if (this.resp) |resp| {
                    resp.runCorkedWithType(*RequestContext, doRenderBlobCorked, this);
                }
            } else {
                this.doRenderBlobCorked();
            }
        }

        pub fn doRenderBlobCorked(this: *RequestContext) void {
            this.renderMetadata();
            this.renderBytes();
        }

        pub fn doRender(this: *RequestContext) void {
            ctxLog("doRender", .{});

            if (this.isAbortedOrEnded()) {
                return;
            }
            var response = this.response_ptr.?;
            this.doRenderWithBody(&response.body.value);
        }

        pub fn renderProductionError(this: *RequestContext, status: u16) void {
            if (this.resp) |resp| {
                switch (status) {
                    404 => {
                        if (!this.flags.has_written_status) {
                            resp.writeStatus("404 Not Found");
                            this.flags.has_written_status = true;
                        }
                        this.endWithoutBody(this.shouldCloseConnection());
                    },
                    else => {
                        if (!this.flags.has_written_status) {
                            resp.writeStatus("500 Internal Server Error");
                            resp.writeHeader("content-type", "text/plain");
                            this.flags.has_written_status = true;
                        }

                        this.end("Something went wrong!", this.shouldCloseConnection());
                    },
                }
            }
        }

        pub fn runErrorHandler(
            this: *RequestContext,
            value: JSC.JSValue,
        ) void {
            runErrorHandlerWithStatusCode(this, value, 500);
        }

        const PathnameFormatter = struct {
            ctx: *RequestContext,

            pub fn format(formatter: @This(), comptime fmt: []const u8, opts: std.fmt.FormatOptions, writer: anytype) !void {
                var this = formatter.ctx;

                if (!this.pathname.isEmpty()) {
                    try this.pathname.format(fmt, opts, writer);
                    return;
                }

                if (!this.flags.has_abort_handler) {
                    if (this.req) |req| {
                        try writer.writeAll(req.url());
                        return;
                    }
                }

                try writer.writeAll("/");
            }
        };

        fn ensurePathname(this: *RequestContext) PathnameFormatter {
            return .{ .ctx = this };
        }

        pub inline fn shouldCloseConnection(this: *const RequestContext) bool {
            if (this.resp) |resp| {
                return resp.shouldCloseConnection();
            }
            return false;
        }

        fn finishRunningErrorHandler(this: *RequestContext, value: JSC.JSValue, status: u16) void {
            if (this.server == null) return this.renderProductionError(status);
            var vm: *JSC.VirtualMachine = this.server.?.vm;
            const globalThis = this.server.?.globalThis;
            if (comptime debug_mode) {
                var exception_list: std.ArrayList(Api.JsException) = std.ArrayList(Api.JsException).init(this.allocator);
                defer exception_list.deinit();
                const prev_exception_list = vm.onUnhandledRejectionExceptionList;
                vm.onUnhandledRejectionExceptionList = &exception_list;
                vm.onUnhandledRejection(vm, globalThis, value);
                vm.onUnhandledRejectionExceptionList = prev_exception_list;

                this.renderDefaultError(
                    vm.log,
                    error.ExceptionOcurred,
                    exception_list.toOwnedSlice() catch @panic("TODO"),
                    "<r><red>{s}<r> - <b>{}<r> failed",
                    .{ @as(string, @tagName(this.method)), this.ensurePathname() },
                );
            } else {
                if (status != 404) {
                    vm.onUnhandledRejection(vm, globalThis, value);
                }
                this.renderProductionError(status);
            }

            vm.log.reset();
        }

        pub fn runErrorHandlerWithStatusCodeDontCheckResponded(
            this: *RequestContext,
            value: JSC.JSValue,
            status: u16,
        ) void {
            JSC.markBinding(@src());
            if (this.server) |server| {
                if (server.config.onError != .zero and !this.flags.has_called_error_handler) {
                    this.flags.has_called_error_handler = true;
                    const result = server.config.onError.call(
                        server.globalThis,
                        server.js_value.get() orelse .undefined,
                        &.{value},
                    ) catch |err| server.globalThis.takeException(err);
                    defer result.ensureStillAlive();
                    if (!result.isEmptyOrUndefinedOrNull()) {
                        if (result.toError()) |err| {
                            this.finishRunningErrorHandler(err, status);
                            return;
                        } else if (result.asAnyPromise()) |promise| {
                            this.processOnErrorPromise(result, promise, value, status);
                            return;
                        } else if (result.as(Response)) |response| {
                            this.render(response);
                            return;
                        }
                    }
                }
            }

            this.finishRunningErrorHandler(value, status);
        }

        fn processOnErrorPromise(
            ctx: *RequestContext,
            promise_js: JSC.JSValue,
            promise: JSC.AnyPromise,
            value: JSC.JSValue,
            status: u16,
        ) void {
            assert(ctx.server != null);
            var vm = ctx.server.?.vm;

            switch (promise.unwrap(vm.global.vm(), .mark_handled)) {
                .pending => {
                    ctx.flags.is_error_promise_pending = true;
                    ctx.ref();
                    promise_js.then(
                        ctx.server.?.globalThis,
                        ctx,
                        RequestContext.onResolve,
                        RequestContext.onReject,
                    );
                },
                .fulfilled => |fulfilled_value| {
                    // if you return a Response object or a Promise<Response>
                    // but you upgraded the connection to a WebSocket
                    // just ignore the Response object. It doesn't do anything.
                    // it's better to do that than to throw an error
                    if (ctx.didUpgradeWebSocket()) {
                        return;
                    }

                    var response = fulfilled_value.as(JSC.WebCore.Response) orelse {
                        ctx.finishRunningErrorHandler(value, status);
                        return;
                    };

                    ctx.response_jsvalue = fulfilled_value;
                    ctx.response_jsvalue.ensureStillAlive();
                    ctx.flags.response_protected = false;
                    ctx.response_ptr = response;

                    response.body.value.toBlobIfPossible();
                    switch (response.body.value) {
                        .Blob => |*blob| {
                            if (blob.needsToReadFile()) {
                                fulfilled_value.protect();
                                ctx.flags.response_protected = true;
                            }
                        },
                        .Locked => {
                            fulfilled_value.protect();
                            ctx.flags.response_protected = true;
                        },
                        else => {},
                    }
                    ctx.render(response);
                    return;
                },
                .rejected => |err| {
                    ctx.finishRunningErrorHandler(err, status);
                    return;
                },
            }
        }

        pub fn runErrorHandlerWithStatusCode(
            this: *RequestContext,
            value: JSC.JSValue,
            status: u16,
        ) void {
            JSC.markBinding(@src());
            if (this.resp == null or this.resp.?.hasResponded()) return;

            runErrorHandlerWithStatusCodeDontCheckResponded(this, value, status);
        }

        pub fn renderMetadata(this: *RequestContext) void {
            if (this.resp == null) return;
            const resp = this.resp.?;

            var response: *JSC.WebCore.Response = this.response_ptr.?;
            var status = response.statusCode();
            var needs_content_range = this.flags.needs_content_range and this.sendfile.remain < this.blob.size();

            const size = if (needs_content_range)
                this.sendfile.remain
            else
                this.blob.size();

            status = if (status == 200 and size == 0 and !this.blob.isDetached())
                204
            else
                status;

            const content_type, const needs_content_type, const content_type_needs_free = getContentType(
                response.init.headers,
                &this.blob,
                this.allocator,
            );
            defer if (content_type_needs_free) content_type.deinit(this.allocator);
            var has_content_disposition = false;
            var has_content_range = false;
            if (response.init.headers) |headers_| {
                has_content_disposition = headers_.fastHas(.ContentDisposition);
                has_content_range = headers_.fastHas(.ContentRange);
                needs_content_range = needs_content_range and has_content_range;
                if (needs_content_range) {
                    status = 206;
                }

                this.doWriteStatus(status);
                this.doWriteHeaders(headers_);
                response.init.headers = null;
                headers_.deref();
            } else if (needs_content_range) {
                status = 206;
                this.doWriteStatus(status);
            } else {
                this.doWriteStatus(status);
            }

            if (needs_content_type and
                // do not insert the content type if it is the fallback value
                // we may not know the content-type when streaming
                (!this.blob.isDetached() or content_type.value.ptr != MimeType.other.value.ptr))
            {
                resp.writeHeader("content-type", content_type.value);
            }

            // automatically include the filename when:
            // 1. Bun.file("foo")
            // 2. The content-disposition header is not present
            if (!has_content_disposition and content_type.category.autosetFilename()) {
                if (this.blob.getFileName()) |filename| {
                    const basename = std.fs.path.basename(filename);
                    if (basename.len > 0) {
                        var filename_buf: [1024]u8 = undefined;

                        resp.writeHeader(
                            "content-disposition",
                            std.fmt.bufPrint(&filename_buf, "filename=\"{s}\"", .{basename[0..@min(basename.len, 1024 - 32)]}) catch "",
                        );
                    }
                }
            }

            if (this.flags.needs_content_length) {
                resp.writeHeaderInt("content-length", size);
                this.flags.needs_content_length = false;
            }

            if (needs_content_range and !has_content_range) {
                var content_range_buf: [1024]u8 = undefined;

                resp.writeHeader(
                    "content-range",
                    std.fmt.bufPrint(
                        &content_range_buf,
                        // we omit the full size of the Blob because it could
                        // change between requests and this potentially leaks
                        // PII undesirably
                        "bytes {d}-{d}/*",
                        .{ this.sendfile.offset, this.sendfile.offset + (this.sendfile.remain -| 1) },
                    ) catch "bytes */*",
                );
                this.flags.needs_content_range = false;
            }
        }

        fn doWriteStatus(this: *RequestContext, status: u16) void {
            assert(!this.flags.has_written_status);
            this.flags.has_written_status = true;

            writeStatus(ssl_enabled, this.resp, status);
        }

        fn doWriteHeaders(this: *RequestContext, headers: *JSC.FetchHeaders) void {
            writeHeaders(headers, ssl_enabled, this.resp);
        }

        pub fn renderBytes(this: *RequestContext) void {
            // copy it to stack memory to prevent aliasing issues in release builds
            const blob = this.blob;
            const bytes = blob.slice();
            if (this.resp) |resp| {
                if (!resp.tryEnd(
                    bytes,
                    bytes.len,
                    this.shouldCloseConnection(),
                )) {
                    this.flags.has_marked_pending = true;
                    resp.onWritable(*RequestContext, onWritableBytes, this);
                    return;
                }
            }
            this.detachResponse();
            this.endRequestStreamingAndDrain();
            this.deref();
        }

        pub fn render(this: *RequestContext, response: *JSC.WebCore.Response) void {
            ctxLog("render", .{});
            this.response_ptr = response;

            this.doRender();
        }

        pub fn onBufferedBodyChunk(this: *RequestContext, resp: *App.Response, chunk: []const u8, last: bool) void {
            ctxLog("onBufferedBodyChunk {} {}", .{ chunk.len, last });

            assert(this.resp == resp);

            this.flags.is_waiting_for_request_body = last == false;
            if (this.isAbortedOrEnded() or this.flags.has_marked_complete) return;
            if (!last and chunk.len == 0) {
                // Sometimes, we get back an empty chunk
                // We have to ignore those chunks unless it's the last one
                return;
            }
            const vm = this.server.?.vm;
            const globalThis = this.server.?.globalThis;

            // After the user does request.body,
            // if they then do .text(), .arrayBuffer(), etc
            // we can no longer hold the strong reference from the body value ref.
            if (this.request_body_readable_stream_ref.get(globalThis)) |readable| {
                assert(this.request_body_buf.items.len == 0);
                vm.eventLoop().enter();
                defer vm.eventLoop().exit();

                if (!last) {
                    readable.ptr.Bytes.onData(
                        .{
                            .temporary = bun.ByteList.initConst(chunk),
                        },
                        bun.default_allocator,
                    );
                } else {
                    var strong = this.request_body_readable_stream_ref;
                    this.request_body_readable_stream_ref = .{};
                    defer strong.deinit();
                    if (this.request_body) |request_body| {
                        _ = request_body.unref();
                        this.request_body = null;
                    }

                    readable.value.ensureStillAlive();
                    readable.ptr.Bytes.onData(
                        .{
                            .temporary_and_done = bun.ByteList.initConst(chunk),
                        },
                        bun.default_allocator,
                    );
                }

                return;
            }

            // This is the start of a task, so it's a good time to drain
            if (this.request_body != null) {
                var body = this.request_body.?;

                if (last) {
                    var bytes = &this.request_body_buf;

                    var old = body.value;

                    const total = bytes.items.len + chunk.len;
                    getter: {
                        // if (total <= JSC.WebCore.InlineBlob.available_bytes) {
                        //     if (total == 0) {
                        //         body.value = .{ .Empty = {} };
                        //         break :getter;
                        //     }

                        //     body.value = .{ .InlineBlob = JSC.WebCore.InlineBlob.concat(bytes.items, chunk) };
                        //     this.request_body_buf.clearAndFree(this.allocator);
                        // } else {
                        bytes.ensureTotalCapacityPrecise(this.allocator, total) catch |err| {
                            this.request_body_buf.clearAndFree(this.allocator);
                            body.value.toError(err, globalThis);
                            break :getter;
                        };

                        const prev_len = bytes.items.len;
                        bytes.items.len = total;
                        var slice = bytes.items[prev_len..];
                        @memcpy(slice[0..chunk.len], chunk);
                        body.value = .{
                            .InternalBlob = .{
                                .bytes = bytes.toManaged(this.allocator),
                            },
                        };
                        // }
                    }
                    this.request_body_buf = .{};

                    if (old == .Locked) {
                        var loop = vm.eventLoop();
                        loop.enter();
                        defer loop.exit();

                        old.resolve(&body.value, globalThis, null);
                    }
                    return;
                }

                if (this.request_body_buf.capacity == 0) {
                    this.request_body_buf.ensureTotalCapacityPrecise(this.allocator, @min(this.request_body_content_len, max_request_body_preallocate_length)) catch @panic("Out of memory while allocating request body buffer");
                }
                this.request_body_buf.appendSlice(this.allocator, chunk) catch @panic("Out of memory while allocating request body");
            }
        }

        pub fn onStartStreamingRequestBody(this: *RequestContext) JSC.WebCore.DrainResult {
            ctxLog("onStartStreamingRequestBody", .{});
            if (this.isAbortedOrEnded()) {
                return JSC.WebCore.DrainResult{
                    .aborted = {},
                };
            }

            // This means we have received part of the body but not the whole thing
            if (this.request_body_buf.items.len > 0) {
                var emptied = this.request_body_buf;
                this.request_body_buf = .{};
                return .{
                    .owned = .{
                        .list = emptied.toManaged(this.allocator),
                        .size_hint = if (emptied.capacity < max_request_body_preallocate_length)
                            emptied.capacity
                        else
                            0,
                    },
                };
            }

            return .{
                .estimated_size = this.request_body_content_len,
            };
        }
        const max_request_body_preallocate_length = 1024 * 256;
        pub fn onStartBuffering(this: *RequestContext) void {
            if (this.server) |server| {
                ctxLog("onStartBuffering", .{});
                // TODO: check if is someone calling onStartBuffering other than onStartBufferingCallback
                // if is not, this should be removed and only keep protect + setAbortHandler
                if (this.flags.is_transfer_encoding == false and this.request_body_content_len == 0) {
                    // no content-length or 0 content-length
                    // no transfer-encoding
                    if (this.request_body != null) {
                        var body = this.request_body.?;
                        var old = body.value;
                        old.Locked.onReceiveValue = null;
                        var new_body: WebCore.Body.Value = .{ .Null = {} };
                        old.resolve(&new_body, server.globalThis, null);
                        body.value = new_body;
                    }
                }
            }
        }

        pub fn onRequestBodyReadableStreamAvailable(ptr: *anyopaque, globalThis: *JSC.JSGlobalObject, readable: JSC.WebCore.ReadableStream) void {
            var this = bun.cast(*RequestContext, ptr);
            bun.debugAssert(this.request_body_readable_stream_ref.held.impl == null);
            this.request_body_readable_stream_ref = JSC.WebCore.ReadableStream.Strong.init(readable, globalThis);
        }

        pub fn onStartBufferingCallback(this: *anyopaque) void {
            onStartBuffering(bun.cast(*RequestContext, this));
        }

        pub fn onStartStreamingRequestBodyCallback(this: *anyopaque) JSC.WebCore.DrainResult {
            return onStartStreamingRequestBody(bun.cast(*RequestContext, this));
        }

        pub fn getRemoteSocketInfo(this: *RequestContext) ?uws.SocketAddress {
            return (this.resp orelse return null).getRemoteSocketInfo();
        }

        pub fn setTimeout(this: *RequestContext, seconds: c_uint) bool {
            if (this.resp) |resp| {
                resp.timeout(@min(seconds, 255));
                if (seconds > 0) {

                    // we only set the timeout callback if we wanna the timeout event to be triggered
                    // the connection will be closed so the abort handler will be called after the timeout
                    if (this.request_weakref.get()) |req| {
                        if (req.internal_event_callback.hasCallback()) {
                            this.setTimeoutHandler();
                        }
                    }
                } else {
                    // if the timeout is 0, we don't need to trigger the timeout event
                    resp.clearTimeout();
                }
                return true;
            }
            return false;
        }

        pub const Export = shim.exportFunctions(.{
            .onResolve = onResolve,
            .onReject = onReject,
            .onResolveStream = onResolveStream,
            .onRejectStream = onRejectStream,
        });

        comptime {
            const jsonResolve = JSC.toJSHostFunction(onResolve);
            @export(&jsonResolve, .{ .name = Export[0].symbol_name });
            const jsonReject = JSC.toJSHostFunction(onReject);
            @export(&jsonReject, .{ .name = Export[1].symbol_name });
            const jsonResolveStream = JSC.toJSHostFunction(onResolveStream);
            @export(&jsonResolveStream, .{ .name = Export[2].symbol_name });
            const jsonRejectStream = JSC.toJSHostFunction(onRejectStream);
            @export(&jsonRejectStream, .{ .name = Export[3].symbol_name });
        }
    };
}

pub const WebSocketServer = struct {
    globalObject: *JSC.JSGlobalObject = undefined,
    handler: WebSocketServer.Handler = .{},

    maxPayloadLength: u32 = 1024 * 1024 * 16, // 16MB
    maxLifetime: u16 = 0,
    idleTimeout: u16 = 120, // 2 minutes
    compression: i32 = 0,
    backpressureLimit: u32 = 1024 * 1024 * 16, // 16MB
    sendPingsAutomatically: bool = true,
    resetIdleTimeoutOnSend: bool = true,
    closeOnBackpressureLimit: bool = false,

    pub const Handler = struct {
        onOpen: JSC.JSValue = .zero,
        onMessage: JSC.JSValue = .zero,
        onClose: JSC.JSValue = .zero,
        onDrain: JSC.JSValue = .zero,
        onError: JSC.JSValue = .zero,
        onPing: JSC.JSValue = .zero,
        onPong: JSC.JSValue = .zero,

        app: ?*anyopaque = null,

        // Always set manually.
        vm: *JSC.VirtualMachine = undefined,
        globalObject: *JSC.JSGlobalObject = undefined,
        active_connections: usize = 0,

        /// used by publish()
        flags: packed struct(u2) {
            ssl: bool = false,
            publish_to_self: bool = false,
        } = .{},

        pub fn runErrorCallback(this: *const Handler, vm: *JSC.VirtualMachine, globalObject: *JSC.JSGlobalObject, error_value: JSC.JSValue) void {
            const onError = this.onError;
            if (!onError.isEmptyOrUndefinedOrNull()) {
                _ = onError.call(globalObject, .undefined, &.{error_value}) catch |err|
                    this.globalObject.reportActiveExceptionAsUnhandled(err);
                return;
            }

            _ = vm.uncaughtException(globalObject, error_value, false);
        }

        pub fn fromJS(globalObject: *JSC.JSGlobalObject, object: JSC.JSValue) bun.JSError!Handler {
            var handler = Handler{ .globalObject = globalObject, .vm = VirtualMachine.get() };

            var valid = false;

            if (try object.getTruthyComptime(globalObject, "message")) |message_| {
                if (!message_.isCallable()) {
                    return globalObject.throwInvalidArguments("websocket expects a function for the message option", .{});
                }
                const message = message_.withAsyncContextIfNeeded(globalObject);
                handler.onMessage = message;
                message.ensureStillAlive();
                valid = true;
            }

            if (try object.getTruthy(globalObject, "open")) |open_| {
                if (!open_.isCallable()) {
                    return globalObject.throwInvalidArguments("websocket expects a function for the open option", .{});
                }
                const open = open_.withAsyncContextIfNeeded(globalObject);
                handler.onOpen = open;
                open.ensureStillAlive();
                valid = true;
            }

            if (try object.getTruthy(globalObject, "close")) |close_| {
                if (!close_.isCallable()) {
                    return globalObject.throwInvalidArguments("websocket expects a function for the close option", .{});
                }
                const close = close_.withAsyncContextIfNeeded(globalObject);
                handler.onClose = close;
                close.ensureStillAlive();
                valid = true;
            }

            if (try object.getTruthy(globalObject, "drain")) |drain_| {
                if (!drain_.isCallable()) {
                    return globalObject.throwInvalidArguments("websocket expects a function for the drain option", .{});
                }
                const drain = drain_.withAsyncContextIfNeeded(globalObject);
                handler.onDrain = drain;
                drain.ensureStillAlive();
                valid = true;
            }

            if (try object.getTruthy(globalObject, "onError")) |onError_| {
                if (!onError_.isCallable()) {
                    return globalObject.throwInvalidArguments("websocket expects a function for the onError option", .{});
                }
                const onError = onError_.withAsyncContextIfNeeded(globalObject);
                handler.onError = onError;
                onError.ensureStillAlive();
            }

            if (try object.getTruthy(globalObject, "ping")) |cb| {
                if (!cb.isCallable()) {
                    return globalObject.throwInvalidArguments("websocket expects a function for the ping option", .{});
                }
                handler.onPing = cb;
                cb.ensureStillAlive();
                valid = true;
            }

            if (try object.getTruthy(globalObject, "pong")) |cb| {
                if (!cb.isCallable()) {
                    return globalObject.throwInvalidArguments("websocket expects a function for the pong option", .{});
                }
                handler.onPong = cb;
                cb.ensureStillAlive();
                valid = true;
            }

            if (valid)
                return handler;

            return globalObject.throwInvalidArguments("WebSocketServer expects a message handler", .{});
        }

        pub fn protect(this: Handler) void {
            this.onOpen.protect();
            this.onMessage.protect();
            this.onClose.protect();
            this.onDrain.protect();
            this.onError.protect();
            this.onPing.protect();
            this.onPong.protect();
        }

        pub fn unprotect(this: Handler) void {
            if (this.vm.isShuttingDown()) {
                return;
            }

            this.onOpen.unprotect();
            this.onMessage.unprotect();
            this.onClose.unprotect();
            this.onDrain.unprotect();
            this.onError.unprotect();
            this.onPing.unprotect();
            this.onPong.unprotect();
        }
    };

    pub fn toBehavior(this: WebSocketServer) uws.WebSocketBehavior {
        return .{
            .maxPayloadLength = this.maxPayloadLength,
            .idleTimeout = this.idleTimeout,
            .compression = this.compression,
            .maxBackpressure = this.backpressureLimit,
            .sendPingsAutomatically = this.sendPingsAutomatically,
            .maxLifetime = this.maxLifetime,
            .resetIdleTimeoutOnSend = this.resetIdleTimeoutOnSend,
            .closeOnBackpressureLimit = this.closeOnBackpressureLimit,
        };
    }

    pub fn protect(this: WebSocketServer) void {
        this.handler.protect();
    }
    pub fn unprotect(this: WebSocketServer) void {
        this.handler.unprotect();
    }

    const CompressTable = bun.ComptimeStringMap(i32, .{
        .{ "disable", 0 },
        .{ "shared", uws.SHARED_COMPRESSOR },
        .{ "dedicated", uws.DEDICATED_COMPRESSOR },
        .{ "3KB", uws.DEDICATED_COMPRESSOR_3KB },
        .{ "4KB", uws.DEDICATED_COMPRESSOR_4KB },
        .{ "8KB", uws.DEDICATED_COMPRESSOR_8KB },
        .{ "16KB", uws.DEDICATED_COMPRESSOR_16KB },
        .{ "32KB", uws.DEDICATED_COMPRESSOR_32KB },
        .{ "64KB", uws.DEDICATED_COMPRESSOR_64KB },
        .{ "128KB", uws.DEDICATED_COMPRESSOR_128KB },
        .{ "256KB", uws.DEDICATED_COMPRESSOR_256KB },
    });

    const DecompressTable = bun.ComptimeStringMap(i32, .{
        .{ "disable", 0 },
        .{ "shared", uws.SHARED_DECOMPRESSOR },
        .{ "dedicated", uws.DEDICATED_DECOMPRESSOR },
        .{ "3KB", uws.DEDICATED_COMPRESSOR_3KB },
        .{ "4KB", uws.DEDICATED_COMPRESSOR_4KB },
        .{ "8KB", uws.DEDICATED_COMPRESSOR_8KB },
        .{ "16KB", uws.DEDICATED_COMPRESSOR_16KB },
        .{ "32KB", uws.DEDICATED_COMPRESSOR_32KB },
        .{ "64KB", uws.DEDICATED_COMPRESSOR_64KB },
        .{ "128KB", uws.DEDICATED_COMPRESSOR_128KB },
        .{ "256KB", uws.DEDICATED_COMPRESSOR_256KB },
    });

    pub fn onCreate(globalObject: *JSC.JSGlobalObject, object: JSValue) bun.JSError!WebSocketServer {
        var server = WebSocketServer{};
        server.handler = try Handler.fromJS(globalObject, object);

        if (try object.get(globalObject, "perMessageDeflate")) |per_message_deflate| {
            getter: {
                if (per_message_deflate.isUndefined()) {
                    break :getter;
                }

                if (per_message_deflate.isBoolean() or per_message_deflate.isNull()) {
                    if (per_message_deflate.toBoolean()) {
                        server.compression = uws.SHARED_COMPRESSOR | uws.SHARED_DECOMPRESSOR;
                    } else {
                        server.compression = 0;
                    }
                    break :getter;
                }

                if (try per_message_deflate.getTruthy(globalObject, "compress")) |compression| {
                    if (compression.isBoolean()) {
                        server.compression |= if (compression.toBoolean()) uws.SHARED_COMPRESSOR else 0;
                    } else if (compression.isString()) {
                        server.compression |= CompressTable.getWithEql(try compression.getZigString(globalObject), ZigString.eqlComptime) orelse {
                            return globalObject.throwInvalidArguments("WebSocketServer expects a valid compress option, either disable \"shared\" \"dedicated\" \"3KB\" \"4KB\" \"8KB\" \"16KB\" \"32KB\" \"64KB\" \"128KB\" or \"256KB\"", .{});
                        };
                    } else {
                        return globalObject.throwInvalidArguments("websocket expects a valid compress option, either disable \"shared\" \"dedicated\" \"3KB\" \"4KB\" \"8KB\" \"16KB\" \"32KB\" \"64KB\" \"128KB\" or \"256KB\"", .{});
                    }
                }

                if (try per_message_deflate.getTruthy(globalObject, "decompress")) |compression| {
                    if (compression.isBoolean()) {
                        server.compression |= if (compression.toBoolean()) uws.SHARED_DECOMPRESSOR else 0;
                    } else if (compression.isString()) {
                        server.compression |= DecompressTable.getWithEql(try compression.getZigString(globalObject), ZigString.eqlComptime) orelse {
                            return globalObject.throwInvalidArguments("websocket expects a valid decompress option, either \"disable\" \"shared\" \"dedicated\" \"3KB\" \"4KB\" \"8KB\" \"16KB\" \"32KB\" \"64KB\" \"128KB\" or \"256KB\"", .{});
                        };
                    } else {
                        return globalObject.throwInvalidArguments("websocket expects a valid decompress option, either \"disable\" \"shared\" \"dedicated\" \"3KB\" \"4KB\" \"8KB\" \"16KB\" \"32KB\" \"64KB\" \"128KB\" or \"256KB\"", .{});
                    }
                }
            }
        }

        if (try object.get(globalObject, "maxPayloadLength")) |value| {
            if (!value.isUndefinedOrNull()) {
                if (!value.isAnyInt()) {
                    return globalObject.throwInvalidArguments("websocket expects maxPayloadLength to be an integer", .{});
                }
                server.maxPayloadLength = @truncate(@max(value.toInt64(), 0));
            }
        }

        if (try object.get(globalObject, "idleTimeout")) |value| {
            if (!value.isUndefinedOrNull()) {
                if (!value.isAnyInt()) {
                    return globalObject.throwInvalidArguments("websocket expects idleTimeout to be an integer", .{});
                }

                var idleTimeout: u16 = @truncate(@max(value.toInt64(), 0));
                if (idleTimeout > 960) {
                    return globalObject.throwInvalidArguments("websocket expects idleTimeout to be 960 or less", .{});
                } else if (idleTimeout > 0) {
                    // uws does not allow idleTimeout to be between (0, 8),
                    // since its timer is not that accurate, therefore round up.
                    idleTimeout = @max(idleTimeout, 8);
                }

                server.idleTimeout = idleTimeout;
            }
        }
        if (try object.get(globalObject, "backpressureLimit")) |value| {
            if (!value.isUndefinedOrNull()) {
                if (!value.isAnyInt()) {
                    return globalObject.throwInvalidArguments("websocket expects backpressureLimit to be an integer", .{});
                }

                server.backpressureLimit = @truncate(@max(value.toInt64(), 0));
            }
        }

        if (try object.get(globalObject, "closeOnBackpressureLimit")) |value| {
            if (!value.isUndefinedOrNull()) {
                if (!value.isBoolean()) {
                    return globalObject.throwInvalidArguments("websocket expects closeOnBackpressureLimit to be a boolean", .{});
                }

                server.closeOnBackpressureLimit = value.toBoolean();
            }
        }

        if (try object.get(globalObject, "sendPings")) |value| {
            if (!value.isUndefinedOrNull()) {
                if (!value.isBoolean()) {
                    return globalObject.throwInvalidArguments("websocket expects sendPings to be a boolean", .{});
                }

                server.sendPingsAutomatically = value.toBoolean();
            }
        }

        if (try object.get(globalObject, "publishToSelf")) |value| {
            if (!value.isUndefinedOrNull()) {
                if (!value.isBoolean()) {
                    return globalObject.throwInvalidArguments("websocket expects publishToSelf to be a boolean", .{});
                }

                server.handler.flags.publish_to_self = value.toBoolean();
            }
        }

        server.protect();
        return server;
    }
};

const Corker = struct {
    args: []const JSValue = &.{},
    globalObject: *JSC.JSGlobalObject,
    this_value: JSC.JSValue = .zero,
    callback: JSC.JSValue,
    result: JSValue = .zero,

    pub fn run(this: *Corker) void {
        const this_value = this.this_value;
        this.result = this.callback.call(
            this.globalObject,
            if (this_value == .zero) .undefined else this_value,
            this.args,
        ) catch |err| this.globalObject.takeException(err);
    }
};

// Let's keep this 3 pointers wide or less.
pub const ServerWebSocket = struct {
    handler: *WebSocketServer.Handler,
    this_value: JSValue = .zero,
    flags: Flags = .{},
    signal: ?*JSC.AbortSignal = null,

    // We pack the per-socket data into this struct below
    const Flags = packed struct(u64) {
        ssl: bool = false,
        closed: bool = false,
        opened: bool = false,
        binary_type: JSC.BinaryType = .Buffer,
        packed_websocket_ptr: u57 = 0,

        inline fn websocket(this: Flags) uws.AnyWebSocket {
            // Ensure those other bits are zeroed out
            const that = Flags{ .packed_websocket_ptr = this.packed_websocket_ptr };

            return if (this.ssl) .{
                .ssl = @ptrFromInt(@as(usize, that.packed_websocket_ptr)),
            } else .{
                .tcp = @ptrFromInt(@as(usize, that.packed_websocket_ptr)),
            };
        }
    };

    inline fn websocket(this: *const ServerWebSocket) uws.AnyWebSocket {
        return this.flags.websocket();
    }

    pub usingnamespace JSC.Codegen.JSServerWebSocket;
    pub usingnamespace bun.New(ServerWebSocket);

    pub fn memoryCost(this: *const ServerWebSocket) usize {
        if (this.flags.closed) {
            return @sizeOf(ServerWebSocket);
        }
        return this.websocket().memoryCost() + @sizeOf(ServerWebSocket);
    }

    const log = Output.scoped(.WebSocketServer, false);

    pub fn onOpen(this: *ServerWebSocket, ws: uws.AnyWebSocket) void {
        log("OnOpen", .{});

        this.flags.packed_websocket_ptr = @truncate(@intFromPtr(ws.raw()));
        this.flags.closed = false;
        this.flags.ssl = ws == .ssl;

        // the this value is initially set to whatever the user passed in
        const value_to_cache = this.this_value;

        var handler = this.handler;
        const vm = this.handler.vm;
        handler.active_connections +|= 1;
        const globalObject = handler.globalObject;
        const onOpenHandler = handler.onOpen;
        if (vm.isShuttingDown()) {
            log("onOpen called after script execution", .{});
            ws.close();
            return;
        }

        this.this_value = .zero;
        this.flags.opened = false;
        if (value_to_cache != .zero) {
            const current_this = this.getThisValue();
            ServerWebSocket.dataSetCached(current_this, globalObject, value_to_cache);
        }

        if (onOpenHandler.isEmptyOrUndefinedOrNull()) return;
        const this_value = this.getThisValue();
        var args = [_]JSValue{this_value};

        const loop = vm.eventLoop();
        loop.enter();
        defer loop.exit();

        var corker = Corker{
            .args = &args,
            .globalObject = globalObject,
            .callback = onOpenHandler,
        };
        ws.cork(&corker, Corker.run);
        const result = corker.result;
        this.flags.opened = true;
        if (result.toError()) |err_value| {
            log("onOpen exception", .{});

            if (!this.flags.closed) {
                this.flags.closed = true;
                // we un-gracefully close the connection if there was an exception
                // we don't want any event handlers to fire after this for anything other than error()
                // https://github.com/oven-sh/bun/issues/1480
                this.websocket().close();
                handler.active_connections -|= 1;
                this_value.unprotect();
            }

            handler.runErrorCallback(vm, globalObject, err_value);
        }
    }

    pub fn getThisValue(this: *ServerWebSocket) JSValue {
        var this_value = this.this_value;
        if (this_value == .zero) {
            this_value = this.toJS(this.handler.globalObject);
            this_value.protect();
            this.this_value = this_value;
        }
        return this_value;
    }

    pub fn onMessage(
        this: *ServerWebSocket,
        ws: uws.AnyWebSocket,
        message: []const u8,
        opcode: uws.Opcode,
    ) void {
        log("onMessage({d}): {s}", .{
            @intFromEnum(opcode),
            message,
        });
        const onMessageHandler = this.handler.onMessage;
        if (onMessageHandler.isEmptyOrUndefinedOrNull()) return;
        var globalObject = this.handler.globalObject;
        // This is the start of a task.
        const vm = this.handler.vm;
        if (vm.isShuttingDown()) {
            log("onMessage called after script execution", .{});
            ws.close();
            return;
        }

        const loop = vm.eventLoop();
        loop.enter();
        defer loop.exit();

        const arguments = [_]JSValue{
            this.getThisValue(),
            switch (opcode) {
                .text => bun.String.createUTF8ForJS(globalObject, message),
                .binary => this.binaryToJS(globalObject, message),
                else => unreachable,
            },
        };

        var corker = Corker{
            .args = &arguments,
            .globalObject = globalObject,
            .callback = onMessageHandler,
        };

        ws.cork(&corker, Corker.run);
        const result = corker.result;

        if (result.isEmptyOrUndefinedOrNull()) return;

        if (result.toError()) |err_value| {
            this.handler.runErrorCallback(vm, globalObject, err_value);
            return;
        }

        if (result.asAnyPromise()) |promise| {
            switch (promise.status(globalObject.vm())) {
                .rejected => {
                    _ = promise.result(globalObject.vm());
                    return;
                },

                else => {},
            }
        }
    }

    pub inline fn isClosed(this: *const ServerWebSocket) bool {
        return this.flags.closed;
    }

    pub fn onDrain(this: *ServerWebSocket, _: uws.AnyWebSocket) void {
        log("onDrain", .{});

        const handler = this.handler;
        const vm = handler.vm;
        if (this.isClosed() or vm.isShuttingDown())
            return;

        if (handler.onDrain != .zero) {
            const globalObject = handler.globalObject;

            var corker = Corker{
                .args = &[_]JSC.JSValue{this.getThisValue()},
                .globalObject = globalObject,
                .callback = handler.onDrain,
            };
            const loop = vm.eventLoop();
            loop.enter();
            defer loop.exit();
            this.websocket().cork(&corker, Corker.run);
            const result = corker.result;

            if (result.toError()) |err_value| {
                handler.runErrorCallback(vm, globalObject, err_value);
            }
        }
    }

    fn binaryToJS(this: *const ServerWebSocket, globalThis: *JSC.JSGlobalObject, data: []const u8) JSC.JSValue {
        return switch (this.flags.binary_type) {
            .Buffer => JSC.ArrayBuffer.createBuffer(
                globalThis,
                data,
            ),
            .Uint8Array => JSC.ArrayBuffer.create(
                globalThis,
                data,
                .Uint8Array,
            ),
            else => JSC.ArrayBuffer.create(
                globalThis,
                data,
                .ArrayBuffer,
            ),
        };
    }

    pub fn onPing(this: *ServerWebSocket, _: uws.AnyWebSocket, data: []const u8) void {
        log("onPing: {s}", .{data});

        const handler = this.handler;
        var cb = handler.onPing;
        const vm = handler.vm;
        if (cb.isEmptyOrUndefinedOrNull() or vm.isShuttingDown()) return;
        const globalThis = handler.globalObject;

        // This is the start of a task.
        const loop = vm.eventLoop();
        loop.enter();
        defer loop.exit();

        _ = cb.call(
            globalThis,
            .undefined,
            &[_]JSC.JSValue{ this.getThisValue(), this.binaryToJS(globalThis, data) },
        ) catch |e| {
            const err = globalThis.takeException(e);
            log("onPing error", .{});
            handler.runErrorCallback(vm, globalThis, err);
        };
    }

    pub fn onPong(this: *ServerWebSocket, _: uws.AnyWebSocket, data: []const u8) void {
        log("onPong: {s}", .{data});

        const handler = this.handler;
        var cb = handler.onPong;
        if (cb.isEmptyOrUndefinedOrNull()) return;

        const globalThis = handler.globalObject;
        const vm = handler.vm;

        if (vm.isShuttingDown()) return;

        // This is the start of a task.
        const loop = vm.eventLoop();
        loop.enter();
        defer loop.exit();

        _ = cb.call(
            globalThis,
            .undefined,
            &[_]JSC.JSValue{ this.getThisValue(), this.binaryToJS(globalThis, data) },
        ) catch |e| {
            const err = globalThis.takeException(e);
            log("onPong error", .{});
            handler.runErrorCallback(vm, globalThis, err);
        };
    }

    pub fn onClose(this: *ServerWebSocket, _: uws.AnyWebSocket, code: i32, message: []const u8) void {
        log("onClose", .{});
        var handler = this.handler;
        const was_closed = this.isClosed();
        this.flags.closed = true;
        defer {
            if (!was_closed) {
                handler.active_connections -|= 1;
            }
        }
        const signal = this.signal;
        this.signal = null;

        defer {
            if (signal) |sig| {
                sig.pendingActivityUnref();
                sig.unref();
            }
        }

        const vm = handler.vm;
        if (vm.isShuttingDown()) {
            return;
        }

        if (!handler.onClose.isEmptyOrUndefinedOrNull()) {
            const globalObject = handler.globalObject;
            const loop = vm.eventLoop();

            loop.enter();
            defer loop.exit();

            if (signal) |sig| {
                if (!sig.aborted()) {
                    sig.signal(handler.globalObject, .ConnectionClosed);
                }
            }

            _ = handler.onClose.call(
                globalObject,
                .undefined,
                &[_]JSC.JSValue{ this.getThisValue(), JSValue.jsNumber(code), bun.String.createUTF8ForJS(globalObject, message) },
            ) catch |e| {
                const err = globalObject.takeException(e);
                log("onClose error", .{});
                handler.runErrorCallback(vm, globalObject, err);
            };
        } else if (signal) |sig| {
            const loop = vm.eventLoop();

            loop.enter();
            defer loop.exit();

            if (!sig.aborted()) {
                sig.signal(handler.globalObject, .ConnectionClosed);
            }
        }

        this.this_value.unprotect();
    }

    pub fn behavior(comptime ServerType: type, comptime ssl: bool, opts: uws.WebSocketBehavior) uws.WebSocketBehavior {
        return uws.WebSocketBehavior.Wrap(ServerType, @This(), ssl).apply(opts);
    }

    pub fn constructor(globalObject: *JSC.JSGlobalObject, _: *JSC.CallFrame) bun.JSError!*ServerWebSocket {
        return globalObject.throw("Cannot construct ServerWebSocket", .{});
    }

    pub fn finalize(this: *ServerWebSocket) void {
        log("finalize", .{});
        this.destroy();
    }

    pub fn publish(
        this: *ServerWebSocket,
        globalThis: *JSC.JSGlobalObject,
        callframe: *JSC.CallFrame,
    ) bun.JSError!JSValue {
        const args = callframe.arguments_old(4);
        if (args.len < 1) {
            log("publish()", .{});

            return globalThis.throw("publish requires at least 1 argument", .{});
        }

        const app = this.handler.app orelse {
            log("publish() closed", .{});
            return JSValue.jsNumber(0);
        };
        const flags = this.handler.flags;
        const ssl = flags.ssl;
        const publish_to_self = flags.publish_to_self;

        const topic_value = args.ptr[0];
        const message_value = args.ptr[1];
        const compress_value = args.ptr[2];

        if (topic_value.isEmptyOrUndefinedOrNull() or !topic_value.isString()) {
            log("publish() topic invalid", .{});

            return globalThis.throw("publish requires a topic string", .{});
        }

        var topic_slice = try topic_value.toSlice(globalThis, bun.default_allocator);
        defer topic_slice.deinit();
        if (topic_slice.len == 0) {
            return globalThis.throw("publish requires a non-empty topic", .{});
        }

        if (!compress_value.isBoolean() and !compress_value.isUndefined() and compress_value != .zero) {
            return globalThis.throw("publish expects compress to be a boolean", .{});
        }

        const compress = args.len > 1 and compress_value.toBoolean();

        if (message_value.isEmptyOrUndefinedOrNull()) {
            return globalThis.throw("publish requires a non-empty message", .{});
        }

        if (message_value.asArrayBuffer(globalThis)) |array_buffer| {
            const buffer = array_buffer.slice();

            const result = if (!publish_to_self and !this.isClosed())
                this.websocket().publish(topic_slice.slice(), buffer, .binary, compress)
            else
                uws.AnyWebSocket.publishWithOptions(ssl, app, topic_slice.slice(), buffer, .binary, compress);

            return JSValue.jsNumber(
                // if 0, return 0
                // else return number of bytes sent
                if (result) @as(i32, @intCast(@as(u31, @truncate(buffer.len)))) else @as(i32, 0),
            );
        }

        {
            var js_string = message_value.toString(globalThis);
            if (globalThis.hasException()) {
                return .zero;
            }
            const view = js_string.view(globalThis);
            const slice = view.toSlice(bun.default_allocator);
            defer slice.deinit();

            defer js_string.ensureStillAlive();

            const buffer = slice.slice();

            const result = if (!publish_to_self and !this.isClosed())
                this.websocket().publish(topic_slice.slice(), buffer, .text, compress)
            else
                uws.AnyWebSocket.publishWithOptions(ssl, app, topic_slice.slice(), buffer, .text, compress);

            return JSValue.jsNumber(
                // if 0, return 0
                // else return number of bytes sent
                if (result) @as(i32, @intCast(@as(u31, @truncate(buffer.len)))) else @as(i32, 0),
            );
        }
    }

    pub fn publishText(
        this: *ServerWebSocket,
        globalThis: *JSC.JSGlobalObject,
        callframe: *JSC.CallFrame,
    ) bun.JSError!JSValue {
        const args = callframe.arguments_old(4);

        if (args.len < 1) {
            log("publish()", .{});
            return globalThis.throw("publish requires at least 1 argument", .{});
        }

        const app = this.handler.app orelse {
            log("publish() closed", .{});
            return JSValue.jsNumber(0);
        };
        const flags = this.handler.flags;
        const ssl = flags.ssl;
        const publish_to_self = flags.publish_to_self;

        const topic_value = args.ptr[0];
        const message_value = args.ptr[1];
        const compress_value = args.ptr[2];

        if (topic_value.isEmptyOrUndefinedOrNull() or !topic_value.isString()) {
            log("publish() topic invalid", .{});
            return globalThis.throw("publishText requires a topic string", .{});
        }

        var topic_slice = try topic_value.toSlice(globalThis, bun.default_allocator);
        defer topic_slice.deinit();

        if (!compress_value.isBoolean() and !compress_value.isUndefined() and compress_value != .zero) {
            return globalThis.throw("publishText expects compress to be a boolean", .{});
        }

        const compress = args.len > 1 and compress_value.toBoolean();

        if (message_value.isEmptyOrUndefinedOrNull() or !message_value.isString()) {
            return globalThis.throw("publishText requires a non-empty message", .{});
        }

        var js_string = message_value.toString(globalThis);
        if (globalThis.hasException()) {
            return .zero;
        }
        const view = js_string.view(globalThis);
        const slice = view.toSlice(bun.default_allocator);
        defer slice.deinit();

        defer js_string.ensureStillAlive();

        const buffer = slice.slice();

        const result = if (!publish_to_self and !this.isClosed())
            this.websocket().publish(topic_slice.slice(), buffer, .text, compress)
        else
            uws.AnyWebSocket.publishWithOptions(ssl, app, topic_slice.slice(), buffer, .text, compress);

        return JSValue.jsNumber(
            // if 0, return 0
            // else return number of bytes sent
            if (result) @as(i32, @intCast(@as(u31, @truncate(buffer.len)))) else @as(i32, 0),
        );
    }

    pub fn publishBinary(
        this: *ServerWebSocket,
        globalThis: *JSC.JSGlobalObject,
        callframe: *JSC.CallFrame,
    ) bun.JSError!JSValue {
        const args = callframe.arguments_old(4);

        if (args.len < 1) {
            log("publishBinary()", .{});
            return globalThis.throw("publishBinary requires at least 1 argument", .{});
        }

        const app = this.handler.app orelse {
            log("publish() closed", .{});
            return JSValue.jsNumber(0);
        };
        const flags = this.handler.flags;
        const ssl = flags.ssl;
        const publish_to_self = flags.publish_to_self;
        const topic_value = args.ptr[0];
        const message_value = args.ptr[1];
        const compress_value = args.ptr[2];

        if (topic_value.isEmptyOrUndefinedOrNull() or !topic_value.isString()) {
            log("publishBinary() topic invalid", .{});
            return globalThis.throw("publishBinary requires a topic string", .{});
        }

        var topic_slice = try topic_value.toSlice(globalThis, bun.default_allocator);
        defer topic_slice.deinit();
        if (topic_slice.len == 0) {
            return globalThis.throw("publishBinary requires a non-empty topic", .{});
        }

        if (!compress_value.isBoolean() and !compress_value.isUndefined() and compress_value != .zero) {
            return globalThis.throw("publishBinary expects compress to be a boolean", .{});
        }

        const compress = args.len > 1 and compress_value.toBoolean();

        if (message_value.isEmptyOrUndefinedOrNull()) {
            return globalThis.throw("publishBinary requires a non-empty message", .{});
        }

        const array_buffer = message_value.asArrayBuffer(globalThis) orelse {
            return globalThis.throw("publishBinary expects an ArrayBufferView", .{});
        };
        const buffer = array_buffer.slice();

        const result = if (!publish_to_self and !this.isClosed())
            this.websocket().publish(topic_slice.slice(), buffer, .binary, compress)
        else
            uws.AnyWebSocket.publishWithOptions(ssl, app, topic_slice.slice(), buffer, .binary, compress);

        return JSValue.jsNumber(
            // if 0, return 0
            // else return number of bytes sent
            if (result) @as(i32, @intCast(@as(u31, @truncate(buffer.len)))) else @as(i32, 0),
        );
    }

    pub fn publishBinaryWithoutTypeChecks(
        this: *ServerWebSocket,
        globalThis: *JSC.JSGlobalObject,
        topic_str: *JSC.JSString,
        array: *JSC.JSUint8Array,
    ) bun.JSError!JSC.JSValue {
        const app = this.handler.app orelse {
            log("publish() closed", .{});
            return JSValue.jsNumber(0);
        };
        const flags = this.handler.flags;
        const ssl = flags.ssl;
        const publish_to_self = flags.publish_to_self;

        var topic_slice = topic_str.toSlice(globalThis, bun.default_allocator);
        defer topic_slice.deinit();
        if (topic_slice.len == 0) {
            return globalThis.throw("publishBinary requires a non-empty topic", .{});
        }

        const compress = true;

        const buffer = array.slice();
        if (buffer.len == 0) {
            return JSC.JSValue.jsNumber(0);
        }

        const result = if (!publish_to_self and !this.isClosed())
            this.websocket().publish(topic_slice.slice(), buffer, .binary, compress)
        else
            uws.AnyWebSocket.publishWithOptions(ssl, app, topic_slice.slice(), buffer, .binary, compress);

        return JSValue.jsNumber(
            // if 0, return 0
            // else return number of bytes sent
            if (result) @as(i32, @intCast(@as(u31, @truncate(buffer.len)))) else @as(i32, 0),
        );
    }

    pub fn publishTextWithoutTypeChecks(
        this: *ServerWebSocket,
        globalThis: *JSC.JSGlobalObject,
        topic_str: *JSC.JSString,
        str: *JSC.JSString,
    ) bun.JSError!JSC.JSValue {
        const app = this.handler.app orelse {
            log("publish() closed", .{});
            return JSValue.jsNumber(0);
        };
        const flags = this.handler.flags;
        const ssl = flags.ssl;
        const publish_to_self = flags.publish_to_self;

        var topic_slice = topic_str.toSlice(globalThis, bun.default_allocator);
        defer topic_slice.deinit();
        if (topic_slice.len == 0) {
            return globalThis.throw("publishBinary requires a non-empty topic", .{});
        }

        const compress = true;

        const slice = str.toSlice(globalThis, bun.default_allocator);
        defer slice.deinit();
        const buffer = slice.slice();

        if (buffer.len == 0) {
            return JSC.JSValue.jsNumber(0);
        }

        const result = if (!publish_to_self and !this.isClosed())
            this.websocket().publish(topic_slice.slice(), buffer, .text, compress)
        else
            uws.AnyWebSocket.publishWithOptions(ssl, app, topic_slice.slice(), buffer, .text, compress);

        return JSValue.jsNumber(
            // if 0, return 0
            // else return number of bytes sent
            if (result) @as(i32, @intCast(@as(u31, @truncate(buffer.len)))) else @as(i32, 0),
        );
    }

    pub fn cork(
        this: *ServerWebSocket,
        globalThis: *JSC.JSGlobalObject,
        callframe: *JSC.CallFrame,
        // Since we're passing the `this` value to the cork function, we need to
        // make sure the `this` value is up to date.
        this_value: JSC.JSValue,
    ) bun.JSError!JSValue {
        const args = callframe.arguments_old(1);
        this.this_value = this_value;

        if (args.len < 1) {
            return globalThis.throwNotEnoughArguments("cork", 1, 0);
        }

        const callback = args.ptr[0];
        if (callback.isEmptyOrUndefinedOrNull() or !callback.isCallable()) {
            return globalThis.throwInvalidArgumentTypeValue("cork", "callback", callback);
        }

        if (this.isClosed()) {
            return JSValue.jsUndefined();
        }

        var corker = Corker{
            .globalObject = globalThis,
            .this_value = this_value,
            .callback = callback,
        };
        this.websocket().cork(&corker, Corker.run);

        const result = corker.result;

        if (result.isAnyError()) {
            return globalThis.throwValue(result);
        }

        return result;
    }

    pub fn send(
        this: *ServerWebSocket,
        globalThis: *JSC.JSGlobalObject,
        callframe: *JSC.CallFrame,
    ) bun.JSError!JSValue {
        const args = callframe.arguments_old(2);

        if (args.len < 1) {
            log("send()", .{});
            return globalThis.throw("send requires at least 1 argument", .{});
        }

        if (this.isClosed()) {
            log("send() closed", .{});
            return JSValue.jsNumber(0);
        }

        const message_value = args.ptr[0];
        const compress_value = args.ptr[1];

        if (!compress_value.isBoolean() and !compress_value.isUndefined() and compress_value != .zero) {
            return globalThis.throw("send expects compress to be a boolean", .{});
        }

        const compress = args.len > 1 and compress_value.toBoolean();

        if (message_value.isEmptyOrUndefinedOrNull()) {
            return globalThis.throw("send requires a non-empty message", .{});
        }

        if (message_value.asArrayBuffer(globalThis)) |buffer| {
            switch (this.websocket().send(buffer.slice(), .binary, compress, true)) {
                .backpressure => {
                    log("send() backpressure ({d} bytes)", .{buffer.len});
                    return JSValue.jsNumber(-1);
                },
                .success => {
                    log("send() success ({d} bytes)", .{buffer.len});
                    return JSValue.jsNumber(buffer.slice().len);
                },
                .dropped => {
                    log("send() dropped ({d} bytes)", .{buffer.len});
                    return JSValue.jsNumber(0);
                },
            }
        }

        {
            var js_string = message_value.toString(globalThis);
            if (globalThis.hasException()) {
                return .zero;
            }
            const view = js_string.view(globalThis);
            const slice = view.toSlice(bun.default_allocator);
            defer slice.deinit();

            defer js_string.ensureStillAlive();

            const buffer = slice.slice();
            switch (this.websocket().send(buffer, .text, compress, true)) {
                .backpressure => {
                    log("send() backpressure ({d} bytes string)", .{buffer.len});
                    return JSValue.jsNumber(-1);
                },
                .success => {
                    log("send() success ({d} bytes string)", .{buffer.len});
                    return JSValue.jsNumber(buffer.len);
                },
                .dropped => {
                    log("send() dropped ({d} bytes string)", .{buffer.len});
                    return JSValue.jsNumber(0);
                },
            }
        }
    }

    pub fn sendText(
        this: *ServerWebSocket,
        globalThis: *JSC.JSGlobalObject,
        callframe: *JSC.CallFrame,
    ) bun.JSError!JSValue {
        const args = callframe.arguments_old(2);

        if (args.len < 1) {
            log("sendText()", .{});
            return globalThis.throw("sendText requires at least 1 argument", .{});
        }

        if (this.isClosed()) {
            log("sendText() closed", .{});
            return JSValue.jsNumber(0);
        }

        const message_value = args.ptr[0];
        const compress_value = args.ptr[1];

        if (!compress_value.isBoolean() and !compress_value.isUndefined() and compress_value != .zero) {
            return globalThis.throw("sendText expects compress to be a boolean", .{});
        }

        const compress = args.len > 1 and compress_value.toBoolean();

        if (message_value.isEmptyOrUndefinedOrNull() or !message_value.isString()) {
            return globalThis.throw("sendText expects a string", .{});
        }

        var js_string = message_value.toString(globalThis);
        if (globalThis.hasException()) {
            return .zero;
        }
        const view = js_string.view(globalThis);
        const slice = view.toSlice(bun.default_allocator);
        defer slice.deinit();

        defer js_string.ensureStillAlive();

        const buffer = slice.slice();
        switch (this.websocket().send(buffer, .text, compress, true)) {
            .backpressure => {
                log("sendText() backpressure ({d} bytes string)", .{buffer.len});
                return JSValue.jsNumber(-1);
            },
            .success => {
                log("sendText() success ({d} bytes string)", .{buffer.len});
                return JSValue.jsNumber(buffer.len);
            },
            .dropped => {
                log("sendText() dropped ({d} bytes string)", .{buffer.len});
                return JSValue.jsNumber(0);
            },
        }
    }

    pub fn sendTextWithoutTypeChecks(
        this: *ServerWebSocket,
        globalThis: *JSC.JSGlobalObject,
        message_str: *JSC.JSString,
        compress: bool,
    ) JSValue {
        if (this.isClosed()) {
            log("sendText() closed", .{});
            return JSValue.jsNumber(0);
        }

        var string_slice = message_str.toSlice(globalThis, bun.default_allocator);
        defer string_slice.deinit();

        const buffer = string_slice.slice();
        switch (this.websocket().send(buffer, .text, compress, true)) {
            .backpressure => {
                log("sendText() backpressure ({d} bytes string)", .{buffer.len});
                return JSValue.jsNumber(-1);
            },
            .success => {
                log("sendText() success ({d} bytes string)", .{buffer.len});
                return JSValue.jsNumber(buffer.len);
            },
            .dropped => {
                log("sendText() dropped ({d} bytes string)", .{buffer.len});
                return JSValue.jsNumber(0);
            },
        }
    }

    pub fn sendBinary(
        this: *ServerWebSocket,
        globalThis: *JSC.JSGlobalObject,
        callframe: *JSC.CallFrame,
    ) bun.JSError!JSValue {
        const args = callframe.arguments_old(2);

        if (args.len < 1) {
            log("sendBinary()", .{});
            return globalThis.throw("sendBinary requires at least 1 argument", .{});
        }

        if (this.isClosed()) {
            log("sendBinary() closed", .{});
            return JSValue.jsNumber(0);
        }

        const message_value = args.ptr[0];
        const compress_value = args.ptr[1];

        if (!compress_value.isBoolean() and !compress_value.isUndefined() and compress_value != .zero) {
            return globalThis.throw("sendBinary expects compress to be a boolean", .{});
        }

        const compress = args.len > 1 and compress_value.toBoolean();

        const buffer = message_value.asArrayBuffer(globalThis) orelse {
            return globalThis.throw("sendBinary requires an ArrayBufferView", .{});
        };

        switch (this.websocket().send(buffer.slice(), .binary, compress, true)) {
            .backpressure => {
                log("sendBinary() backpressure ({d} bytes)", .{buffer.len});
                return JSValue.jsNumber(-1);
            },
            .success => {
                log("sendBinary() success ({d} bytes)", .{buffer.len});
                return JSValue.jsNumber(buffer.slice().len);
            },
            .dropped => {
                log("sendBinary() dropped ({d} bytes)", .{buffer.len});
                return JSValue.jsNumber(0);
            },
        }
    }

    pub fn sendBinaryWithoutTypeChecks(
        this: *ServerWebSocket,
        _: *JSC.JSGlobalObject,
        array_buffer: *JSC.JSUint8Array,
        compress: bool,
    ) JSValue {
        if (this.isClosed()) {
            log("sendBinary() closed", .{});
            return JSValue.jsNumber(0);
        }

        const buffer = array_buffer.slice();

        switch (this.websocket().send(buffer, .binary, compress, true)) {
            .backpressure => {
                log("sendBinary() backpressure ({d} bytes)", .{buffer.len});
                return JSValue.jsNumber(-1);
            },
            .success => {
                log("sendBinary() success ({d} bytes)", .{buffer.len});
                return JSValue.jsNumber(buffer.len);
            },
            .dropped => {
                log("sendBinary() dropped ({d} bytes)", .{buffer.len});
                return JSValue.jsNumber(0);
            },
        }
    }

    pub fn ping(
        this: *ServerWebSocket,
        globalThis: *JSC.JSGlobalObject,
        callframe: *JSC.CallFrame,
    ) bun.JSError!JSValue {
        return sendPing(this, globalThis, callframe, "ping", .ping);
    }

    pub fn pong(
        this: *ServerWebSocket,
        globalThis: *JSC.JSGlobalObject,
        callframe: *JSC.CallFrame,
    ) bun.JSError!JSValue {
        return sendPing(this, globalThis, callframe, "pong", .pong);
    }

    inline fn sendPing(
        this: *ServerWebSocket,
        globalThis: *JSC.JSGlobalObject,
        callframe: *JSC.CallFrame,
        comptime name: string,
        comptime opcode: uws.Opcode,
    ) bun.JSError!JSValue {
        const args = callframe.arguments_old(2);

        if (this.isClosed()) {
            return JSValue.jsNumber(0);
        }

        if (args.len > 0) {
            var value = args.ptr[0];
            if (!value.isEmptyOrUndefinedOrNull()) {
                if (value.asArrayBuffer(globalThis)) |data| {
                    const buffer = data.slice();

                    switch (this.websocket().send(buffer, opcode, false, true)) {
                        .backpressure => {
                            log("{s}() backpressure ({d} bytes)", .{ name, buffer.len });
                            return JSValue.jsNumber(-1);
                        },
                        .success => {
                            log("{s}() success ({d} bytes)", .{ name, buffer.len });
                            return JSValue.jsNumber(buffer.len);
                        },
                        .dropped => {
                            log("{s}() dropped ({d} bytes)", .{ name, buffer.len });
                            return JSValue.jsNumber(0);
                        },
                    }
                } else if (value.isString()) {
                    var string_value = value.toString(globalThis).toSlice(globalThis, bun.default_allocator);
                    defer string_value.deinit();
                    const buffer = string_value.slice();

                    switch (this.websocket().send(buffer, opcode, false, true)) {
                        .backpressure => {
                            log("{s}() backpressure ({d} bytes)", .{ name, buffer.len });
                            return JSValue.jsNumber(-1);
                        },
                        .success => {
                            log("{s}() success ({d} bytes)", .{ name, buffer.len });
                            return JSValue.jsNumber(buffer.len);
                        },
                        .dropped => {
                            log("{s}() dropped ({d} bytes)", .{ name, buffer.len });
                            return JSValue.jsNumber(0);
                        },
                    }
                } else {
                    return globalThis.throwPretty("{s} requires a string or BufferSource", .{name});
                }
            }
        }

        switch (this.websocket().send(&.{}, opcode, false, true)) {
            .backpressure => {
                log("{s}() backpressure ({d} bytes)", .{ name, 0 });
                return JSValue.jsNumber(-1);
            },
            .success => {
                log("{s}() success ({d} bytes)", .{ name, 0 });
                return JSValue.jsNumber(0);
            },
            .dropped => {
                log("{s}() dropped ({d} bytes)", .{ name, 0 });
                return JSValue.jsNumber(0);
            },
        }
    }

    pub fn getData(
        _: *ServerWebSocket,
        _: *JSC.JSGlobalObject,
    ) JSValue {
        log("getData()", .{});
        return JSValue.jsUndefined();
    }

    pub fn setData(
        this: *ServerWebSocket,
        globalObject: *JSC.JSGlobalObject,
        value: JSC.JSValue,
    ) callconv(.C) bool {
        log("setData()", .{});
        ServerWebSocket.dataSetCached(this.this_value, globalObject, value);
        return true;
    }

    pub fn getReadyState(
        this: *ServerWebSocket,
        _: *JSC.JSGlobalObject,
    ) JSValue {
        log("getReadyState()", .{});

        if (this.isClosed()) {
            return JSValue.jsNumber(3);
        }

        return JSValue.jsNumber(1);
    }

    pub fn close(
        this: *ServerWebSocket,
        globalThis: *JSC.JSGlobalObject,
        callframe: *JSC.CallFrame,
        // Since close() can lead to the close() callback being called, let's always ensure the `this` value is up to date.
        this_value: JSC.JSValue,
    ) bun.JSError!JSValue {
        const args = callframe.arguments_old(2);
        log("close()", .{});
        this.this_value = this_value;

        if (this.isClosed()) {
            return .undefined;
        }

        const code = brk: {
            if (args.ptr[0] == .zero or args.ptr[0].isUndefined()) {
                // default exception code
                break :brk 1000;
            }

            if (!args.ptr[0].isNumber()) {
                return globalThis.throwInvalidArguments("close requires a numeric code or undefined", .{});
            }

            break :brk args.ptr[0].coerce(i32, globalThis);
        };

        var message_value: ZigString.Slice = brk: {
            if (args.ptr[1] == .zero or args.ptr[1].isUndefined()) break :brk ZigString.Slice.empty;
            break :brk try args.ptr[1].toSliceOrNull(globalThis);
        };

        defer message_value.deinit();

        this.flags.closed = true;
        this.websocket().end(code, message_value.slice());
        return .undefined;
    }

    pub fn terminate(
        this: *ServerWebSocket,
        globalThis: *JSC.JSGlobalObject,
        callframe: *JSC.CallFrame,
        // Since terminate() can lead to close() being called, let's always ensure the `this` value is up to date.
        this_value: JSC.JSValue,
    ) bun.JSError!JSValue {
        _ = globalThis;
        const args = callframe.arguments_old(2);
        _ = args;
        log("terminate()", .{});

        this.this_value = this_value;

        if (this.isClosed()) {
            return .undefined;
        }

        this.flags.closed = true;
        this.this_value.unprotect();
        this.websocket().close();

        return .undefined;
    }

    pub fn getBinaryType(
        this: *ServerWebSocket,
        globalThis: *JSC.JSGlobalObject,
    ) JSValue {
        log("getBinaryType()", .{});

        return switch (this.flags.binary_type) {
            .Uint8Array => bun.String.static("uint8array").toJS(globalThis),
            .Buffer => bun.String.static("nodebuffer").toJS(globalThis),
            .ArrayBuffer => bun.String.static("arraybuffer").toJS(globalThis),
            else => @panic("Invalid binary type"),
        };
    }

    pub fn setBinaryType(this: *ServerWebSocket, globalThis: *JSC.JSGlobalObject, value: JSC.JSValue) callconv(.C) bool {
        log("setBinaryType()", .{});

        const btype = JSC.BinaryType.fromJSValue(globalThis, value) catch return false;
        switch (btype orelse
            // some other value which we don't support
            .Float64Array) {
            .ArrayBuffer, .Buffer, .Uint8Array => |val| {
                this.flags.binary_type = val;
                return true;
            },
            else => {
                globalThis.throw("binaryType must be either \"uint8array\" or \"arraybuffer\" or \"nodebuffer\"", .{}) catch {};
                return false;
            },
        }
    }

    pub fn getBufferedAmount(
        this: *ServerWebSocket,
        _: *JSC.JSGlobalObject,
        _: *JSC.CallFrame,
    ) bun.JSError!JSValue {
        log("getBufferedAmount()", .{});

        if (this.isClosed()) {
            return JSValue.jsNumber(0);
        }

        return JSValue.jsNumber(this.websocket().getBufferedAmount());
    }
    pub fn subscribe(
        this: *ServerWebSocket,
        globalThis: *JSC.JSGlobalObject,
        callframe: *JSC.CallFrame,
    ) bun.JSError!JSValue {
        const args = callframe.arguments_old(1);
        if (args.len < 1) {
            return globalThis.throw("subscribe requires at least 1 argument", .{});
        }

        if (this.isClosed()) {
            return JSValue.jsBoolean(true);
        }

        if (!args.ptr[0].isString()) {
            return globalThis.throwInvalidArgumentTypeValue("topic", "string", args.ptr[0]);
        }

        var topic = try args.ptr[0].toSlice(globalThis, bun.default_allocator);
        defer topic.deinit();

        if (topic.len == 0) {
            return globalThis.throw("subscribe requires a non-empty topic name", .{});
        }

        return JSValue.jsBoolean(this.websocket().subscribe(topic.slice()));
    }
    pub fn unsubscribe(this: *ServerWebSocket, globalThis: *JSC.JSGlobalObject, callframe: *JSC.CallFrame) bun.JSError!JSValue {
        const args = callframe.arguments_old(1);
        if (args.len < 1) {
            return globalThis.throw("unsubscribe requires at least 1 argument", .{});
        }

        if (this.isClosed()) {
            return JSValue.jsBoolean(true);
        }

        if (!args.ptr[0].isString()) {
            return globalThis.throwInvalidArgumentTypeValue("topic", "string", args.ptr[0]);
        }

        var topic = try args.ptr[0].toSlice(globalThis, bun.default_allocator);
        defer topic.deinit();

        if (topic.len == 0) {
            return globalThis.throw("unsubscribe requires a non-empty topic name", .{});
        }

        return JSValue.jsBoolean(this.websocket().unsubscribe(topic.slice()));
    }
    pub fn isSubscribed(
        this: *ServerWebSocket,
        globalThis: *JSC.JSGlobalObject,
        callframe: *JSC.CallFrame,
    ) bun.JSError!JSValue {
        const args = callframe.arguments_old(1);
        if (args.len < 1) {
            return globalThis.throw("isSubscribed requires at least 1 argument", .{});
        }

        if (this.isClosed()) {
            return JSValue.jsBoolean(false);
        }

        if (!args.ptr[0].isString()) {
            return globalThis.throwInvalidArgumentTypeValue("topic", "string", args.ptr[0]);
        }

        var topic = try args.ptr[0].toSlice(globalThis, bun.default_allocator);
        defer topic.deinit();

        if (topic.len == 0) {
            return globalThis.throw("isSubscribed requires a non-empty topic name", .{});
        }

        return JSValue.jsBoolean(this.websocket().isSubscribed(topic.slice()));
    }

    pub fn getRemoteAddress(
        this: *ServerWebSocket,
        globalThis: *JSC.JSGlobalObject,
    ) JSValue {
        if (this.isClosed()) {
            return JSValue.jsUndefined();
        }

        var buf: [64]u8 = [_]u8{0} ** 64;
        var text_buf: [512]u8 = undefined;

        const address_bytes = this.websocket().getRemoteAddress(&buf);
        const address: std.net.Address = switch (address_bytes.len) {
            4 => std.net.Address.initIp4(address_bytes[0..4].*, 0),
            16 => std.net.Address.initIp6(address_bytes[0..16].*, 0, 0, 0),
            else => return JSValue.jsUndefined(),
        };

        const text = bun.fmt.formatIp(address, &text_buf) catch unreachable;
        return bun.String.createUTF8ForJS(globalThis, text);
    }
};

pub const NodeHTTPResponse = struct {
    response: uws.AnyResponse,
    onDataCallback: JSC.Strong = .empty,
    onWritableCallback: JSC.Strong = .empty,
    onAbortedCallback: JSC.Strong = .empty,

    ref_count: u32 = 1,
    js_ref: JSC.Ref = .{},
    aborted: bool = false,
    finished: bool = false,
    ended: bool = false,
    upgraded: bool = false,
    is_request_pending: bool = true,
    body_read_state: BodyReadState = .none,
    body_read_ref: JSC.Ref = .{},
    promise: JSC.Strong = .empty,
    server: AnyServer,

    /// When you call pause() on the node:http IncomingMessage
    /// We might've already read from the socket.
    /// So we need to buffer that data.
    /// This should be pretty uncommon though.
    buffered_request_body_data_during_pause: bun.ByteList = .{},
    is_data_buffered_during_pause: bool = false,
    /// Did we receive the last chunk of data during pause?
    is_data_buffered_during_pause_last: bool = false,

    upgrade_context: UpgradeCTX = .{},

    const log = bun.Output.scoped(.NodeHTTPResponse, false);
    pub usingnamespace JSC.Codegen.JSNodeHTTPResponse;
    pub usingnamespace bun.NewRefCounted(@This(), deinit, null);

    pub const UpgradeCTX = struct {
        context: ?*uws.uws_socket_context_t = null,
        // request will be detached when go async
        request: ?*uws.Request = null,

        // we need to store this, if we wanna to enable async upgrade
        sec_websocket_key: []const u8 = "",
        sec_websocket_protocol: []const u8 = "",
        sec_websocket_extensions: []const u8 = "",

        // this can be called multiple times
        pub fn deinit(this: *UpgradeCTX) void {
            const sec_websocket_key = this.sec_websocket_key;
            const sec_websocket_protocol = this.sec_websocket_protocol;
            const sec_websocket_extensions = this.sec_websocket_extensions;
            this.* = .{};
            if (sec_websocket_extensions.len > 0) bun.default_allocator.free(sec_websocket_extensions);
            if (sec_websocket_protocol.len > 0) bun.default_allocator.free(sec_websocket_protocol);
            if (sec_websocket_key.len > 0) bun.default_allocator.free(sec_websocket_key);
        }

        pub fn preserveWebSocketHeadersIfNeeded(this: *UpgradeCTX) void {
            if (this.request) |request| {
                this.request = null;

                const sec_websocket_key = request.header("sec-websocket-key") orelse "";
                const sec_websocket_protocol = request.header("sec-websocket-protocol") orelse "";
                const sec_websocket_extensions = request.header("sec-websocket-extensions") orelse "";

                if (sec_websocket_key.len > 0) {
                    this.sec_websocket_key = bun.default_allocator.dupe(u8, sec_websocket_key) catch bun.outOfMemory();
                }
                if (sec_websocket_protocol.len > 0) {
                    this.sec_websocket_protocol = bun.default_allocator.dupe(u8, sec_websocket_protocol) catch bun.outOfMemory();
                }
                if (sec_websocket_extensions.len > 0) {
                    this.sec_websocket_extensions = bun.default_allocator.dupe(u8, sec_websocket_extensions) catch bun.outOfMemory();
                }
            }
        }
    };

    pub const BodyReadState = enum(u8) {
        none = 0,
        pending = 1,
        done = 2,
    };

    extern "C" fn Bun__getNodeHTTPResponseThisValue(c_int, *anyopaque) JSC.JSValue;
    fn getThisValue(this: *NodeHTTPResponse) JSC.JSValue {
        return Bun__getNodeHTTPResponseThisValue(@intFromBool(this.response == .SSL), this.response.socket());
    }

    extern "C" fn Bun__getNodeHTTPServerSocketThisValue(c_int, *anyopaque) JSC.JSValue;
    fn getServerSocketValue(this: *NodeHTTPResponse) JSC.JSValue {
        return Bun__getNodeHTTPServerSocketThisValue(@intFromBool(this.response == .SSL), this.response.socket());
    }

    extern "C" fn Bun__setNodeHTTPServerSocketUsSocketValue(JSC.JSValue, *anyopaque) void;

    pub fn upgrade(this: *NodeHTTPResponse, data_value: JSValue, sec_websocket_protocol: ZigString, sec_websocket_extensions: ZigString) bool {
        const upgrade_ctx = this.upgrade_context.context orelse return false;
        const ws_handler = this.server.webSocketHandler() orelse return false;
        const socketValue = this.getServerSocketValue();

        defer {
            this.setOnAbortedHandler();
            this.upgrade_context.deinit();
        }
        data_value.ensureStillAlive();

        const ws = ServerWebSocket.new(.{
            .handler = ws_handler,
            .this_value = data_value,
        });

        var new_socket: ?*uws.Socket = null;
        defer if (new_socket) |socket| {
            this.upgraded = true;
            Bun__setNodeHTTPServerSocketUsSocketValue(socketValue, socket);
            defer this.js_ref.unref(JSC.VirtualMachine.get());
            switch (this.response) {
                .SSL => this.response = uws.AnyResponse.init(uws.NewApp(true).Response.castRes(@alignCast(@ptrCast(socket)))),
                .TCP => this.response = uws.AnyResponse.init(uws.NewApp(false).Response.castRes(@alignCast(@ptrCast(socket)))),
            }
        };

        if (this.upgrade_context.request) |request| {
            this.upgrade_context = .{};

            var sec_websocket_protocol_str: ?ZigString.Slice = null;
            var sec_websocket_extensions_str: ?ZigString.Slice = null;

            const sec_websocket_protocol_value = brk: {
                if (sec_websocket_protocol.isEmpty()) {
                    break :brk request.header("sec-websocket-protocol") orelse "";
                }
                sec_websocket_protocol_str = sec_websocket_protocol.toSlice(bun.default_allocator);
                break :brk sec_websocket_protocol_str.?.slice();
            };

            const sec_websocket_extensions_value = brk: {
                if (sec_websocket_extensions.isEmpty()) {
                    break :brk request.header("sec-websocket-extensions") orelse "";
                }
                sec_websocket_extensions_str = sec_websocket_protocol.toSlice(bun.default_allocator);
                break :brk sec_websocket_extensions_str.?.slice();
            };
            defer {
                if (sec_websocket_protocol_str) |str| str.deinit();
                if (sec_websocket_extensions_str) |str| str.deinit();
            }

            new_socket = this.response.upgrade(
                *ServerWebSocket,
                ws,
                request.header("sec-websocket-key") orelse "",
                sec_websocket_protocol_value,
                sec_websocket_extensions_value,
                upgrade_ctx,
            );
            return true;
        }

        var sec_websocket_protocol_str: ?ZigString.Slice = null;
        var sec_websocket_extensions_str: ?ZigString.Slice = null;

        const sec_websocket_protocol_value = brk: {
            if (sec_websocket_protocol.isEmpty()) {
                break :brk this.upgrade_context.sec_websocket_protocol;
            }
            sec_websocket_protocol_str = sec_websocket_protocol.toSlice(bun.default_allocator);
            break :brk sec_websocket_protocol_str.?.slice();
        };

        const sec_websocket_extensions_value = brk: {
            if (sec_websocket_extensions.isEmpty()) {
                break :brk this.upgrade_context.sec_websocket_extensions;
            }
            sec_websocket_extensions_str = sec_websocket_protocol.toSlice(bun.default_allocator);
            break :brk sec_websocket_extensions_str.?.slice();
        };
        defer {
            if (sec_websocket_protocol_str) |str| str.deinit();
            if (sec_websocket_extensions_str) |str| str.deinit();
        }

        new_socket = this.response.upgrade(
            *ServerWebSocket,
            ws,
            this.upgrade_context.sec_websocket_key,
            sec_websocket_protocol_value,
            sec_websocket_extensions_value,
            upgrade_ctx,
        );
        return true;
    }
    pub fn maybeStopReadingBody(this: *NodeHTTPResponse, vm: *JSC.VirtualMachine) void {
        this.upgrade_context.deinit(); // we can discard the upgrade context now

        if ((this.aborted or this.ended) and (this.body_read_ref.has or this.body_read_state == .pending) and !this.onDataCallback.has()) {
            const had_ref = this.body_read_ref.has;
            this.response.clearOnData();
            this.body_read_ref.unref(vm);
            this.body_read_state = .done;

            if (had_ref) {
                this.markRequestAsDoneIfNecessary();
            }

            this.deref();
        }
    }

    pub fn shouldRequestBePending(this: *const NodeHTTPResponse) bool {
        if (this.aborted) {
            return false;
        }

        if (this.ended) {
            return this.body_read_state == .pending;
        }

        return true;
    }

    pub fn dumpRequestBody(this: *NodeHTTPResponse, globalObject: *JSC.JSGlobalObject, callframe: *JSC.CallFrame) bun.JSError!JSC.JSValue {
        _ = globalObject; // autofix
        _ = callframe; // autofix
        if (this.buffered_request_body_data_during_pause.len > 0) {
            this.buffered_request_body_data_during_pause.deinitWithAllocator(bun.default_allocator);
        }
        if (!this.finished) {
            this.clearOnDataCallback();
        }

        return .undefined;
    }

    fn markRequestAsDone(this: *NodeHTTPResponse) void {
        log("markRequestAsDone()", .{});
        this.is_request_pending = false;

        this.clearJSValues();
        this.clearOnDataCallback();
        this.upgrade_context.deinit();

        this.buffered_request_body_data_during_pause.deinitWithAllocator(bun.default_allocator);
        const server = this.server;
        this.js_ref.unref(JSC.VirtualMachine.get());
        this.deref();
        server.onRequestComplete();
    }

    fn markRequestAsDoneIfNecessary(this: *NodeHTTPResponse) void {
        if (this.is_request_pending and !this.shouldRequestBePending()) {
            this.markRequestAsDone();
        }
    }

    pub fn create(
        any_server_tag: u64,
        globalObject: *JSC.JSGlobalObject,
        has_body: *i32,
        request: *uws.Request,
        is_ssl: i32,
        response_ptr: *anyopaque,
        upgrade_ctx: ?*anyopaque,
        node_response_ptr: *?*NodeHTTPResponse,
    ) callconv(.C) JSC.JSValue {
        const vm = globalObject.bunVM();
        if ((HTTP.Method.which(request.method()) orelse HTTP.Method.OPTIONS).hasRequestBody()) {
            const req_len: usize = brk: {
                if (request.header("content-length")) |content_length| {
                    break :brk std.fmt.parseInt(usize, content_length, 10) catch 0;
                }

                break :brk 0;
            };

            has_body.* = @intFromBool(req_len > 0 or request.header("transfer-encoding") != null);
        }

        const response = NodeHTTPResponse.new(.{
            .upgrade_context = .{
                .context = @ptrCast(upgrade_ctx),
                .request = request,
            },
            .server = AnyServer{ .ptr = AnyServer.Ptr.from(@ptrFromInt(any_server_tag)) },
            .response = switch (is_ssl != 0) {
                true => uws.AnyResponse{ .SSL = @ptrCast(response_ptr) },
                false => uws.AnyResponse{ .TCP = @ptrCast(response_ptr) },
            },
            .body_read_state = if (has_body.* != 0) .pending else .none,
            // 1 - the HTTP response
            // 1 - the JS object
            // 1 - the Server handler.
            // 1 - the onData callback (request bod)
            .ref_count = if (has_body.* != 0) 4 else 3,
        });
        if (has_body.* != 0) {
            response.body_read_ref.ref(vm);
        }
        response.js_ref.ref(vm);
        const js_this = response.toJS(globalObject);
        node_response_ptr.* = response;
        return js_this;
    }

    pub fn setOnAbortedHandler(this: *NodeHTTPResponse) void {
        // Don't overwrite WebSocket user data
        if (!this.upgraded) {
            this.response.onAborted(*NodeHTTPResponse, onAbort, this);
            this.response.onTimeout(*NodeHTTPResponse, onTimeout, this);
        }
        // detach and
        this.upgrade_context.preserveWebSocketHeadersIfNeeded();
    }

    fn isDone(this: *const NodeHTTPResponse) bool {
        return this.finished or this.ended or this.aborted;
    }

    pub fn getEnded(this: *const NodeHTTPResponse, _: *JSC.JSGlobalObject) JSC.JSValue {
        return JSC.JSValue.jsBoolean(this.ended);
    }

    pub fn getFinished(this: *const NodeHTTPResponse, _: *JSC.JSGlobalObject) JSC.JSValue {
        return JSC.JSValue.jsBoolean(this.finished);
    }

    pub fn getAborted(this: *const NodeHTTPResponse, _: *JSC.JSGlobalObject) JSC.JSValue {
        return JSC.JSValue.jsBoolean(this.aborted);
    }

    pub fn getHasBody(this: *const NodeHTTPResponse, _: *JSC.JSGlobalObject) JSC.JSValue {
        var result: i32 = 0;
        switch (this.body_read_state) {
            .none => {},
            .pending => result |= 1 << 1,
            .done => result |= 1 << 2,
        }
        if (this.buffered_request_body_data_during_pause.len > 0) {
            result |= 1 << 3;
        }
        if (this.is_data_buffered_during_pause_last) {
            result |= 1 << 2;
        }

        return JSC.JSValue.jsNumber(result);
    }

    pub fn getBufferedAmount(this: *const NodeHTTPResponse, _: *JSC.JSGlobalObject) JSC.JSValue {
        if (this.finished) {
            return JSC.JSValue.jsNull();
        }

        return JSC.JSValue.jsNumber(this.response.getBufferedAmount());
    }

    pub fn jsRef(this: *NodeHTTPResponse, globalObject: *JSC.JSGlobalObject, _: *JSC.CallFrame) bun.JSError!JSC.JSValue {
        if (!this.isDone()) {
            this.js_ref.ref(globalObject.bunVM());
        }
        return .undefined;
    }

    pub fn jsUnref(this: *NodeHTTPResponse, globalObject: *JSC.JSGlobalObject, _: *JSC.CallFrame) bun.JSError!JSC.JSValue {
        if (!this.isDone()) {
            this.js_ref.unref(globalObject.bunVM());
        }
        return .undefined;
    }

    fn handleEndedIfNecessary(state: uws.State, globalObject: *JSC.JSGlobalObject) bun.JSError!void {
        if (!state.isResponsePending()) {
            return globalObject.ERR_HTTP_HEADERS_SENT("Stream is already ended", .{}).throw();
        }
    }

    extern "C" fn NodeHTTPServer__writeHead_http(
        globalObject: *JSC.JSGlobalObject,
        statusMessage: [*]const u8,
        statusMessageLength: usize,
        headersObjectValue: JSC.JSValue,
        response: *anyopaque,
    ) void;

    extern "C" fn NodeHTTPServer__writeHead_https(
        globalObject: *JSC.JSGlobalObject,
        statusMessage: [*]const u8,
        statusMessageLength: usize,
        headersObjectValue: JSC.JSValue,
        response: *anyopaque,
    ) void;

    pub fn writeHead(this: *NodeHTTPResponse, globalObject: *JSC.JSGlobalObject, callframe: *JSC.CallFrame) bun.JSError!JSC.JSValue {
        const arguments = callframe.argumentsUndef(3).slice();

        if (this.isDone()) {
            return globalObject.ERR_STREAM_ALREADY_FINISHED("Stream is already ended", .{}).throw();
        }

        const state = this.response.state();
        try handleEndedIfNecessary(state, globalObject);

        const status_code_value = if (arguments.len > 0) arguments[0] else .undefined;
        const status_message_value = if (arguments.len > 1 and arguments[1] != .null) arguments[1] else .undefined;
        const headers_object_value = if (arguments.len > 2 and arguments[2] != .null) arguments[2] else .undefined;

        const status_code: i32 = brk: {
            if (status_code_value != .undefined) {
                break :brk globalObject.validateIntegerRange(status_code_value, i32, 200, .{
                    .min = 100,
                    .max = 599,
                }) catch return error.JSError;
            }

            break :brk 200;
        };

        var stack_fallback = std.heap.stackFallback(256, bun.default_allocator);
        const allocator = stack_fallback.get();
        const status_message_slice = if (status_message_value != .undefined)
            try status_message_value.toSlice(globalObject, allocator)
        else
            ZigString.Slice.empty;
        defer status_message_slice.deinit();

        if (globalObject.hasException()) {
            return error.JSError;
        }

        if (state.isHttpStatusCalled()) {
            return globalObject.ERR_HTTP_HEADERS_SENT("Stream already started", .{}).throw();
        }

        do_it: {
            if (status_message_slice.len == 0) {
                if (HTTPStatusText.get(@intCast(status_code))) |status_message| {
                    writeHeadInternal(this.response, globalObject, status_message, headers_object_value);
                    break :do_it;
                }
            }

            const message = if (status_message_slice.len > 0) status_message_slice.slice() else "HM";
            const status_message = std.fmt.allocPrint(allocator, "{d} {s}", .{ status_code, message }) catch bun.outOfMemory();
            defer allocator.free(status_message);
            writeHeadInternal(this.response, globalObject, status_message, headers_object_value);
            break :do_it;
        }

        return .undefined;
    }

    fn writeHeadInternal(response: uws.AnyResponse, globalObject: *JSC.JSGlobalObject, status_message: []const u8, headers: JSC.JSValue) void {
        log("writeHeadInternal({s})", .{status_message});
        switch (response) {
            .TCP => NodeHTTPServer__writeHead_http(globalObject, status_message.ptr, status_message.len, headers, @ptrCast(response.TCP)),
            .SSL => NodeHTTPServer__writeHead_https(globalObject, status_message.ptr, status_message.len, headers, @ptrCast(response.SSL)),
        }
    }

    pub fn writeContinue(this: *NodeHTTPResponse, globalObject: *JSC.JSGlobalObject, callframe: *JSC.CallFrame) JSC.JSValue {
        const arguments = callframe.arguments_old(1).slice();
        _ = arguments; // autofix
        if (this.isDone()) {
            return .undefined;
        }

        const state = this.response.state();
        try handleEndedIfNecessary(state, globalObject);

        this.response.writeContinue();
        return .undefined;
    }

    pub const AbortEvent = enum(u8) {
        none = 0,
        abort = 1,
        timeout = 2,
    };

    fn handleAbortOrTimeout(this: *NodeHTTPResponse, comptime event: AbortEvent) void {
        if (this.finished) {
            return;
        }

        if (event == .abort) {
            this.aborted = true;
        }

        this.ref();
        defer this.deref();
        defer if (event == .abort) this.markRequestAsDoneIfNecessary();

        const js_this: JSValue = this.getThisValue();
        if (this.onAbortedCallback.get()) |on_aborted| {
            defer {
                if (event == .abort) {
                    this.onAbortedCallback.deinit();
                }
            }
            const globalThis = JSC.VirtualMachine.get().global;
            const vm = globalThis.bunVM();
            const event_loop = vm.eventLoop();

            event_loop.runCallback(on_aborted, globalThis, js_this, &.{
                JSC.JSValue.jsNumber(@intFromEnum(event)),
            });
        }

        if (event == .abort) {
            this.onDataOrAborted("", true, .abort);
        }
    }

    pub fn onAbort(this: *NodeHTTPResponse, response: uws.AnyResponse) void {
        _ = response; // autofix
        log("onAbort", .{});
        this.handleAbortOrTimeout(.abort);
    }

    pub fn onTimeout(this: *NodeHTTPResponse, response: uws.AnyResponse) void {
        _ = response; // autofix
        log("onTimeout", .{});
        this.handleAbortOrTimeout(.timeout);
    }

    pub fn doPause(this: *NodeHTTPResponse, globalObject: *JSC.JSGlobalObject, callframe: *JSC.CallFrame) bun.JSError!JSC.JSValue {
        _ = globalObject; // autofix
        _ = callframe; // autofix
        if (this.finished or this.aborted) {
            return .false;
        }
        if (this.body_read_ref.has and !this.onDataCallback.has()) {
            this.is_data_buffered_during_pause = true;
            this.response.onData(*NodeHTTPResponse, onBufferRequestBodyWhilePaused, this);
        }

        this.response.pause();
        return .true;
    }

    pub fn drainRequestBody(this: *NodeHTTPResponse, globalObject: *JSC.JSGlobalObject, callframe: *JSC.CallFrame) bun.JSError!JSC.JSValue {
        _ = callframe; // autofix
        return this.drainBufferedRequestBodyFromPause(globalObject) orelse .undefined;
    }

    fn drainBufferedRequestBodyFromPause(this: *NodeHTTPResponse, globalObject: *JSC.JSGlobalObject) ?JSC.JSValue {
        if (this.buffered_request_body_data_during_pause.len > 0) {
            const result = JSC.JSValue.createBuffer(globalObject, this.buffered_request_body_data_during_pause.slice(), bun.default_allocator);
            this.buffered_request_body_data_during_pause = .{};
            return result;
        }
        return null;
    }

    pub fn doResume(this: *NodeHTTPResponse, globalObject: *JSC.JSGlobalObject, callframe: *JSC.CallFrame) bun.JSError!JSC.JSValue {
        _ = callframe; // autofix
        if (this.finished or this.aborted) {
            return .false;
        }

        var result = JSC.JSValue.true;
        if (this.is_data_buffered_during_pause) {
            this.response.clearOnData();
            this.is_data_buffered_during_pause = false;
        }

        if (this.drainBufferedRequestBodyFromPause(globalObject)) |buffered_data| {
            result = buffered_data;
        }

        this.response.@"resume"();
        return result;
    }

    fn onRequestComplete(this: *NodeHTTPResponse) void {
        if (this.finished) {
            return;
        }
        log("onRequestComplete", .{});
        this.finished = true;
        this.js_ref.unref(JSC.VirtualMachine.get());

        this.clearJSValues();
        this.markRequestAsDoneIfNecessary();
    }

    pub export fn Bun__NodeHTTPRequest__onResolve(globalObject: *JSC.JSGlobalObject, callframe: *JSC.CallFrame) callconv(JSC.conv) JSC.JSValue {
        log("onResolve", .{});
        const arguments = callframe.arguments_old(2).slice();
        const this: *NodeHTTPResponse = arguments[1].as(NodeHTTPResponse).?;
        this.promise.deinit();
        defer this.deref();
        this.maybeStopReadingBody(globalObject.bunVM());

        if (!this.finished and !this.aborted) {
            this.clearJSValues();
            this.response.clearAborted();
            this.response.clearOnData();
            this.response.clearOnWritable();
            this.response.clearTimeout();
            if (this.response.state().isResponsePending()) {
                this.response.endWithoutBody(this.response.state().isHttpConnectionClose());
            }
            this.onRequestComplete();
        }

        return .undefined;
    }

    pub export fn Bun__NodeHTTPRequest__onReject(globalObject: *JSC.JSGlobalObject, callframe: *JSC.CallFrame) callconv(JSC.conv) JSC.JSValue {
        const arguments = callframe.arguments_old(2).slice();
        const err = arguments[0];
        const this: *NodeHTTPResponse = arguments[1].as(NodeHTTPResponse).?;
        this.promise.deinit();
        this.maybeStopReadingBody(globalObject.bunVM());

        defer this.deref();

        if (!this.finished and !this.aborted) {
            this.clearJSValues();
            this.response.clearAborted();
            this.response.clearOnData();
            this.response.clearOnWritable();
            this.response.clearTimeout();
            if (!this.response.state().isHttpStatusCalled()) {
                this.response.writeStatus("500 Internal Server Error");
            }
            this.response.endStream(this.response.state().isHttpConnectionClose());
            this.onRequestComplete();
        }

        _ = globalObject.bunVM().uncaughtException(globalObject, err, true);
        return .undefined;
    }

    fn clearJSValues(this: *NodeHTTPResponse) void {
        // Promise is handled separately.
        this.onWritableCallback.deinit();
        this.onAbortedCallback.deinit();
    }

    pub fn abort(this: *NodeHTTPResponse, globalObject: *JSC.JSGlobalObject, callframe: *JSC.CallFrame) bun.JSError!JSC.JSValue {
        _ = globalObject; // autofix
        _ = callframe; // autofix
        if (this.isDone()) {
            return .undefined;
        }

        this.aborted = true;
        const state = this.response.state();
        if (state.isHttpEndCalled()) {
            return .undefined;
        }

        this.response.clearAborted();
        this.response.clearOnData();
        this.response.clearOnWritable();
        this.response.clearTimeout();
        this.response.endWithoutBody(true);
        this.onRequestComplete();
        return .undefined;
    }

    fn onBufferRequestBodyWhilePaused(this: *NodeHTTPResponse, chunk: []const u8, last: bool) void {
        this.buffered_request_body_data_during_pause.append(bun.default_allocator, chunk) catch bun.outOfMemory();
        if (last) {
            this.is_data_buffered_during_pause_last = true;
            if (this.body_read_ref.has) {
                this.body_read_ref.unref(JSC.VirtualMachine.get());
                this.markRequestAsDoneIfNecessary();
                this.deref();
            }
        }
    }

    fn onDataOrAborted(this: *NodeHTTPResponse, chunk: []const u8, last: bool, event: AbortEvent) void {
        if (last) {
            this.ref();
            this.body_read_state = .done;
        }

        defer {
            if (last) {
                if (this.body_read_ref.has) {
                    this.body_read_ref.unref(JSC.VirtualMachine.get());
                    this.markRequestAsDoneIfNecessary();
                    this.deref();
                }

                this.deref();
            }
        }

        if (this.onDataCallback.get()) |callback| {
            const globalThis = JSC.VirtualMachine.get().global;
            const event_loop = globalThis.bunVM().eventLoop();

            const bytes: JSC.JSValue = brk: {
                if (chunk.len > 0 and this.buffered_request_body_data_during_pause.len > 0) {
                    const buffer = JSC.JSValue.createBufferFromLength(globalThis, chunk.len + this.buffered_request_body_data_during_pause.len);
                    this.buffered_request_body_data_during_pause.deinitWithAllocator(bun.default_allocator);
                    if (buffer.asArrayBuffer(globalThis)) |array_buffer| {
                        var input = array_buffer.slice();
                        @memcpy(input[0..this.buffered_request_body_data_during_pause.len], this.buffered_request_body_data_during_pause.slice());
                        @memcpy(input[this.buffered_request_body_data_during_pause.len..], chunk);
                        break :brk buffer;
                    }
                }

                if (this.drainBufferedRequestBodyFromPause(globalThis)) |buffered_data| {
                    break :brk buffered_data;
                }

                if (chunk.len > 0) {
                    break :brk JSC.ArrayBuffer.createBuffer(globalThis, chunk);
                }
                break :brk .undefined;
            };

            event_loop.runCallback(callback, globalThis, .undefined, &.{
                bytes,
                JSC.JSValue.jsBoolean(last),
                JSC.JSValue.jsNumber(@intFromEnum(event)),
            });
        }
    }
    pub const BUN_DEBUG_REFCOUNT_NAME = "NodeHTTPServerResponse";
    pub fn onData(this: *NodeHTTPResponse, chunk: []const u8, last: bool) void {
        log("onData({d} bytes, is_last = {d})", .{ chunk.len, @intFromBool(last) });

        onDataOrAborted(this, chunk, last, .none);
    }

    fn onDrain(this: *NodeHTTPResponse, offset: u64, response: uws.AnyResponse) bool {
        log("onDrain({d})", .{offset});
        this.ref();
        defer this.deref();
        response.clearOnWritable();
        if (this.aborted or this.finished) {
            return false;
        }
        const on_writable = this.onWritableCallback.trySwap() orelse return false;
        const globalThis = JSC.VirtualMachine.get().global;
        const vm = globalThis.bunVM();

        response.corked(JSC.EventLoop.runCallback, .{ vm.eventLoop(), on_writable, globalThis, .undefined, &.{JSC.JSValue.jsNumberFromUint64(offset)} });
        if (this.aborted or this.finished) {
            return false;
        }

        return true;
    }

    fn writeOrEnd(
        this: *NodeHTTPResponse,
        globalObject: *JSC.JSGlobalObject,
        arguments: []const JSC.JSValue,
        comptime is_end: bool,
    ) bun.JSError!JSC.JSValue {
        if (this.isDone()) {
            return globalObject.ERR_STREAM_WRITE_AFTER_END("Stream already ended", .{}).throw();
        }

        const state = this.response.state();
        if (!state.isResponsePending()) {
            return globalObject.ERR_STREAM_WRITE_AFTER_END("Stream already ended", .{}).throw();
        }

        const input_value = if (arguments.len > 0) arguments[0] else .undefined;
        var encoding_value = if (arguments.len > 1) arguments[1] else .undefined;
        const callback_value = brk: {
            if ((encoding_value != .null and encoding_value != .undefined) and encoding_value.isCallable()) {
                encoding_value = .undefined;
                break :brk arguments[1];
            }

            if (arguments.len > 2 and arguments[2] != .undefined) {
                if (!arguments[2].isCallable()) {
                    return globalObject.throwInvalidArgumentTypeValue("callback", "function", arguments[2]);
                }

                break :brk arguments[2];
            }

            break :brk .undefined;
        };

        const string_or_buffer: JSC.Node.StringOrBuffer = brk: {
            if (input_value == .null or input_value == .undefined) {
                break :brk JSC.Node.StringOrBuffer.empty;
            }

            var encoding: JSC.Node.Encoding = .utf8;
            if (encoding_value != .undefined and encoding_value != .null) {
                if (!encoding_value.isString()) {
                    return globalObject.throwInvalidArgumentTypeValue("encoding", "string", encoding_value);
                }

                encoding = JSC.Node.Encoding.fromJS(encoding_value, globalObject) orelse {
                    return globalObject.throwInvalidArguments("Invalid encoding", .{});
                };
            }

            const result = JSC.Node.StringOrBuffer.fromJSWithEncoding(globalObject, bun.default_allocator, input_value, encoding) catch |err| return err;
            break :brk result orelse {
                return globalObject.throwInvalidArgumentTypeValue("input", "string or buffer", input_value);
            };
        };
        defer string_or_buffer.deinit();

        if (globalObject.hasException()) {
            return error.JSError;
        }

        const bytes = string_or_buffer.slice();

        if (comptime is_end) {
            log("end('{s}', {d})", .{ bytes[0..@min(bytes.len, 128)], bytes.len });
        } else {
            log("write('{s}', {d})", .{ bytes[0..@min(bytes.len, 128)], bytes.len });
        }

        if (is_end) {
            // Discard the body read ref if it's pending and no onData callback is set at this point.
            // This is the equivalent of req._dump().
            if (this.body_read_ref.has and this.body_read_state == .pending and !this.onDataCallback.has()) {
                this.body_read_ref.unref(JSC.VirtualMachine.get());
                this.deref();
                this.body_read_state = .none;
            }

            this.response.clearAborted();
            this.response.clearOnWritable();
            this.response.clearTimeout();
            this.ended = true;
            if (!state.isHttpWriteCalled() or bytes.len > 0) {
                this.response.end(bytes, state.isHttpConnectionClose());
            } else {
                this.response.endStream(state.isHttpConnectionClose());
            }
            this.onRequestComplete();

            return JSC.JSValue.jsNumberFromUint64(bytes.len);
        } else {
            switch (this.response.write(bytes)) {
                .want_more => |written| {
                    this.response.clearOnWritable();
                    this.onWritableCallback.clearWithoutDeallocation();
                    return JSC.JSValue.jsNumberFromUint64(written);
                },
                .backpressure => |written| {
                    if (callback_value != .undefined) {
                        this.onWritableCallback.set(globalObject, callback_value.withAsyncContextIfNeeded(globalObject));
                        this.response.onWritable(*NodeHTTPResponse, onDrain, this);
                    }
                    return JSC.JSValue.jsNumberFromInt64(-@as(i64, @intCast(written)));
                },
            }
        }
    }

    pub fn setOnWritable(this: *NodeHTTPResponse, globalObject: *JSC.JSGlobalObject, value: JSValue) bool {
        if (this.isDone() or value == .undefined) {
            this.onWritableCallback.clearWithoutDeallocation();
            return true;
        }

        this.onWritableCallback.set(globalObject, value.withAsyncContextIfNeeded(globalObject));
        return true;
    }

    pub fn getOnWritable(this: *NodeHTTPResponse, _: *JSC.JSGlobalObject) JSC.JSValue {
        return this.onWritableCallback.get() orelse .undefined;
    }

    pub fn getOnAbort(this: *NodeHTTPResponse, _: *JSC.JSGlobalObject) JSC.JSValue {
        return this.onAbortedCallback.get() orelse .undefined;
    }

    pub fn setOnAbort(this: *NodeHTTPResponse, globalObject: *JSC.JSGlobalObject, value: JSValue) bool {
        if (this.isDone() or value == .undefined) {
            this.onAbortedCallback.clearWithoutDeallocation();
            return true;
        }

        this.onAbortedCallback.set(globalObject, value.withAsyncContextIfNeeded(globalObject));
        return true;
    }

    pub fn getOnData(this: *NodeHTTPResponse, _: *JSC.JSGlobalObject) JSC.JSValue {
        return this.onDataCallback.get() orelse .undefined;
    }

    fn clearOnDataCallback(this: *NodeHTTPResponse) void {
        if (this.body_read_state != .none) {
            this.onDataCallback.deinit();
            if (!this.aborted)
                this.response.clearOnData();
            if (this.body_read_state != .done) {
                this.body_read_state = .done;
                if (this.body_read_ref.has) {
                    this.deref();
                }
            }
        }
    }

    pub fn setOnData(this: *NodeHTTPResponse, globalObject: *JSC.JSGlobalObject, value: JSValue) bool {
        if (value == .undefined or this.ended or this.aborted or this.body_read_state == .none or this.is_data_buffered_during_pause_last) {
            this.onDataCallback.deinit();
            defer {
                if (this.body_read_ref.has) {
                    this.body_read_ref.unref(globalObject.bunVM());
                    this.deref();
                }
            }
            switch (this.body_read_state) {
                .pending, .done => {
                    if (!this.finished and !this.aborted) {
                        this.response.clearOnData();
                    }
                    this.body_read_state = .done;
                },
                .none => {},
            }
            return true;
        }

        this.onDataCallback.set(globalObject, value.withAsyncContextIfNeeded(globalObject));
        this.response.onData(*NodeHTTPResponse, onData, this);
        this.is_data_buffered_during_pause = false;

        if (!this.body_read_ref.has) {
            this.ref();
            this.body_read_ref.ref(globalObject.bunVM());
        }

        return true;
    }

    pub fn write(this: *NodeHTTPResponse, globalObject: *JSC.JSGlobalObject, callframe: *JSC.CallFrame) bun.JSError!JSC.JSValue {
        const arguments = callframe.arguments_old(3).slice();

        return writeOrEnd(this, globalObject, arguments, false);
    }

    pub fn end(this: *NodeHTTPResponse, globalObject: *JSC.JSGlobalObject, callframe: *JSC.CallFrame) bun.JSError!JSC.JSValue {
        const arguments = callframe.arguments_old(3).slice();
        return writeOrEnd(this, globalObject, arguments, true);
    }

    fn handleCorked(globalObject: *JSC.JSGlobalObject, function: JSC.JSValue, result: *JSValue, is_exception: *bool) void {
        result.* = function.call(globalObject, .undefined, &.{}) catch |err| {
            result.* = globalObject.takeException(err);
            is_exception.* = true;
            return;
        };
    }

    export fn NodeHTTPResponse__setTimeout(this: *NodeHTTPResponse, seconds: JSC.JSValue, globalThis: *JSC.JSGlobalObject) bool {
        if (!seconds.isNumber()) {
            globalThis.throwInvalidArgumentTypeValue("timeout", "number", seconds) catch {};
            return false;
        }

        if (this.finished or this.aborted) {
            return false;
        }

        this.response.timeout(@intCast(@min(seconds.to(c_uint), 255)));
        return true;
    }

    pub fn cork(this: *NodeHTTPResponse, globalObject: *JSC.JSGlobalObject, callframe: *JSC.CallFrame) bun.JSError!JSC.JSValue {
        const arguments = callframe.arguments_old(1).slice();
        if (arguments.len == 0) {
            return globalObject.throwNotEnoughArguments("cork", 1, 0);
        }

        if (!arguments[0].isCallable()) {
            return globalObject.throwInvalidArgumentTypeValue("cork", "function", arguments[0]);
        }

        if (this.finished or this.aborted) {
            return globalObject.ERR_STREAM_ALREADY_FINISHED("Stream is already ended", .{}).throw();
        }

        var result: JSC.JSValue = .zero;
        var is_exception: bool = false;
        this.ref();
        defer this.deref();

        this.response.corked(handleCorked, .{ globalObject, arguments[0], &result, &is_exception });

        if (is_exception) {
            if (result != .zero) {
                return globalObject.throwValue(result);
            } else {
                return globalObject.throw("unknown error", .{});
            }
        }

        if (result == .zero) {
            return .undefined;
        }

        return result;
    }
    pub fn finalize(this: *NodeHTTPResponse) void {
        this.clearJSValues();
        this.deref();
    }

    pub fn deinit(this: *NodeHTTPResponse) void {
        bun.debugAssert(!this.body_read_ref.has);
        bun.debugAssert(!this.js_ref.has);
        bun.debugAssert(!this.is_request_pending);
        bun.debugAssert(this.aborted or this.finished);

        this.buffered_request_body_data_during_pause.deinitWithAllocator(bun.default_allocator);
        this.js_ref.unref(JSC.VirtualMachine.get());
        this.body_read_ref.unref(JSC.VirtualMachine.get());
        this.onAbortedCallback.deinit();
        this.onDataCallback.deinit();
        this.onWritableCallback.deinit();
        this.promise.deinit();
        this.destroy();
    }

    comptime {
        @export(&create, .{ .name = "NodeHTTPResponse__createForJS" });
    }
};

/// State machine to handle loading plugins asynchronously. This structure is not thread-safe.
const ServePlugins = struct {
    state: State,
    ref_count: u32 = 1,

    /// Reference count is incremented while there are other objects that are waiting on plugin loads.
    pub usingnamespace bun.NewRefCounted(ServePlugins, deinit, null);

    pub const State = union(enum) {
        unqueued: []const []const u8,
        pending: struct {
            /// Promise may be empty if the plugin load finishes synchronously.
            plugin: *bun.JSC.API.JSBundler.Plugin,
            promise: JSC.JSPromise.Strong,
            html_bundle_routes: std.ArrayListUnmanaged(*HTMLBundle.Route),
            dev_server: ?*bun.bake.DevServer,
        },
        loaded: *bun.JSC.API.JSBundler.Plugin,
        /// Error information is not stored as it is already reported.
        err,
    };

    pub const GetOrStartLoadResult = union(enum) {
        /// null = no plugins, used by server implementation
        ready: ?*bun.JSC.API.JSBundler.Plugin,
        pending,
        err,
    };

    pub const Callback = union(enum) {
        html_bundle_route: *HTMLBundle.Route,
        dev_server: *bun.bake.DevServer,
    };

    pub fn init(plugins: []const []const u8) *ServePlugins {
        return ServePlugins.new(.{ .state = .{ .unqueued = plugins } });
    }

    pub fn deinit(this: *ServePlugins) void {
        switch (this.state) {
            .unqueued => {},
            .pending => assert(false), // should have one ref while pending!
            .loaded => |loaded| loaded.deinit(),
            .err => {},
        }
        this.destroy();
    }

    pub fn getOrStartLoad(this: *ServePlugins, global: *JSC.JSGlobalObject, cb: Callback) bun.OOM!GetOrStartLoadResult {
        sw: switch (this.state) {
            .unqueued => {
                this.loadAndResolvePlugins(global);
                continue :sw this.state; // could jump to any branch if synchronously resolved
            },
            .pending => |*pending| {
                switch (cb) {
                    .html_bundle_route => |route| {
                        route.ref();
                        try pending.html_bundle_routes.append(bun.default_allocator, route);
                    },
                    .dev_server => |server| {
                        assert(pending.dev_server == null or pending.dev_server == server); // one dev server per server
                        pending.dev_server = server;
                    },
                }
                return .pending;
            },
            .loaded => |plugins| return .{ .ready = plugins },
            .err => return .err,
        }
    }

    extern fn JSBundlerPlugin__loadAndResolvePluginsForServe(
        plugin: *bun.JSC.API.JSBundler.Plugin,
        plugins: JSC.JSValue,
        bunfig_folder: JSC.JSValue,
    ) JSValue;

    fn loadAndResolvePlugins(this: *ServePlugins, global: *JSC.JSGlobalObject) void {
        bun.assert(this.state == .unqueued);
        const plugin_list = this.state.unqueued;
        const bunfig_folder = bun.path.dirname(global.bunVM().transpiler.options.bunfig_path, .auto);

        this.ref();
        defer this.deref();

        const plugin = bun.JSC.API.JSBundler.Plugin.create(global, .browser);
        var sfb = std.heap.stackFallback(@sizeOf(bun.String) * 4, bun.default_allocator);
        const alloc = sfb.get();
        const bunstring_array = alloc.alloc(bun.String, plugin_list.len) catch bun.outOfMemory();
        defer alloc.free(bunstring_array);
        for (plugin_list, bunstring_array) |raw_plugin, *out| {
            out.* = bun.String.init(raw_plugin);
        }
        const plugin_js_array = bun.String.toJSArray(global, bunstring_array);
        const bunfig_folder_bunstr = bun.String.createUTF8ForJS(global, bunfig_folder);

        this.state = .{ .pending = .{
            .promise = JSC.JSPromise.Strong.init(global),
            .plugin = plugin,
            .html_bundle_routes = .empty,
            .dev_server = null,
        } };

        global.bunVM().eventLoop().enter();
        const result = JSBundlerPlugin__loadAndResolvePluginsForServe(plugin, plugin_js_array, bunfig_folder_bunstr);
        global.bunVM().eventLoop().exit();

        // handle the case where js synchronously throws an error
        if (global.tryTakeException()) |e| {
            handleOnReject(this, global, e);
            return;
        }

        if (!result.isEmptyOrUndefinedOrNull()) {
            // handle the case where js returns a promise
            if (result.asAnyPromise()) |promise| {
                switch (promise.status(global.vm())) {
                    // promise not fulfilled yet
                    .pending => {
                        this.ref();
                        this.state.pending.promise.strong.set(global, promise.asValue(global));
                        promise.asValue(global).then(global, this, onResolveImpl, onRejectImpl);
                        return;
                    },
                    .fulfilled => {
                        handleOnResolve(this);
                        return;
                    },
                    .rejected => {
                        const value = promise.result(global.vm());
                        handleOnReject(this, global, value);
                        return;
                    },
                }
            }

            if (result.toError()) |e| {
                handleOnReject(this, global, e);
            } else {
                handleOnResolve(this);
            }
        }
    }

    pub const onResolve = JSC.toJSHostFunction(onResolveImpl);
    pub const onReject = JSC.toJSHostFunction(onRejectImpl);

    pub fn onResolveImpl(_: *JSC.JSGlobalObject, callframe: *JSC.CallFrame) bun.JSError!JSValue {
        ctxLog("onResolve", .{});

        const plugins_result, const plugins_js = callframe.argumentsAsArray(2);
        var plugins = plugins_js.asPromisePtr(ServePlugins);
        defer plugins.deref();
        plugins_result.ensureStillAlive();

        handleOnResolve(plugins);

        return JSValue.jsUndefined();
    }

    pub fn handleOnResolve(this: *ServePlugins) void {
        bun.assert(this.state == .pending);
        const pending = &this.state.pending;
        const plugin = pending.plugin;
        var html_bundle_routes = pending.html_bundle_routes;
        pending.html_bundle_routes = .empty;
        defer html_bundle_routes.deinit(bun.default_allocator);

        pending.promise.deinit();

        this.state = .{ .loaded = plugin };

        for (html_bundle_routes.items) |route| {
            route.onPluginsResolved(plugin) catch bun.outOfMemory();
            route.deref();
        }
        if (pending.dev_server) |server| {
            server.onPluginsResolved(plugin) catch bun.outOfMemory();
        }
    }

    pub fn onRejectImpl(globalThis: *JSC.JSGlobalObject, callframe: *JSC.CallFrame) bun.JSError!JSValue {
        ctxLog("onReject", .{});

        const error_js, const plugin_js = callframe.argumentsAsArray(2);
        const plugins = plugin_js.asPromisePtr(ServePlugins);
        handleOnReject(plugins, globalThis, error_js);

        return JSValue.jsUndefined();
    }

    pub fn handleOnReject(this: *ServePlugins, global: *JSC.JSGlobalObject, err: JSValue) void {
        bun.assert(this.state == .pending);
        const pending = &this.state.pending;
        var html_bundle_routes = pending.html_bundle_routes;
        pending.html_bundle_routes = .empty;
        defer html_bundle_routes.deinit(bun.default_allocator);
        pending.plugin.deinit();
        pending.promise.deinit();

        this.state = .err;

        for (html_bundle_routes.items) |route| {
            route.onPluginsRejected() catch bun.outOfMemory();
            route.deref();
        }
        if (pending.dev_server) |server| {
            server.onPluginsRejected() catch bun.outOfMemory();
        }

        Output.errGeneric("Failed to load plugins for Bun.serve:", .{});
        global.bunVM().runErrorHandler(err, null);
    }

    comptime {
        @export(&onResolve, .{ .name = "BunServe__onResolvePlugins" });
        @export(&onReject, .{ .name = "BunServe__onRejectPlugins" });
    }
};

const PluginsResult = union(enum) {
    pending,
    found: ?*bun.JSC.API.JSBundler.Plugin,
    err,
};

pub fn NewServer(comptime NamespaceType: type, comptime ssl_enabled_: bool, comptime debug_mode_: bool) type {
    return struct {
        pub usingnamespace NamespaceType;
        pub usingnamespace bun.New(@This());

        pub const ssl_enabled = ssl_enabled_;
        pub const debug_mode = debug_mode_;

        const ThisServer = @This();
        pub const RequestContext = NewRequestContext(ssl_enabled, debug_mode, @This());

        pub const App = uws.NewApp(ssl_enabled);

        listener: ?*App.ListenSocket = null,
        js_value: JSC.Strong = .empty,
        /// Potentially null before listen() is called, and once .destroy() is called.
        app: ?*App = null,
        vm: *JSC.VirtualMachine,
        globalThis: *JSGlobalObject,
        base_url_string_for_joining: string = "",
        config: ServerConfig = ServerConfig{},
        pending_requests: usize = 0,
        request_pool_allocator: *RequestContext.RequestContextStackAllocator = undefined,
        all_closed_promise: JSC.JSPromise.Strong = .{},

        listen_callback: JSC.AnyTask = undefined,
        allocator: std.mem.Allocator,
        poll_ref: Async.KeepAlive = .{},

        cached_hostname: bun.String = bun.String.empty,

        flags: packed struct(u4) {
            deinit_scheduled: bool = false,
            terminated: bool = false,
            has_js_deinited: bool = false,
            has_handled_all_closed_promise: bool = false,
        } = .{},

        plugins: ?*ServePlugins = null,

        dev_server: ?*bun.bake.DevServer,

        /// These associate a route to the index in RouteList.cpp.
        /// User routes may get applied multiple times due to SNI.
        /// So we have to store it.
        user_routes: std.ArrayListUnmanaged(UserRoute) = .{},

        pub const doStop = JSC.wrapInstanceMethod(ThisServer, "stopFromJS", false);
        pub const dispose = JSC.wrapInstanceMethod(ThisServer, "disposeFromJS", false);
        pub const doUpgrade = JSC.wrapInstanceMethod(ThisServer, "onUpgrade", false);
        pub const doPublish = JSC.wrapInstanceMethod(ThisServer, "publish", false);
        pub const doReload = onReload;
        pub const doFetch = onFetch;
        pub const doRequestIP = JSC.wrapInstanceMethod(ThisServer, "requestIP", false);
        pub const doTimeout = timeout;

        const UserRoute = struct {
            id: u32,
            server: *ThisServer,
            route: UserRouteBuilder.RouteDeclaration,

            pub fn deinit(this: *UserRoute) void {
                this.route.deinit();
            }
        };

        /// Returns:
        /// - .ready if no plugin has to be loaded
        /// - .err if there is a cached failure. Currently, this requires restarting the entire server.
        /// - .pending if `callback` was stored. It will call `onPluginsResolved` or `onPluginsRejected` later.
        pub fn getOrLoadPlugins(server: *ThisServer, callback: ServePlugins.Callback) ServePlugins.GetOrStartLoadResult {
            if (server.plugins) |p| {
                return p.getOrStartLoad(server.globalThis, callback) catch bun.outOfMemory();
            }
            // no plugins
            return .{ .ready = null };
        }

        pub fn doSubscriberCount(this: *ThisServer, globalThis: *JSC.JSGlobalObject, callframe: *JSC.CallFrame) bun.JSError!JSC.JSValue {
            const arguments = callframe.arguments_old(1);
            if (arguments.len < 1) {
                return globalThis.throwNotEnoughArguments("subscriberCount", 1, 0);
            }

            if (arguments.ptr[0].isEmptyOrUndefinedOrNull()) {
                return globalThis.throwInvalidArguments("subscriberCount requires a topic name as a string", .{});
            }

            var topic = try arguments.ptr[0].toSlice(globalThis, bun.default_allocator);
            defer topic.deinit();

            if (topic.len == 0) {
                return JSValue.jsNumber(0);
            }

            return JSValue.jsNumber((this.app.?.numSubscribers(topic.slice())));
        }

        pub fn constructor(globalThis: *JSC.JSGlobalObject, _: *JSC.CallFrame) bun.JSError!*ThisServer {
            return globalThis.throw2("Server() is not a constructor", .{});
        }

        pub fn jsValueAssertAlive(server: *ThisServer) JSC.JSValue {
            bun.debugAssert(server.listener != null); // this assertion is only valid while listening
            return server.js_value.get() orelse brk: {
                bun.debugAssert(false);
                break :brk .undefined; // safe-ish
            };
        }

        pub fn requestIP(this: *ThisServer, request: *JSC.WebCore.Request) JSC.JSValue {
            if (this.config.address == .unix) return JSValue.jsNull();
            const info = request.request_context.getRemoteSocketInfo() orelse return JSValue.jsNull();
            return SocketAddress.createDTO(this.globalThis, info.ip, @intCast(info.port), info.is_ipv6);
        }

        pub fn memoryCost(this: *ThisServer) usize {
            return @sizeOf(ThisServer) +
                this.base_url_string_for_joining.len +
                this.config.memoryCost() +
                (if (this.dev_server) |dev| dev.memoryCost() else 0);
        }

        pub fn timeout(this: *ThisServer, globalObject: *JSC.JSGlobalObject, callframe: *JSC.CallFrame) bun.JSError!JSC.JSValue {
            const arguments = callframe.arguments_old(2).slice();
            if (arguments.len < 2 or arguments[0].isEmptyOrUndefinedOrNull()) {
                return globalObject.throwNotEnoughArguments("timeout", 2, arguments.len);
            }

            const seconds = arguments[1];

            if (this.config.address == .unix) {
                return JSValue.jsNull();
            }

            if (!seconds.isNumber()) {
                return this.globalThis.throw("timeout() requires a number", .{});
            }
            const value = seconds.to(c_uint);

            if (arguments[0].as(Request)) |request| {
                _ = request.request_context.setTimeout(value);
            } else if (arguments[0].as(NodeHTTPResponse)) |response| {
                if (!response.finished) {
                    _ = response.response.timeout(@intCast(@min(value, 255)));
                }
            } else {
                return this.globalThis.throwInvalidArguments("timeout() requires a Request object", .{});
            }

            return JSValue.jsUndefined();
        }

        pub fn setIdleTimeout(this: *ThisServer, seconds: c_uint) void {
            this.config.idleTimeout = @truncate(@min(seconds, 255));
        }

        pub fn appendStaticRoute(this: *ThisServer, path: []const u8, route: AnyRoute) !void {
            try this.config.appendStaticRoute(path, route);
        }

        pub fn publish(this: *ThisServer, globalThis: *JSC.JSGlobalObject, topic: ZigString, message_value: JSValue, compress_value: ?JSValue) bun.JSError!JSValue {
            if (this.config.websocket == null)
                return JSValue.jsNumber(0);

            const app = this.app.?;

            if (topic.len == 0) {
                httplog("publish() topic invalid", .{});
                return globalThis.throw("publish requires a topic string", .{});
            }

            var topic_slice = topic.toSlice(bun.default_allocator);
            defer topic_slice.deinit();
            if (topic_slice.len == 0) {
                return globalThis.throw("publish requires a non-empty topic", .{});
            }

            const compress = (compress_value orelse JSValue.jsBoolean(true)).toBoolean();

            if (message_value.asArrayBuffer(globalThis)) |buffer| {
                return JSValue.jsNumber(
                    // if 0, return 0
                    // else return number of bytes sent
                    @as(i32, @intFromBool(uws.AnyWebSocket.publishWithOptions(ssl_enabled, app, topic_slice.slice(), buffer.slice(), .binary, compress))) * @as(i32, @intCast(@as(u31, @truncate(buffer.len)))),
                );
            }

            {
                var js_string = message_value.toString(globalThis);
                if (globalThis.hasException()) {
                    return .zero;
                }
                const view = js_string.view(globalThis);
                const slice = view.toSlice(bun.default_allocator);
                defer slice.deinit();

                defer js_string.ensureStillAlive();

                const buffer = slice.slice();
                return JSValue.jsNumber(
                    // if 0, return 0
                    // else return number of bytes sent
                    @as(i32, @intFromBool(uws.AnyWebSocket.publishWithOptions(ssl_enabled, app, topic_slice.slice(), buffer, .text, compress))) * @as(i32, @intCast(@as(u31, @truncate(buffer.len)))),
                );
            }
        }

        pub fn onUpgrade(
            this: *ThisServer,
            globalThis: *JSC.JSGlobalObject,
            object: JSC.JSValue,
            optional: ?JSValue,
        ) bun.JSError!JSValue {
            if (this.config.websocket == null) {
                return globalThis.throwInvalidArguments("To enable websocket support, set the \"websocket\" object in Bun.serve({})", .{});
            }

            if (this.flags.terminated) {
                return JSValue.jsBoolean(false);
            }

            if (object.as(NodeHTTPResponse)) |nodeHttpResponse| {
                if (nodeHttpResponse.aborted or nodeHttpResponse.ended) {
                    return JSC.jsBoolean(false);
                }

                var data_value = JSC.JSValue.zero;

                // if we converted a HeadersInit to a Headers object, we need to free it
                var fetch_headers_to_deref: ?*JSC.FetchHeaders = null;

                defer {
                    if (fetch_headers_to_deref) |fh| {
                        fh.deref();
                    }
                }

                var sec_websocket_protocol = ZigString.Empty;
                var sec_websocket_extensions = ZigString.Empty;

                if (optional) |opts| {
                    getter: {
                        if (opts.isEmptyOrUndefinedOrNull()) {
                            break :getter;
                        }

                        if (!opts.isObject()) {
                            return globalThis.throwInvalidArguments("upgrade options must be an object", .{});
                        }

                        if (opts.fastGet(globalThis, .data)) |headers_value| {
                            data_value = headers_value;
                        }

                        if (globalThis.hasException()) {
                            return error.JSError;
                        }

                        if (opts.fastGet(globalThis, .headers)) |headers_value| {
                            if (headers_value.isEmptyOrUndefinedOrNull()) {
                                break :getter;
                            }

                            var fetch_headers_to_use: *JSC.FetchHeaders = headers_value.as(JSC.FetchHeaders) orelse brk: {
                                if (headers_value.isObject()) {
                                    if (JSC.FetchHeaders.createFromJS(globalThis, headers_value)) |fetch_headers| {
                                        fetch_headers_to_deref = fetch_headers;
                                        break :brk fetch_headers;
                                    }
                                }
                                break :brk null;
                            } orelse {
                                if (!globalThis.hasException()) {
                                    return globalThis.throwInvalidArguments("upgrade options.headers must be a Headers or an object", .{});
                                }
                                return error.JSError;
                            };

                            if (globalThis.hasException()) {
                                return error.JSError;
                            }

                            if (fetch_headers_to_use.fastGet(.SecWebSocketProtocol)) |protocol| {
                                sec_websocket_protocol = protocol;
                            }

                            if (fetch_headers_to_use.fastGet(.SecWebSocketExtensions)) |protocol| {
                                sec_websocket_extensions = protocol;
                            }

                            // we must write the status first so that 200 OK isn't written
                            nodeHttpResponse.response.writeStatus("101 Switching Protocols");
                            fetch_headers_to_use.toUWSResponse(comptime ssl_enabled, nodeHttpResponse.response.socket());
                        }

                        if (globalThis.hasException()) {
                            return error.JSError;
                        }
                    }
                }
                return JSC.jsBoolean(nodeHttpResponse.upgrade(data_value, sec_websocket_protocol, sec_websocket_extensions));
            }

            var request = object.as(Request) orelse {
                return globalThis.throwInvalidArguments("upgrade requires a Request object", .{});
            };

            var upgrader = request.request_context.get(RequestContext) orelse return JSC.jsBoolean(false);

            if (upgrader.isAbortedOrEnded()) {
                return JSC.jsBoolean(false);
            }

            if (upgrader.upgrade_context == null or @intFromPtr(upgrader.upgrade_context) == std.math.maxInt(usize)) {
                return JSC.jsBoolean(false);
            }

            const resp = upgrader.resp.?;
            const ctx = upgrader.upgrade_context.?;

            var sec_websocket_key_str = ZigString.Empty;

            var sec_websocket_protocol = ZigString.Empty;

            var sec_websocket_extensions = ZigString.Empty;

            if (request.getFetchHeaders()) |head| {
                sec_websocket_key_str = head.fastGet(.SecWebSocketKey) orelse ZigString.Empty;
                sec_websocket_protocol = head.fastGet(.SecWebSocketProtocol) orelse ZigString.Empty;
                sec_websocket_extensions = head.fastGet(.SecWebSocketExtensions) orelse ZigString.Empty;
            }

            if (upgrader.req) |req| {
                if (sec_websocket_key_str.len == 0) {
                    sec_websocket_key_str = ZigString.init(req.header("sec-websocket-key") orelse "");
                }
                if (sec_websocket_protocol.len == 0) {
                    sec_websocket_protocol = ZigString.init(req.header("sec-websocket-protocol") orelse "");
                }

                if (sec_websocket_extensions.len == 0) {
                    sec_websocket_extensions = ZigString.init(req.header("sec-websocket-extensions") orelse "");
                }
            }

            if (sec_websocket_key_str.len == 0) {
                return JSC.jsBoolean(false);
            }

            if (sec_websocket_protocol.len > 0) {
                sec_websocket_protocol.markUTF8();
            }

            if (sec_websocket_extensions.len > 0) {
                sec_websocket_extensions.markUTF8();
            }

            var data_value = JSC.JSValue.zero;

            // if we converted a HeadersInit to a Headers object, we need to free it
            var fetch_headers_to_deref: ?*JSC.FetchHeaders = null;

            defer {
                if (fetch_headers_to_deref) |fh| {
                    fh.deref();
                }
            }

            if (optional) |opts| {
                getter: {
                    if (opts.isEmptyOrUndefinedOrNull()) {
                        break :getter;
                    }

                    if (!opts.isObject()) {
                        return globalThis.throwInvalidArguments("upgrade options must be an object", .{});
                    }

                    if (opts.fastGet(globalThis, .data)) |headers_value| {
                        data_value = headers_value;
                    }

                    if (globalThis.hasException()) {
                        return error.JSError;
                    }

                    if (opts.fastGet(globalThis, .headers)) |headers_value| {
                        if (headers_value.isEmptyOrUndefinedOrNull()) {
                            break :getter;
                        }

                        var fetch_headers_to_use: *JSC.FetchHeaders = headers_value.as(JSC.FetchHeaders) orelse brk: {
                            if (headers_value.isObject()) {
                                if (JSC.FetchHeaders.createFromJS(globalThis, headers_value)) |fetch_headers| {
                                    fetch_headers_to_deref = fetch_headers;
                                    break :brk fetch_headers;
                                }
                            }
                            break :brk null;
                        } orelse {
                            if (!globalThis.hasException()) {
                                return globalThis.throwInvalidArguments("upgrade options.headers must be a Headers or an object", .{});
                            }
                            return error.JSError;
                        };

                        if (globalThis.hasException()) {
                            return error.JSError;
                        }

                        if (fetch_headers_to_use.fastGet(.SecWebSocketProtocol)) |protocol| {
                            sec_websocket_protocol = protocol;
                        }

                        if (fetch_headers_to_use.fastGet(.SecWebSocketExtensions)) |protocol| {
                            sec_websocket_extensions = protocol;
                        }

                        // we must write the status first so that 200 OK isn't written
                        resp.writeStatus("101 Switching Protocols");
                        fetch_headers_to_use.toUWSResponse(comptime ssl_enabled, resp);
                    }

                    if (globalThis.hasException()) {
                        return error.JSError;
                    }
                }
            }

            // --- After this point, do not throw an exception
            // See https://github.com/oven-sh/bun/issues/1339

            // obviously invalid pointer marks it as used
            upgrader.upgrade_context = @as(*uws.uws_socket_context_s, @ptrFromInt(std.math.maxInt(usize)));
            const signal = upgrader.signal;

            upgrader.signal = null;
            upgrader.resp = null;
            request.request_context = AnyRequestContext.Null;
            upgrader.request_weakref.deinit();

            data_value.ensureStillAlive();
            const ws = ServerWebSocket.new(.{
                .handler = &this.config.websocket.?.handler,
                .this_value = data_value,
                .signal = signal,
            });
            data_value.ensureStillAlive();

            var sec_websocket_protocol_str = sec_websocket_protocol.toSlice(bun.default_allocator);
            defer sec_websocket_protocol_str.deinit();
            var sec_websocket_extensions_str = sec_websocket_extensions.toSlice(bun.default_allocator);
            defer sec_websocket_extensions_str.deinit();

            resp.clearAborted();
            resp.clearOnData();
            resp.clearOnWritable();
            resp.clearTimeout();

            upgrader.deref();

            _ = resp.upgrade(
                *ServerWebSocket,
                ws,
                sec_websocket_key_str.slice(),
                sec_websocket_protocol_str.slice(),
                sec_websocket_extensions_str.slice(),
                ctx,
            );

            return JSC.jsBoolean(true);
        }

        pub fn onReloadFromZig(this: *ThisServer, new_config: *ServerConfig, globalThis: *JSC.JSGlobalObject) void {
            httplog("onReload", .{});

            this.app.?.clearRoutes();

            // only reload those two, but ignore if they're not specified.
            if (this.config.onRequest != new_config.onRequest and (new_config.onRequest != .zero and new_config.onRequest != .undefined)) {
                this.config.onRequest.unprotect();
                this.config.onRequest = new_config.onRequest;
            }
            if (this.config.onNodeHTTPRequest != new_config.onNodeHTTPRequest) {
                this.config.onNodeHTTPRequest.unprotect();
                this.config.onNodeHTTPRequest = new_config.onNodeHTTPRequest;
            }
            if (this.config.onError != new_config.onError and (new_config.onError != .zero and new_config.onError != .undefined)) {
                this.config.onError.unprotect();
                this.config.onError = new_config.onError;
            }

            if (new_config.websocket) |*ws| {
                ws.handler.flags.ssl = ssl_enabled;
                if (ws.handler.onMessage != .zero or ws.handler.onOpen != .zero) {
                    if (this.config.websocket) |old_ws| {
                        old_ws.unprotect();
                    }

                    ws.globalObject = globalThis;
                    this.config.websocket = ws.*;
                } // we don't remove it
            }
            var static_routes = this.config.static_routes;
            this.config.static_routes = .init(bun.default_allocator);
            for (static_routes.items) |*route| {
                route.deinit();
            }
            static_routes.deinit();
            this.config.static_routes = new_config.static_routes;

            for (this.config.negative_routes.items) |route| {
                bun.default_allocator.free(route);
            }
            this.config.negative_routes.clearAndFree();
            this.config.negative_routes = new_config.negative_routes;

            if (new_config.had_routes_object) {
                for (this.config.user_routes_to_build.items) |*route| {
                    route.deinit();
                }
                this.config.user_routes_to_build.clearAndFree();
                this.config.user_routes_to_build = new_config.user_routes_to_build;
                for (this.user_routes.items) |*route| {
                    route.deinit();
                }
                this.user_routes.clearAndFree(bun.default_allocator);
            }

            const route_list_value = this.setRoutes();
            if (new_config.had_routes_object) {
                if (this.js_value.get()) |server_js_value| {
                    NamespaceType.routeListSetCached(server_js_value, this.globalThis, route_list_value);
                }
            }
        }

        pub fn reloadStaticRoutes(this: *ThisServer) !bool {
            if (this.app == null) {
                // Static routes will get cleaned up when the server is stopped
                return false;
            }
            this.config = try this.config.cloneForReloadingStaticRoutes();
            this.app.?.clearRoutes();
            const route_list_value = this.setRoutes();
            if (route_list_value != .zero) {
                if (this.js_value.get()) |server_js_value| {
                    NamespaceType.routeListSetCached(server_js_value, this.globalThis, route_list_value);
                }
            }
            return true;
        }

        pub fn onReload(this: *ThisServer, globalThis: *JSC.JSGlobalObject, callframe: *JSC.CallFrame) bun.JSError!JSC.JSValue {
            const arguments = callframe.arguments();
            if (arguments.len < 1) {
                return globalThis.throwNotEnoughArguments("reload", 1, 0);
            }

            var args_slice = JSC.Node.ArgumentsSlice.init(globalThis.bunVM(), arguments);
            defer args_slice.deinit();

            var new_config: ServerConfig = .{};
            try ServerConfig.fromJS(globalThis, &new_config, &args_slice, .{
                .allow_bake_config = false,
                .is_fetch_required = true,
                .has_user_routes = this.user_routes.items.len > 0,
            });
            if (globalThis.hasException()) {
                new_config.deinit();
                return error.JSError;
            }

            this.onReloadFromZig(&new_config, globalThis);

            return this.js_value.get() orelse .undefined;
        }

        pub fn onFetch(
            this: *ThisServer,
            ctx: *JSC.JSGlobalObject,
            callframe: *JSC.CallFrame,
        ) bun.JSError!JSC.JSValue {
            JSC.markBinding(@src());
            const arguments = callframe.arguments_old(2).slice();
            if (arguments.len == 0) {
                const fetch_error = WebCore.Fetch.fetch_error_no_args;
                return JSPromise.rejectedPromiseValue(ctx, ZigString.init(fetch_error).toErrorInstance(ctx));
            }

            var headers: ?*JSC.FetchHeaders = null;
            var method = HTTP.Method.GET;
            var args = JSC.Node.ArgumentsSlice.init(ctx.bunVM(), arguments);
            defer args.deinit();

            var first_arg = args.nextEat().?;
            var body: JSC.WebCore.Body.Value = .{ .Null = {} };
            var existing_request: WebCore.Request = undefined;
            // TODO: set Host header
            // TODO: set User-Agent header
            // TODO: unify with fetch() implementation.
            if (first_arg.isString()) {
                const url_zig_str = try arguments[0].toSlice(ctx, bun.default_allocator);
                defer url_zig_str.deinit();
                var temp_url_str = url_zig_str.slice();

                if (temp_url_str.len == 0) {
                    const fetch_error = JSC.WebCore.Fetch.fetch_error_blank_url;
                    return JSPromise.rejectedPromiseValue(ctx, ZigString.init(fetch_error).toErrorInstance(ctx));
                }

                var url = URL.parse(temp_url_str);

                if (url.hostname.len == 0) {
                    url = URL.parse(
                        strings.append(this.allocator, this.base_url_string_for_joining, url.pathname) catch unreachable,
                    );
                } else {
                    temp_url_str = this.allocator.dupe(u8, temp_url_str) catch unreachable;
                    url = URL.parse(temp_url_str);
                }

                if (arguments.len >= 2 and arguments[1].isObject()) {
                    var opts = arguments[1];
                    if (opts.fastGet(ctx, .method)) |method_| {
                        var slice_ = try method_.toSlice(ctx, getAllocator(ctx));
                        defer slice_.deinit();
                        method = HTTP.Method.which(slice_.slice()) orelse method;
                    }

                    if (opts.fastGet(ctx, .headers)) |headers_| {
                        if (headers_.as(JSC.FetchHeaders)) |headers__| {
                            headers = headers__;
                        } else if (JSC.FetchHeaders.createFromJS(ctx, headers_)) |headers__| {
                            headers = headers__;
                        }
                    }

                    if (opts.fastGet(ctx, .body)) |body__| {
                        if (Blob.get(ctx, body__, true, false)) |new_blob| {
                            body = .{ .Blob = new_blob };
                        } else |_| {
                            return JSPromise.rejectedPromiseValue(ctx, ZigString.init("fetch() received invalid body").toErrorInstance(ctx));
                        }
                    }
                }

                existing_request = Request.init(
                    bun.String.createUTF8(url.href),
                    headers,
                    this.vm.initRequestBodyValue(body) catch bun.outOfMemory(),
                    method,
                );
            } else if (first_arg.as(Request)) |request_| {
                request_.cloneInto(
                    &existing_request,
                    bun.default_allocator,
                    ctx,
                    false,
                );
            } else {
                const fetch_error = JSC.WebCore.Fetch.fetch_type_error_strings.get(js.JSValueGetType(ctx, first_arg.asRef()));
                const err = JSC.toTypeError(.ERR_INVALID_ARG_TYPE, "{s}", .{fetch_error}, ctx);

                return JSPromise.rejectedPromiseValue(ctx, err);
            }

            var request = Request.new(existing_request);

            const response_value = this.config.onRequest.call(
                this.globalThis,
                this.jsValueAssertAlive(),
                &[_]JSC.JSValue{request.toJS(this.globalThis)},
            ) catch |err| this.globalThis.takeException(err);

            if (response_value.isAnyError()) {
                return JSC.JSPromise.rejectedPromiseValue(ctx, response_value);
            }

            if (response_value.isEmptyOrUndefinedOrNull()) {
                return JSC.JSPromise.rejectedPromiseValue(ctx, ZigString.init("fetch() returned an empty value").toErrorInstance(ctx));
            }

            if (response_value.asAnyPromise() != null) {
                return response_value;
            }

            if (response_value.as(JSC.WebCore.Response)) |resp| {
                resp.url = existing_request.url.clone();
            }
            return JSC.JSPromise.resolvedPromiseValue(ctx, response_value);
        }

        pub fn stopFromJS(this: *ThisServer, abruptly: ?JSValue) JSC.JSValue {
            const rc = this.getAllClosedPromise(this.globalThis);

            if (this.listener != null) {
                const abrupt = brk: {
                    if (abruptly) |val| {
                        if (val.isBoolean() and val.toBoolean()) {
                            break :brk true;
                        }
                    }
                    break :brk false;
                };

                this.stop(abrupt);
            }

            return rc;
        }

        pub fn disposeFromJS(this: *ThisServer) JSC.JSValue {
            if (this.listener != null) {
                this.stop(true);
            }

            return .undefined;
        }

        pub fn getPort(
            this: *ThisServer,
            _: *JSC.JSGlobalObject,
        ) JSC.JSValue {
            switch (this.config.address) {
                .unix => return .undefined,
                else => {},
            }

            var listener = this.listener orelse return JSC.JSValue.jsNumber(this.config.address.tcp.port);
            return JSC.JSValue.jsNumber(listener.getLocalPort());
        }

        pub fn getId(
            this: *ThisServer,
            globalThis: *JSC.JSGlobalObject,
        ) JSC.JSValue {
            return bun.String.createUTF8ForJS(globalThis, this.config.id);
        }

        pub fn getPendingRequests(
            this: *ThisServer,
            _: *JSC.JSGlobalObject,
        ) JSC.JSValue {
            return JSC.JSValue.jsNumber(@as(i32, @intCast(@as(u31, @truncate(this.pending_requests)))));
        }

        pub fn getPendingWebSockets(
            this: *ThisServer,
            _: *JSC.JSGlobalObject,
        ) JSC.JSValue {
            return JSC.JSValue.jsNumber(@as(i32, @intCast(@as(u31, @truncate(this.activeSocketsCount())))));
        }

        pub fn getAddress(this: *ThisServer, globalThis: *JSGlobalObject) JSC.JSValue {
            switch (this.config.address) {
                .unix => |unix| {
                    var value = bun.String.createUTF8(unix);
                    defer value.deref();
                    return value.toJS(globalThis);
                },
                .tcp => {
                    var port: u16 = this.config.address.tcp.port;

                    if (this.listener) |listener| {
                        port = @intCast(listener.getLocalPort());

                        var buf: [64]u8 = [_]u8{0} ** 64;
                        const address_bytes = listener.socket().localAddress(&buf) orelse return JSValue.jsNull();
                        var addr = SocketAddress.init(address_bytes, port) catch {
                            @branchHint(.unlikely);
                            return JSValue.jsNull();
                        };
                        return addr.intoDTO(this.globalThis);
                    }
                    return JSValue.jsNull();
                },
            }
        }

        pub fn getURL(this: *ThisServer, globalThis: *JSGlobalObject) JSC.JSValue {
            const fmt = switch (this.config.address) {
                .unix => |unix| brk: {
                    if (unix.len > 1 and unix[0] == 0) {
                        // abstract domain socket, let's give it an "abstract" URL
                        break :brk bun.fmt.URLFormatter{
                            .proto = .abstract,
                            .hostname = unix[1..],
                        };
                    }

                    break :brk bun.fmt.URLFormatter{
                        .proto = .unix,
                        .hostname = unix,
                    };
                },
                .tcp => |tcp| blk: {
                    var port: u16 = tcp.port;
                    if (this.listener) |listener| {
                        port = @intCast(listener.getLocalPort());
                    }
                    break :blk bun.fmt.URLFormatter{
                        .proto = if (comptime ssl_enabled_) .https else .http,
                        .hostname = if (tcp.hostname) |hostname| bun.sliceTo(@constCast(hostname), 0) else null,
                        .port = port,
                    };
                },
            };

            const buf = std.fmt.allocPrint(default_allocator, "{any}", .{fmt}) catch bun.outOfMemory();
            defer default_allocator.free(buf);

            var value = bun.String.createUTF8(buf);
            defer value.deref();
            return value.toJSDOMURL(globalThis);
        }

        pub fn getHostname(this: *ThisServer, globalThis: *JSGlobalObject) JSC.JSValue {
            switch (this.config.address) {
                .unix => return .undefined,
                else => {},
            }

            if (this.cached_hostname.isEmpty()) {
                if (this.listener) |listener| {
                    var buf: [1024]u8 = [_]u8{0} ** 1024;
                    var len: i32 = 1024;
                    listener.socket().remoteAddress(&buf, &len);
                    if (len > 0) {
                        this.cached_hostname = bun.String.createUTF8(buf[0..@as(usize, @intCast(len))]);
                    }
                }

                if (this.cached_hostname.isEmpty()) {
                    switch (this.config.address) {
                        .tcp => |tcp| {
                            if (tcp.hostname) |hostname| {
                                this.cached_hostname = bun.String.createUTF8(bun.sliceTo(hostname, 0));
                            } else {
                                this.cached_hostname = bun.String.createAtomASCII("localhost");
                            }
                        },
                        else => {},
                    }
                }
            }

            return this.cached_hostname.toJS(globalThis);
        }

        pub fn getProtocol(this: *ThisServer, globalThis: *JSGlobalObject) JSC.JSValue {
            _ = this;
            return bun.String.static(if (ssl_enabled) "https" else "http").toJS(globalThis);
        }

        pub fn getDevelopment(
            _: *ThisServer,
            _: *JSC.JSGlobalObject,
        ) JSC.JSValue {
            return JSC.JSValue.jsBoolean(debug_mode);
        }

        pub fn onStaticRequestComplete(this: *ThisServer) void {
            this.pending_requests -= 1;
            this.deinitIfWeCan();
        }

        pub fn onRequestComplete(this: *ThisServer) void {
            this.vm.eventLoop().processGCTimer();

            this.pending_requests -= 1;
            this.deinitIfWeCan();
        }

        pub fn finalize(this: *ThisServer) void {
            httplog("finalize", .{});
            this.flags.has_js_deinited = true;
            this.deinitIfWeCan();
        }

        pub fn activeSocketsCount(this: *const ThisServer) u32 {
            const websocket = &(this.config.websocket orelse return 0);
            return @as(u32, @truncate(websocket.handler.active_connections));
        }

        pub fn hasActiveWebSockets(this: *const ThisServer) bool {
            return this.activeSocketsCount() > 0;
        }

        pub fn getAllClosedPromise(this: *ThisServer, globalThis: *JSC.JSGlobalObject) JSC.JSValue {
            if (this.listener == null and this.pending_requests == 0) {
                return JSC.JSPromise.resolvedPromise(globalThis, .undefined).asValue(globalThis);
            }
            const prom = &this.all_closed_promise;
            if (prom.strong.has()) {
                return prom.value();
            }
            prom.* = JSC.JSPromise.Strong.init(globalThis);
            return prom.value();
        }

        pub fn deinitIfWeCan(this: *ThisServer) void {
            if (Environment.enable_logs)
                httplog("deinitIfWeCan. requests={d}, listener={s}, websockets={s}, has_handled_all_closed_promise={}, all_closed_promise={s}, has_js_deinited={}", .{
                    this.pending_requests,
                    if (this.listener == null) "null" else "some",
                    if (this.hasActiveWebSockets()) "active" else "no",
                    this.flags.has_handled_all_closed_promise,
                    if (this.all_closed_promise.strong.has()) "has" else "no",
                    this.flags.has_js_deinited,
                });

            const vm = this.globalThis.bunVM();

            if (this.pending_requests == 0 and
                this.listener == null and
                !this.hasActiveWebSockets() and
                !this.flags.has_handled_all_closed_promise and
                this.all_closed_promise.strong.has())
            {
                httplog("schedule other promise", .{});
                const event_loop = vm.eventLoop();

                // use a flag here instead of `this.all_closed_promise.get().isHandled(vm)` to prevent the race condition of this block being called
                // again before the task has run.
                this.flags.has_handled_all_closed_promise = true;

                const task = ServerAllConnectionsClosedTask.new(.{
                    .globalObject = this.globalThis,
                    // Duplicate the Strong handle so that we can hold two independent strong references to it.
                    .promise = .{
                        .strong = JSC.Strong.create(this.all_closed_promise.value(), this.globalThis),
                    },
                    .tracker = JSC.AsyncTaskTracker.init(vm),
                });
                event_loop.enqueueTask(JSC.Task.init(task));
            }
            if (this.pending_requests == 0 and
                this.listener == null and
                !this.hasActiveWebSockets())
            {
                if (this.config.websocket) |*ws| {
                    ws.handler.app = null;
                }
                this.unref();

                // Detach DevServer. This is needed because there are aggressive
                // tests that check for DevServer memory soundness. This reveals
                // a larger problem, that it seems that some objects like Server
                // should be detachable from their JSValue, so that when the
                // native handle is done, keeping the JS binding doesn't use
                // `this.memoryCost()` bytes.
                if (this.dev_server) |dev| {
                    this.dev_server = null;
                    dev.deinit();
                }

                // Only free the memory if the JS reference has been freed too
                if (this.flags.has_js_deinited) {
                    this.scheduleDeinit();
                }
            }
        }

        pub fn stopListening(this: *ThisServer, abrupt: bool) void {
            httplog("stopListening", .{});
            var listener = this.listener orelse return;
            this.listener = null;
            this.unref();

            if (!ssl_enabled_)
                this.vm.removeListeningSocketForWatchMode(listener.socket().fd());

            if (!abrupt) {
                listener.close();
            } else if (!this.flags.terminated) {
                if (this.config.websocket) |*ws| {
                    ws.handler.app = null;
                }
                this.flags.terminated = true;
                this.app.?.close();
            }
        }

        pub fn stop(this: *ThisServer, abrupt: bool) void {
            this.js_value.deinit();

            if (this.config.allow_hot and this.config.id.len > 0) {
                if (this.globalThis.bunVM().hotMap()) |hot| {
                    hot.remove(this.config.id);
                }
            }

            this.stopListening(abrupt);
            this.deinitIfWeCan();
        }

        pub fn scheduleDeinit(this: *ThisServer) void {
            if (this.flags.deinit_scheduled) {
                httplog("scheduleDeinit (again)", .{});
                return;
            }
            this.flags.deinit_scheduled = true;
            httplog("scheduleDeinit", .{});

            if (!this.flags.terminated) {
                // App.close can cause finalizers to run.
                // scheduleDeinit can be called inside a finalizer.
                // Therefore, we split it into two tasks.
                this.flags.terminated = true;
                const task = bun.default_allocator.create(JSC.AnyTask) catch unreachable;
                task.* = JSC.AnyTask.New(App, App.close).init(this.app.?);
                this.vm.enqueueTask(JSC.Task.init(task));
            }

            const task = bun.default_allocator.create(JSC.AnyTask) catch unreachable;
            task.* = JSC.AnyTask.New(ThisServer, deinit).init(this);
            this.vm.enqueueTask(JSC.Task.init(task));
        }

        pub fn deinit(this: *ThisServer) void {
            httplog("deinit", .{});
            this.cached_hostname.deref();
            this.all_closed_promise.deinit();
            for (this.user_routes.items) |*user_route| {
                user_route.deinit();
            }
            this.user_routes.deinit(bun.default_allocator);

            this.config.deinit();
            if (this.app) |app| {
                this.app = null;
                app.destroy();
            }

            if (this.dev_server) |dev_server| {
                dev_server.deinit();
            }

            if (this.plugins) |plugins| {
                plugins.deref();
            }

            this.destroy();
        }

        pub fn init(config: *ServerConfig, global: *JSGlobalObject) bun.JSOOM!*ThisServer {
            const base_url = try bun.default_allocator.dupe(u8, strings.trim(config.base_url.href, "/"));
            errdefer bun.default_allocator.free(base_url);

            const dev_server = if (config.bake) |*bake_options|
                try bun.bake.DevServer.init(.{
                    .arena = bake_options.arena.allocator(),
                    .root = bake_options.root,
                    .framework = bake_options.framework,
                    .bundler_options = bake_options.bundler_options,
                    .vm = global.bunVM(),
                })
            else
                null;
            errdefer if (dev_server) |d| d.deinit();

            var server = ThisServer.new(.{
                .globalThis = global,
                .config = config.*,
                .base_url_string_for_joining = base_url,
                .vm = JSC.VirtualMachine.get(),
                .allocator = Arena.getThreadlocalDefault(),
                .dev_server = dev_server,
            });

            if (RequestContext.pool == null) {
                RequestContext.pool = bun.create(
                    server.allocator,
                    RequestContext.RequestContextStackAllocator,
                    RequestContext.RequestContextStackAllocator.init(bun.typedAllocator(RequestContext)),
                );
            }

            server.request_pool_allocator = RequestContext.pool.?;

            if (comptime ssl_enabled_) {
                Analytics.Features.https_server += 1;
            } else {
                Analytics.Features.http_server += 1;
            }

            return server;
        }

        noinline fn onListenFailed(this: *ThisServer) void {
            httplog("onListenFailed", .{});

            const globalThis = this.globalThis;

            var error_instance = JSC.JSValue.zero;
            var output_buf: [4096]u8 = undefined;

            if (comptime ssl_enabled) {
                output_buf[0] = 0;
                var written: usize = 0;
                var ssl_error = BoringSSL.ERR_get_error();
                while (ssl_error != 0 and written < output_buf.len) : (ssl_error = BoringSSL.ERR_get_error()) {
                    if (written > 0) {
                        output_buf[written] = '\n';
                        written += 1;
                    }

                    if (BoringSSL.ERR_reason_error_string(
                        ssl_error,
                    )) |reason_ptr| {
                        const reason = std.mem.span(reason_ptr);
                        if (reason.len == 0) {
                            break;
                        }
                        @memcpy(output_buf[written..][0..reason.len], reason);
                        written += reason.len;
                    }

                    if (BoringSSL.ERR_func_error_string(
                        ssl_error,
                    )) |reason_ptr| {
                        const reason = std.mem.span(reason_ptr);
                        if (reason.len > 0) {
                            output_buf[written..][0.." via ".len].* = " via ".*;
                            written += " via ".len;
                            @memcpy(output_buf[written..][0..reason.len], reason);
                            written += reason.len;
                        }
                    }

                    if (BoringSSL.ERR_lib_error_string(
                        ssl_error,
                    )) |reason_ptr| {
                        const reason = std.mem.span(reason_ptr);
                        if (reason.len > 0) {
                            output_buf[written..][0] = ' ';
                            written += 1;
                            @memcpy(output_buf[written..][0..reason.len], reason);
                            written += reason.len;
                        }
                    }
                }

                if (written > 0) {
                    const message = output_buf[0..written];
                    error_instance = globalThis.createErrorInstance("OpenSSL {s}", .{message});
                    BoringSSL.ERR_clear_error();
                }
            }

            if (error_instance == .zero) {
                switch (this.config.address) {
                    .tcp => |tcp| {
                        error_set: {
                            if (comptime Environment.isLinux) {
                                const rc: i32 = -1;
                                const code = Sys.getErrno(rc);
                                if (code == bun.C.E.ACCES) {
                                    error_instance = (JSC.SystemError{
                                        .message = bun.String.init(std.fmt.bufPrint(&output_buf, "permission denied {s}:{d}", .{ tcp.hostname orelse "0.0.0.0", tcp.port }) catch "Failed to start server"),
                                        .code = bun.String.static("EACCES"),
                                        .syscall = bun.String.static("listen"),
                                    }).toErrorInstance(globalThis);
                                    break :error_set;
                                }
                            }
                            error_instance = (JSC.SystemError{
                                .message = bun.String.init(std.fmt.bufPrint(&output_buf, "Failed to start server. Is port {d} in use?", .{tcp.port}) catch "Failed to start server"),
                                .code = bun.String.static("EADDRINUSE"),
                                .syscall = bun.String.static("listen"),
                            }).toErrorInstance(globalThis);
                        }
                    },
                    .unix => |unix| {
                        switch (bun.sys.getErrno(@as(i32, -1))) {
                            .SUCCESS => {
                                error_instance = (JSC.SystemError{
                                    .message = bun.String.init(std.fmt.bufPrint(&output_buf, "Failed to listen on unix socket {}", .{bun.fmt.QuotedFormatter{ .text = unix }}) catch "Failed to start server"),
                                    .code = bun.String.static("EADDRINUSE"),
                                    .syscall = bun.String.static("listen"),
                                }).toErrorInstance(globalThis);
                            },
                            else => |e| {
                                var sys_err = bun.sys.Error.fromCode(e, .listen);
                                sys_err.path = unix;
                                error_instance = sys_err.toJSC(globalThis);
                            },
                        }
                    },
                }
            }

            error_instance.ensureStillAlive();
            globalThis.throwValue(error_instance) catch {};
        }

        pub fn onListen(this: *ThisServer, socket: ?*App.ListenSocket) void {
            if (socket == null) {
                return this.onListenFailed();
            }

            this.listener = socket;
            this.vm.event_loop_handle = Async.Loop.get();
            if (!ssl_enabled_)
                this.vm.addListeningSocketForWatchMode(socket.?.socket().fd());
        }

        pub fn ref(this: *ThisServer) void {
            if (this.poll_ref.isActive()) return;

            this.poll_ref.ref(this.vm);
        }

        pub fn unref(this: *ThisServer) void {
            if (!this.poll_ref.isActive()) return;

            this.poll_ref.unref(this.vm);
        }

        pub fn doRef(this: *ThisServer, _: *JSC.JSGlobalObject, callframe: *JSC.CallFrame) bun.JSError!JSC.JSValue {
            const this_value = callframe.this();
            this.ref();

            return this_value;
        }

        pub fn doUnref(this: *ThisServer, _: *JSC.JSGlobalObject, callframe: *JSC.CallFrame) bun.JSError!JSC.JSValue {
            const this_value = callframe.this();
            this.unref();

            return this_value;
        }

        pub fn onBunInfoRequest(this: *ThisServer, req: *uws.Request, resp: *App.Response) void {
            JSC.markBinding(@src());
            this.pending_requests += 1;
            defer this.pending_requests -= 1;
            req.setYield(false);
            var stack_fallback = std.heap.stackFallback(8192, this.allocator);
            const allocator = stack_fallback.get();

            const buffer_writer = js_printer.BufferWriter.init(allocator) catch unreachable;
            var writer = js_printer.BufferPrinter.init(buffer_writer);
            defer writer.ctx.buffer.deinit();
            var source = logger.Source.initEmptyFile("info.json");
            _ = js_printer.printJSON(
                *js_printer.BufferPrinter,
                &writer,
                bun.Global.BunInfo.generate(*Transpiler, &JSC.VirtualMachine.get().transpiler, allocator) catch unreachable,
                &source,
                .{ .mangled_props = null },
            ) catch unreachable;

            resp.writeStatus("200 OK");
            resp.writeHeader("Content-Type", MimeType.json.value);
            resp.writeHeader("Cache-Control", "public, max-age=3600");
            resp.writeHeaderInt("Age", 0);
            const buffer = writer.ctx.written;
            resp.end(buffer, false);
        }

        pub fn onPendingRequest(this: *ThisServer) void {
            this.pending_requests += 1;
        }

        pub fn onNodeHTTPRequestWithUpgradeCtx(this: *ThisServer, req: *uws.Request, resp: *App.Response, upgrade_ctx: ?*uws.uws_socket_context_t) void {
            this.onPendingRequest();
            if (comptime Environment.isDebug) {
                this.vm.eventLoop().debug.enter();
            }
            defer {
                if (comptime Environment.isDebug) {
                    this.vm.eventLoop().debug.exit();
                }
            }
            req.setYield(false);
            resp.timeout(this.config.idleTimeout);

            const globalThis = this.globalThis;
            const thisObject = this.js_value.get() orelse .undefined;
            const vm = this.vm;

            var node_http_response: ?*NodeHTTPResponse = null;
            var is_async = false;
            defer {
                if (!is_async) {
                    if (node_http_response) |node_response| {
                        node_response.deref();
                    }
                }
            }

            const result: JSValue = onNodeHTTPRequestFn(
                @intFromPtr(AnyServer.from(this).ptr.ptr()),
                globalThis,
                thisObject,
                this.config.onNodeHTTPRequest,
                req,
                resp,
                upgrade_ctx,
                &node_http_response,
            );

            const HTTPResult = union(enum) {
                rejection: JSC.JSValue,
                exception: JSC.JSValue,
                success: void,
                pending: JSC.JSValue,
            };
            var strong_promise: JSC.Strong = .empty;
            var needs_to_drain = true;

            defer {
                if (needs_to_drain) {
                    vm.drainMicrotasks();
                }
            }
            defer strong_promise.deinit();
            const http_result: HTTPResult = brk: {
                if (result.toError()) |err| {
                    break :brk .{ .exception = err };
                }

                if (result.asAnyPromise()) |promise| {
                    if (promise.status(globalThis.vm()) == .pending) {
                        strong_promise.set(globalThis, result);
                        needs_to_drain = false;
                        vm.drainMicrotasks();
                    }

                    switch (promise.status(globalThis.vm())) {
                        .fulfilled => {
                            globalThis.handleRejectedPromises();
                            break :brk .{ .success = {} };
                        },
                        .rejected => {
                            promise.setHandled(globalThis.vm());
                            break :brk .{ .rejection = promise.result(globalThis.vm()) };
                        },
                        .pending => {
                            globalThis.handleRejectedPromises();
                            if (node_http_response) |node_response| {
                                if (node_response.finished or node_response.aborted or node_response.upgraded) {
                                    strong_promise.deinit();
                                    break :brk .{ .success = {} };
                                }

                                const strong_self = node_response.getThisValue();

                                if (strong_self.isEmptyOrUndefinedOrNull()) {
                                    strong_promise.deinit();
                                    break :brk .{ .success = {} };
                                }

                                node_response.promise = strong_promise;
                                strong_promise = .empty;
                                result._then2(globalThis, strong_self, NodeHTTPResponse.Bun__NodeHTTPRequest__onResolve, NodeHTTPResponse.Bun__NodeHTTPRequest__onReject);
                                is_async = true;
                            }

                            break :brk .{ .pending = result };
                        },
                    }
                }

                break :brk .{ .success = {} };
            };

            switch (http_result) {
                .exception, .rejection => |err| {
                    _ = vm.uncaughtException(globalThis, err, http_result == .rejection);

                    if (node_http_response) |node_response| {
                        if (!node_response.finished and node_response.response.state().isResponsePending()) {
                            if (node_response.response.state().isHttpStatusCalled()) {
                                node_response.response.writeStatus("500 Internal Server Error");
                                node_response.response.endWithoutBody(true);
                            } else {
                                node_response.response.endStream(true);
                            }
                        }
                        node_response.onRequestComplete();
                    }
                },
                .success => {},
                .pending => {},
            }

            if (node_http_response) |node_response| {
                if (!node_response.finished and node_response.response.state().isResponsePending()) {
                    node_response.setOnAbortedHandler();
                }
                // If we ended the response without attaching an ondata handler, we discard the body read stream
                else if (http_result != .pending) {
                    node_response.maybeStopReadingBody(vm);
                }
            }
        }

        pub fn onNodeHTTPRequest(
            this: *ThisServer,
            req: *uws.Request,
            resp: *App.Response,
        ) void {
            JSC.markBinding(@src());
            onNodeHTTPRequestWithUpgradeCtx(this, req, resp, null);
        }

        const onNodeHTTPRequestFn = if (ssl_enabled)
            NodeHTTPServer__onRequest_https
        else
            NodeHTTPServer__onRequest_http;

        var did_send_idletimeout_warning_once = false;
        fn onTimeoutForIdleWarn(_: *anyopaque, _: *App.Response) void {
            if (debug_mode and !did_send_idletimeout_warning_once) {
                if (!bun.CLI.Command.get().debug.silent) {
                    did_send_idletimeout_warning_once = true;
                    Output.prettyErrorln("<r><yellow>[Bun.serve]<r><d>:<r> request timed out after 10 seconds. Pass <d><cyan>`idleTimeout`<r> to configure.", .{});
                    Output.flush();
                }
            }
        }

        fn shouldAddTimeoutHandlerForWarning(server: *ThisServer) bool {
            if (comptime debug_mode) {
                if (!did_send_idletimeout_warning_once and !bun.CLI.Command.get().debug.silent) {
                    return !server.config.has_idleTimeout;
                }
            }

            return false;
        }

        pub fn onUserRouteRequest(user_route: *UserRoute, req: *uws.Request, resp: *App.Response) void {
            const server = user_route.server;
            const index = user_route.id;

            var should_deinit_context = false;
            var prepared = server.prepareJsRequestContext(req, resp, &should_deinit_context, false) orelse return;

            const server_request_list = NamespaceType.routeListGetCached(server.jsValueAssertAlive()).?;
            var response_value = Bun__ServerRouteList__callRoute(server.globalThis, index, prepared.request_object, server.jsValueAssertAlive(), server_request_list, &prepared.js_request, req);

            if (server.globalThis.tryTakeException()) |exception| {
                response_value = exception;
            }

            server.handleRequest(&should_deinit_context, prepared, req, response_value);
        }

        fn handleRequest(this: *ThisServer, should_deinit_context: *bool, prepared: PreparedRequest, req: *uws.Request, response_value: JSC.JSValue) void {
            const ctx = prepared.ctx;

            defer {
                // uWS request will not live longer than this function
                prepared.request_object.request_context.detachRequest();
            }

            ctx.onResponse(this, prepared.js_request, response_value);
            // Reference in the stack here in case it is not for whatever reason
            prepared.js_request.ensureStillAlive();

            ctx.defer_deinit_until_callback_completes = null;

            if (should_deinit_context.*) {
                ctx.deinit();
                return;
            }

            if (ctx.shouldRenderMissing()) {
                ctx.renderMissing();
                return;
            }

            // The request is asynchronous, and all information from `req` must be copied
            // since the provided uws.Request will be re-used for future requests (stack allocated).
            ctx.toAsync(req, prepared.request_object);
        }

        pub fn onRequest(this: *ThisServer, req: *uws.Request, resp: *App.Response) void {
            var should_deinit_context = false;
            const prepared = this.prepareJsRequestContext(req, resp, &should_deinit_context, true) orelse return;

            bun.assert(this.config.onRequest != .zero);

            const js_value = this.jsValueAssertAlive();
            const response_value = this.config.onRequest.call(
                this.globalThis,
                js_value,
                &.{ prepared.js_request, js_value },
            ) catch |err|
                this.globalThis.takeException(err);

            this.handleRequest(&should_deinit_context, prepared, req, response_value);
        }

        pub fn onRequestFromSaved(
            this: *ThisServer,
            req: SavedRequest.Union,
            resp: *App.Response,
            callback: JSValue,
            comptime arg_count: comptime_int,
            extra_args: [arg_count]JSValue,
        ) void {
            const prepared: PreparedRequest = switch (req) {
                .stack => |r| this.prepareJsRequestContext(r, resp, null, true) orelse return,
                .saved => |data| .{
                    .js_request = data.js_request.get() orelse @panic("Request was unexpectedly freed"),
                    .request_object = data.request,
                    .ctx = data.ctx.tagged_pointer.as(RequestContext),
                },
            };
            const ctx = prepared.ctx;

            bun.assert(callback != .zero);
            const args = .{prepared.js_request} ++ extra_args;
            const response_value = callback.call(
                this.globalThis,
                this.jsValueAssertAlive(),
                &args,
            ) catch |err|
                this.globalThis.takeException(err);

            defer if (req == .stack) {
                // uWS request will not live longer than this function
                prepared.request_object.request_context.detachRequest();
            };
            const original_state = ctx.defer_deinit_until_callback_completes;
            var should_deinit_context = false;
            ctx.defer_deinit_until_callback_completes = &should_deinit_context;
            ctx.onResponse(this, prepared.js_request, response_value);
            ctx.defer_deinit_until_callback_completes = original_state;

            // Reference in the stack here in case it is not for whatever reason
            prepared.js_request.ensureStillAlive();

            if (should_deinit_context) {
                ctx.deinit();
                return;
            }

            if (ctx.shouldRenderMissing()) {
                ctx.renderMissing();
                return;
            }

            // The request is asynchronous, and all information from `req` must be copied
            // since the provided uws.Request will be re-used for future requests (stack allocated).
            switch (req) {
                .stack => |r| ctx.toAsync(r, prepared.request_object),
                .saved => {}, // info already copied
            }
        }

        pub const PreparedRequest = struct {
            js_request: JSValue,
            request_object: *Request,
            ctx: *RequestContext,

            /// This is used by DevServer for deferring calling the JS handler
            /// to until the bundle is actually ready.
            pub fn save(
                prepared: PreparedRequest,
                global: *JSC.JSGlobalObject,
                req: *uws.Request,
                resp: *App.Response,
            ) SavedRequest {
                // By saving a request, all information from `req` must be
                // copied since the provided uws.Request will be re-used for
                // future requests (stack allocated).
                prepared.ctx.toAsync(req, prepared.request_object);

                return .{
                    .js_request = JSC.Strong.create(prepared.js_request, global),
                    .request = prepared.request_object,
                    .ctx = AnyRequestContext.init(prepared.ctx),
                    .response = uws.AnyResponse.init(resp),
                };
            }
        };

        pub fn prepareJsRequestContext(this: *ThisServer, req: *uws.Request, resp: *App.Response, should_deinit_context: ?*bool, create_js_request: bool) ?PreparedRequest {
            JSC.markBinding(@src());
            this.onPendingRequest();
            if (comptime Environment.isDebug) {
                this.vm.eventLoop().debug.enter();
            }
            defer {
                if (comptime Environment.isDebug) {
                    this.vm.eventLoop().debug.exit();
                }
            }
            req.setYield(false);
            resp.timeout(this.config.idleTimeout);

            // Since we do timeouts by default, we should tell the user when
            // this happens - but limit it to only warn once.
            if (shouldAddTimeoutHandlerForWarning(this)) {
                // We need to pass it a pointer, any pointer should do.
                resp.onTimeout(*anyopaque, onTimeoutForIdleWarn, &did_send_idletimeout_warning_once);
            }

            const ctx = this.request_pool_allocator.tryGet() catch bun.outOfMemory();
            ctx.create(this, req, resp, should_deinit_context);
            this.vm.jsc.reportExtraMemory(@sizeOf(RequestContext));
            const body = this.vm.initRequestBodyValue(.{ .Null = {} }) catch unreachable;

            ctx.request_body = body;
            var signal = JSC.WebCore.AbortSignal.new(this.globalThis);
            ctx.signal = signal;
            signal.pendingActivityRef();

            const request_object = Request.new(.{
                .method = ctx.method,
                .request_context = AnyRequestContext.init(ctx),
                .https = ssl_enabled,
                .signal = signal.ref(),
                .body = body.ref(),
            });
            ctx.request_weakref = Request.WeakRef.create(request_object);

            if (comptime debug_mode) {
                ctx.flags.is_web_browser_navigation = brk: {
                    if (req.header("sec-fetch-dest")) |fetch_dest| {
                        if (strings.eqlComptime(fetch_dest, "document")) {
                            break :brk true;
                        }
                    }

                    break :brk false;
                };
            }

            // we need to do this very early unfortunately
            // it seems to work fine for synchronous requests but anything async will take too long to register the handler
            // we do this only for HTTP methods that support request bodies, so not GET, HEAD, OPTIONS, or CONNECT.
            if ((HTTP.Method.which(req.method()) orelse HTTP.Method.OPTIONS).hasRequestBody()) {
                const req_len: usize = brk: {
                    if (req.header("content-length")) |content_length| {
                        break :brk std.fmt.parseInt(usize, content_length, 10) catch 0;
                    }

                    break :brk 0;
                };

                if (req_len > this.config.max_request_body_size) {
                    resp.writeStatus("413 Request Entity Too Large");
                    resp.endWithoutBody(true);
                    this.finalize();
                    return null;
                }

                ctx.request_body_content_len = req_len;
                ctx.flags.is_transfer_encoding = req.header("transfer-encoding") != null;
                if (req_len > 0 or ctx.flags.is_transfer_encoding) {
                    // we defer pre-allocating the body until we receive the first chunk
                    // that way if the client is lying about how big the body is or the client aborts
                    // we don't waste memory
                    ctx.request_body.?.value = .{
                        .Locked = .{
                            .task = ctx,
                            .global = this.globalThis,
                            .onStartBuffering = RequestContext.onStartBufferingCallback,
                            .onStartStreaming = RequestContext.onStartStreamingRequestBodyCallback,
                            .onReadableStreamAvailable = RequestContext.onRequestBodyReadableStreamAvailable,
                        },
                    };
                    ctx.flags.is_waiting_for_request_body = true;

                    resp.onData(*RequestContext, RequestContext.onBufferedBodyChunk, ctx);
                }
            }

            return .{
                .js_request = if (create_js_request) request_object.toJS(this.globalThis) else .zero,
                .request_object = request_object,
                .ctx = ctx,
            };
        }

        fn upgradeWebSocketUserRoute(this: *UserRoute, resp: *App.Response, req: *uws.Request, upgrade_ctx: *uws.uws_socket_context_t) void {
            const server = this.server;
            const index = this.id;

            var should_deinit_context = false;
            var prepared = server.prepareJsRequestContext(req, resp, &should_deinit_context, false) orelse return;
            prepared.ctx.upgrade_context = upgrade_ctx; // set the upgrade context
            const server_request_list = NamespaceType.routeListGetCached(server.jsValueAssertAlive()).?;
            var response_value = Bun__ServerRouteList__callRoute(server.globalThis, index, prepared.request_object, server.jsValueAssertAlive(), server_request_list, &prepared.js_request, req);

            if (server.globalThis.tryTakeException()) |exception| {
                response_value = exception;
            }

            server.handleRequest(&should_deinit_context, prepared, req, response_value);
        }

        pub fn onWebSocketUpgrade(
            this: *ThisServer,
            resp: *App.Response,
            req: *uws.Request,
            upgrade_ctx: *uws.uws_socket_context_t,
            id: usize,
        ) void {
            JSC.markBinding(@src());
            if (id == 1) {
                // This is actually a UserRoute if id is 1 so it's safe to cast
                upgradeWebSocketUserRoute(@ptrCast(this), resp, req, upgrade_ctx);
                return;
            }
            // Access `this` as *ThisServer only if id is 0
            bun.assert(id == 0);
            if (this.config.onNodeHTTPRequest != .zero) {
                onNodeHTTPRequestWithUpgradeCtx(this, req, resp, upgrade_ctx);
                return;
            }
            if (this.config.onRequest == .zero) {
                // require fetch method to be set otherwise we dont know what route to call
                // this should be the fallback in case no route is provided to upgrade
                resp.writeStatus("403 Forbidden");
                resp.endWithoutBody(true);
                return;
            }
            this.pending_requests += 1;
            req.setYield(false);
            var ctx = this.request_pool_allocator.tryGet() catch bun.outOfMemory();
            var should_deinit_context = false;
            ctx.create(this, req, resp, &should_deinit_context);
            var body = this.vm.initRequestBodyValue(.{ .Null = {} }) catch unreachable;

            ctx.request_body = body;
            var signal = JSC.WebCore.AbortSignal.new(this.globalThis);
            ctx.signal = signal;

            var request_object = Request.new(.{
                .method = ctx.method,
                .request_context = AnyRequestContext.init(ctx),
                .https = ssl_enabled,
                .signal = signal.ref(),
                .body = body.ref(),
            });
            ctx.upgrade_context = upgrade_ctx;
            ctx.request_weakref = Request.WeakRef.create(request_object);
            // We keep the Request object alive for the duration of the request so that we can remove the pointer to the UWS request object.
            var args = [_]JSC.JSValue{
                request_object.toJS(this.globalThis),
                this.jsValueAssertAlive(),
            };
            const request_value = args[0];
            request_value.ensureStillAlive();

            const response_value = this.config.onRequest.call(this.globalThis, this.jsValueAssertAlive(), &args) catch |err|
                this.globalThis.takeException(err);
            defer {
                // uWS request will not live longer than this function
                request_object.request_context.detachRequest();
            }
            ctx.onResponse(
                this,
                request_value,
                response_value,
            );

            ctx.defer_deinit_until_callback_completes = null;

            if (should_deinit_context) {
                ctx.deinit();
                return;
            }

            if (ctx.shouldRenderMissing()) {
                ctx.renderMissing();
                return;
            }

            ctx.toAsync(req, request_object);
        }

        fn setRoutes(this: *ThisServer) JSC.JSValue {
            var route_list_value = JSC.JSValue.zero;
            // TODO: move devserver and plugin logic away
            const app = this.app.?;
            const any_server = AnyServer.from(this);
            const dev_server = this.dev_server;

            // Plugins need to be registered if any of the following are
            // assigned. This is done in `setRoutes` so that reloading
            // a server can initialize such state.
            // - DevServer
            // - HTML Bundle
            var needs_plugins = dev_server != null;

            if (this.config.user_routes_to_build.items.len > 0) {
                var user_routes_to_build = this.config.user_routes_to_build.moveToUnmanaged();
                var old_user_routes = this.user_routes;

                defer {
                    for (old_user_routes.items) |*route| {
                        route.route.deinit();
                    }

                    old_user_routes.deinit(bun.default_allocator);
                }
                this.user_routes = std.ArrayListUnmanaged(UserRoute).initCapacity(bun.default_allocator, user_routes_to_build.items.len) catch bun.outOfMemory();
                const paths = bun.default_allocator.alloc(ZigString, user_routes_to_build.items.len) catch bun.outOfMemory();
                const callbacks = bun.default_allocator.alloc(JSC.JSValue, user_routes_to_build.items.len) catch bun.outOfMemory();
                defer bun.default_allocator.free(paths);
                defer bun.default_allocator.free(callbacks);

                for (user_routes_to_build.items, paths, callbacks, 0..) |*route, *path, *callback, i| {
                    path.* = ZigString.init(route.route.path);
                    callback.* = route.callback.get().?;
                    this.user_routes.appendAssumeCapacity(.{
                        .id = @truncate(i),
                        .server = this,
                        .route = route.route,
                    });
                    route.route = .{};
                }

                route_list_value = Bun__ServerRouteList__create(this.globalThis, callbacks.ptr, paths.ptr, user_routes_to_build.items.len);

                for (user_routes_to_build.items) |*route| {
                    route.deinit();
                }
                user_routes_to_build.deinit(bun.default_allocator);
            }
            var has_any_ws = false;
            if (this.config.websocket) |*websocket| {
                websocket.globalObject = this.globalThis;
                websocket.handler.app = app;
                websocket.handler.flags.ssl = ssl_enabled;
            }

            // This may get applied multiple times.
            for (this.user_routes.items) |*user_route| {
                switch (user_route.route.method) {
                    .any => {
                        app.any(user_route.route.path, *UserRoute, user_route, onUserRouteRequest);

                        if (this.config.websocket) |*websocket| {
                            // Setup user websocket in the route if needed.
                            if (!has_any_ws) {
                                // mark if the route is a catch-all so we dont override it
                                has_any_ws = strings.eqlComptime(user_route.route.path, "/*");
                            }
                            app.ws(
                                user_route.route.path,
                                user_route,
                                1, // id 1 means is a user route
                                ServerWebSocket.behavior(ThisServer, ssl_enabled, websocket.toBehavior()),
                            );
                        }
                    },
                    .specific => |method| {
                        app.method(method, user_route.route.path, *UserRoute, user_route, onUserRouteRequest);
                        // Setup user websocket in the route if needed.
                        if (this.config.websocket) |*websocket| {
                            // Websocket upgrade is a GET request
                            if (method == HTTP.Method.GET) {
                                app.ws(
                                    user_route.route.path,
                                    user_route,
                                    1, // id 1 means is a user route
                                    ServerWebSocket.behavior(ThisServer, ssl_enabled, websocket.toBehavior()),
                                );
                            }
                        }
                    },
                }
            }

            // negative routes have backwards precedence.
            for (this.config.negative_routes.items) |route| {
                // Since .applyStaticRoute does head, we need to do it first here too.
                app.head(route, *ThisServer, this, onRequest);

                app.any(route, *ThisServer, this, onRequest);
            }

            if (this.config.static_routes.items.len > 0) {
                for (this.config.static_routes.items) |*entry| {
                    switch (entry.route) {
                        .static => |static_route| {
                            ServerConfig.applyStaticRoute(any_server, ssl_enabled, app, *StaticRoute, static_route, entry.path);
                        },
                        .html => |html_bundle_route| {
                            ServerConfig.applyStaticRoute(any_server, ssl_enabled, app, *HTMLBundle.Route, html_bundle_route, entry.path);
                            if (dev_server) |dev| {
                                dev.html_router.put(dev.allocator, entry.path, html_bundle_route) catch bun.outOfMemory();
                            }
                            needs_plugins = true;
                        },
                        .framework_router => {},
                    }
                }
            }

            // If there are plugins, initialize the ServePlugins object in
            // an unqueued state. The first thing (HTML Bundle, DevServer)
            // that needs plugins will cause the load to happen.
            if (needs_plugins and this.plugins == null) if (this.vm.transpiler.options.serve_plugins) |serve_plugins| {
                if (serve_plugins.len > 0) {
                    this.plugins = ServePlugins.init(serve_plugins);
                }
            };

            const @"has /*" = for (this.config.static_routes.items) |route| {
                if (strings.eqlComptime(route.path, "/*")) break true;
            } else for (this.user_routes.items) |route| {
                if (strings.eqlComptime(route.route.path, "/*")) break true;
            } else false;

            // Setup user websocket fallback route aka fetch function if fetch is not provided will respond with 403.
            if (!has_any_ws) {
                if (this.config.websocket) |*websocket| {
                    app.ws(
                        "/*",
                        this,
                        0, // id 0 means is a fallback route and ctx is the server
                        ServerWebSocket.behavior(ThisServer, ssl_enabled, websocket.toBehavior()),
                    );
                }
            }
            if (this.config.onNodeHTTPRequest != .zero) {
                app.any("/*", *ThisServer, this, onNodeHTTPRequest);
                NodeHTTP_assignOnCloseFunction(@intFromBool(ssl_enabled), app);
            } else if (this.config.onRequest != .zero and !@"has /*") {
                app.any("/*", *ThisServer, this, onRequest);
            }

            if (debug_mode) {
                app.get("/bun:info", *ThisServer, this, onBunInfoRequest);
                if (this.config.inspector) {
                    JSC.markBinding(@src());
                    Bun__addInspector(ssl_enabled, app, this.globalThis);
                }
            }

            var has_dev_catch_all = false;
            if (dev_server) |dev| {
                // DevServer adds a catch-all handler to use FrameworkRouter (full stack apps)
                has_dev_catch_all = dev.setRoutes(this) catch bun.outOfMemory();
            }

            // "/*" routes are added backwards, so if they have a static route, it will never be matched
            // so we need to check for that first
            if (!has_dev_catch_all and !@"has /*" and this.config.onNodeHTTPRequest != .zero) {
                app.any("/*", *ThisServer, this, onNodeHTTPRequest);
            } else if (!has_dev_catch_all and !@"has /*" and this.config.onRequest != .zero) {
                app.any("/*", *ThisServer, this, onRequest);
            } else if (!has_dev_catch_all and this.config.onNodeHTTPRequest != .zero) {
                app.post("/*", *ThisServer, this, onNodeHTTPRequest);
                app.put("/*", *ThisServer, this, onNodeHTTPRequest);
                app.patch("/*", *ThisServer, this, onNodeHTTPRequest);
                app.delete("/*", *ThisServer, this, onNodeHTTPRequest);
                app.options("/*", *ThisServer, this, onNodeHTTPRequest);
                app.trace("/*", *ThisServer, this, onNodeHTTPRequest);
                app.connect("/*", *ThisServer, this, onNodeHTTPRequest);
            } else if (!has_dev_catch_all and this.config.onRequest != .zero) {
                // "/*" routes are added backwards, so if they have a static route,
                // it will never be matched so we need to check for that first
                if (!@"has /*") {
                    app.any("/*", *ThisServer, this, onRequest);
                } else {
                    // The HTML catch-all receives GET, HEAD.
                    app.post("/*", *ThisServer, this, onRequest);
                    app.put("/*", *ThisServer, this, onRequest);
                    app.patch("/*", *ThisServer, this, onRequest);
                    app.delete("/*", *ThisServer, this, onRequest);
                    app.options("/*", *ThisServer, this, onRequest);
                    app.trace("/*", *ThisServer, this, onRequest);
                    app.connect("/*", *ThisServer, this, onRequest);
                }
            } else if (!has_dev_catch_all and this.config.onRequest == .zero and !@"has /*") {
                app.any("/*", *ThisServer, this, on404);
            } else if (!has_dev_catch_all and this.config.onRequest == .zero) {
                app.post("/*", *ThisServer, this, on404);
                app.put("/*", *ThisServer, this, on404);
                app.patch("/*", *ThisServer, this, on404);
                app.delete("/*", *ThisServer, this, on404);
                app.options("/*", *ThisServer, this, on404);
                app.trace("/*", *ThisServer, this, on404);
                app.connect("/*", *ThisServer, this, on404);
            }

            return route_list_value;
        }

        pub fn on404(_: *ThisServer, req: *uws.Request, resp: *App.Response) void {
            if (comptime Environment.enable_logs)
                httplog("{s} - {s} 404", .{ req.method(), req.url() });

            resp.writeStatus("404 Not Found");

            // Rely on browser default page for now.
            resp.end("", false);
        }

        // TODO: make this return JSError!void, and do not deinitialize on synchronous failure, to allow errdefer in caller scope
        pub fn listen(this: *ThisServer) JSC.JSValue {
            httplog("listen", .{});
            var app: *App = undefined;
            const globalThis = this.globalThis;
            var route_list_value = JSC.JSValue.zero;
            if (ssl_enabled) {
                bun.BoringSSL.load();
                const ssl_config = this.config.ssl_config orelse @panic("Assertion failure: ssl_config");
                const ssl_options = ssl_config.asUSockets();

                app = App.create(ssl_options) orelse {
                    if (!globalThis.hasException()) {
                        if (!throwSSLErrorIfNecessary(globalThis)) {
                            globalThis.throw("Failed to create HTTP server", .{}) catch {};
                        }
                    }

                    this.app = null;
                    this.deinit();
                    return .zero;
                };

                this.app = app;

                route_list_value = this.setRoutes();

                // add serverName to the SSL context using default ssl options
                if (ssl_config.server_name) |server_name_ptr| {
                    const server_name: [:0]const u8 = std.mem.span(server_name_ptr);
                    if (server_name.len > 0) {
                        app.addServerNameWithOptions(server_name, ssl_options) catch {
                            if (!globalThis.hasException()) {
                                if (!throwSSLErrorIfNecessary(globalThis)) {
                                    globalThis.throw("Failed to add serverName: {s}", .{server_name}) catch {};
                                }
                            }

                            this.deinit();
                            return .zero;
                        };
                        if (throwSSLErrorIfNecessary(globalThis)) {
                            this.deinit();
                            return .zero;
                        }

                        app.domain(server_name);
                        if (throwSSLErrorIfNecessary(globalThis)) {
                            this.deinit();
                            return .zero;
                        }

                        // Ensure the routes are set for that domain name.
                        _ = this.setRoutes();
                    }
                }

                // apply SNI routes if any
                if (this.config.sni) |*sni| {
                    for (sni.slice()) |*sni_ssl_config| {
                        const sni_servername: [:0]const u8 = std.mem.span(sni_ssl_config.server_name);
                        if (sni_servername.len > 0) {
                            app.addServerNameWithOptions(sni_servername, sni_ssl_config.asUSockets()) catch {
                                if (!globalThis.hasException()) {
                                    if (!throwSSLErrorIfNecessary(globalThis)) {
                                        globalThis.throw("Failed to add serverName: {s}", .{sni_servername}) catch {};
                                    }
                                }

                                this.deinit();
                                return .zero;
                            };

                            app.domain(sni_servername);

                            if (throwSSLErrorIfNecessary(globalThis)) {
                                this.deinit();
                                return .zero;
                            }

                            // Ensure the routes are set for that domain name.
                            _ = this.setRoutes();
                        }
                    }
                }
            } else {
                app = App.create(.{}) orelse {
                    if (!globalThis.hasException()) {
                        globalThis.throw("Failed to create HTTP server", .{}) catch {};
                    }
                    this.deinit();
                    return .zero;
                };
                this.app = app;

                route_list_value = this.setRoutes();
            }

            switch (this.config.address) {
                .tcp => |tcp| {
                    var host: ?[*:0]const u8 = null;
                    var host_buff: [1024:0]u8 = undefined;

                    if (tcp.hostname) |existing| {
                        const hostname = bun.span(existing);

                        if (hostname.len > 2 and hostname[0] == '[') {
                            // remove "[" and "]" from hostname
                            host = std.fmt.bufPrintZ(&host_buff, "{s}", .{hostname[1 .. hostname.len - 1]}) catch unreachable;
                        } else {
                            host = tcp.hostname;
                        }
                    }

                    app.listenWithConfig(*ThisServer, this, onListen, .{
                        .port = tcp.port,
                        .host = host,
                        .options = this.config.getUsocketsOptions(),
                    });
                },

                .unix => |unix| {
                    app.listenOnUnixSocket(
                        *ThisServer,
                        this,
                        onListen,
                        unix,
                        this.config.getUsocketsOptions(),
                    );
                },
            }

            if (globalThis.hasException()) {
                this.deinit();
                return .zero;
            }

            this.ref();

            // Starting up an HTTP server is a good time to GC
            if (this.vm.aggressive_garbage_collection == .aggressive) {
                this.vm.autoGarbageCollect();
            } else {
                this.vm.eventLoop().performGC();
            }

            return route_list_value;
        }
    };
}

pub const SavedRequest = struct {
    js_request: JSC.Strong,
    request: *Request,
    ctx: AnyRequestContext,
    response: uws.AnyResponse,

    pub fn deinit(sr: *SavedRequest) void {
        sr.js_request.deinit();
        sr.ctx.deref();
    }

    pub const Union = union(enum) {
        stack: *uws.Request,
        saved: bun.JSC.API.SavedRequest,
    };
};

pub const ServerAllConnectionsClosedTask = struct {
    globalObject: *JSC.JSGlobalObject,
    promise: JSC.JSPromise.Strong,
    tracker: JSC.AsyncTaskTracker,

    pub usingnamespace bun.New(@This());

    pub fn runFromJSThread(this: *ServerAllConnectionsClosedTask, vm: *JSC.VirtualMachine) void {
        httplog("ServerAllConnectionsClosedTask runFromJSThread", .{});

        const globalObject = this.globalObject;
        const tracker = this.tracker;
        tracker.willDispatch(globalObject);
        defer tracker.didDispatch(globalObject);

        var promise = this.promise;
        defer promise.deinit();
        this.destroy();

        if (!vm.isShuttingDown()) {
            promise.resolve(globalObject, .undefined);
        }
    }
};

pub const HTTPServer = NewServer(JSC.Codegen.JSHTTPServer, false, false);
pub const HTTPSServer = NewServer(JSC.Codegen.JSHTTPSServer, true, false);
pub const DebugHTTPServer = NewServer(JSC.Codegen.JSDebugHTTPServer, false, true);
pub const DebugHTTPSServer = NewServer(JSC.Codegen.JSDebugHTTPSServer, true, true);
pub const AnyServer = struct {
    ptr: Ptr,

    const Ptr = bun.TaggedPointerUnion(.{
        HTTPServer,
        HTTPSServer,
        DebugHTTPServer,
        DebugHTTPSServer,
    });

    pub fn plugins(this: AnyServer) ?*ServePlugins {
        return switch (this.ptr.tag()) {
            Ptr.case(HTTPServer) => this.ptr.as(HTTPServer).plugins,
            Ptr.case(HTTPSServer) => this.ptr.as(HTTPSServer).plugins,
            Ptr.case(DebugHTTPServer) => this.ptr.as(DebugHTTPServer).plugins,
            Ptr.case(DebugHTTPSServer) => this.ptr.as(DebugHTTPSServer).plugins,
            else => bun.unreachablePanic("Invalid pointer tag", .{}),
        };
    }

    pub fn getPlugins(this: AnyServer) PluginsResult {
        return switch (this.ptr.tag()) {
            Ptr.case(HTTPServer) => this.ptr.as(HTTPServer).getPlugins(),
            Ptr.case(HTTPSServer) => this.ptr.as(HTTPSServer).getPlugins(),
            Ptr.case(DebugHTTPServer) => this.ptr.as(DebugHTTPServer).getPlugins(),
            Ptr.case(DebugHTTPSServer) => this.ptr.as(DebugHTTPSServer).getPlugins(),
            else => bun.unreachablePanic("Invalid pointer tag", .{}),
        };
    }

    pub fn loadAndResolvePlugins(this: AnyServer, bundle: *HTMLBundle.HTMLBundleRoute, raw_plugins: []const []const u8, bunfig_path: []const u8) void {
        return switch (this.ptr.tag()) {
            Ptr.case(HTTPServer) => this.ptr.as(HTTPServer).getPluginsAsync(bundle, raw_plugins, bunfig_path),
            Ptr.case(HTTPSServer) => this.ptr.as(HTTPSServer).getPluginsAsync(bundle, raw_plugins, bunfig_path),
            Ptr.case(DebugHTTPServer) => this.ptr.as(DebugHTTPServer).getPluginsAsync(bundle, raw_plugins, bunfig_path),
            Ptr.case(DebugHTTPSServer) => this.ptr.as(DebugHTTPSServer).getPluginsAsync(bundle, raw_plugins, bunfig_path),
            else => bun.unreachablePanic("Invalid pointer tag", .{}),
        };
    }

    /// Returns:
    /// - .ready if no plugin has to be loaded
    /// - .err if there is a cached failure. Currently, this requires restarting the entire server.
    /// - .pending if `callback` was stored. It will call `onPluginsResolved` or `onPluginsRejected` later.
    pub fn getOrLoadPlugins(server: AnyServer, callback: ServePlugins.Callback) ServePlugins.GetOrStartLoadResult {
        return switch (server.ptr.tag()) {
            Ptr.case(HTTPServer) => server.ptr.as(HTTPServer).getOrLoadPlugins(callback),
            Ptr.case(HTTPSServer) => server.ptr.as(HTTPSServer).getOrLoadPlugins(callback),
            Ptr.case(DebugHTTPServer) => server.ptr.as(DebugHTTPServer).getOrLoadPlugins(callback),
            Ptr.case(DebugHTTPSServer) => server.ptr.as(DebugHTTPSServer).getOrLoadPlugins(callback),
            else => bun.unreachablePanic("Invalid pointer tag", .{}),
        };
    }

    pub fn reloadStaticRoutes(this: AnyServer) !bool {
        return switch (this.ptr.tag()) {
            Ptr.case(HTTPServer) => this.ptr.as(HTTPServer).reloadStaticRoutes(),
            Ptr.case(HTTPSServer) => this.ptr.as(HTTPSServer).reloadStaticRoutes(),
            Ptr.case(DebugHTTPServer) => this.ptr.as(DebugHTTPServer).reloadStaticRoutes(),
            Ptr.case(DebugHTTPSServer) => this.ptr.as(DebugHTTPSServer).reloadStaticRoutes(),
            else => bun.unreachablePanic("Invalid pointer tag", .{}),
        };
    }

    pub fn appendStaticRoute(this: AnyServer, path: []const u8, route: AnyRoute) !void {
        return switch (this.ptr.tag()) {
            Ptr.case(HTTPServer) => this.ptr.as(HTTPServer).appendStaticRoute(path, route),
            Ptr.case(HTTPSServer) => this.ptr.as(HTTPSServer).appendStaticRoute(path, route),
            Ptr.case(DebugHTTPServer) => this.ptr.as(DebugHTTPServer).appendStaticRoute(path, route),
            Ptr.case(DebugHTTPSServer) => this.ptr.as(DebugHTTPSServer).appendStaticRoute(path, route),
            else => bun.unreachablePanic("Invalid pointer tag", .{}),
        };
    }

    pub fn globalThis(this: AnyServer) *JSC.JSGlobalObject {
        return switch (this.ptr.tag()) {
            Ptr.case(HTTPServer) => this.ptr.as(HTTPServer).globalThis,
            Ptr.case(HTTPSServer) => this.ptr.as(HTTPSServer).globalThis,
            Ptr.case(DebugHTTPServer) => this.ptr.as(DebugHTTPServer).globalThis,
            Ptr.case(DebugHTTPSServer) => this.ptr.as(DebugHTTPSServer).globalThis,
            else => bun.unreachablePanic("Invalid pointer tag", .{}),
        };
    }

    pub fn config(this: AnyServer) *const ServerConfig {
        return switch (this.ptr.tag()) {
            Ptr.case(HTTPServer) => &this.ptr.as(HTTPServer).config,
            Ptr.case(HTTPSServer) => &this.ptr.as(HTTPSServer).config,
            Ptr.case(DebugHTTPServer) => &this.ptr.as(DebugHTTPServer).config,
            Ptr.case(DebugHTTPSServer) => &this.ptr.as(DebugHTTPSServer).config,
            else => bun.unreachablePanic("Invalid pointer tag", .{}),
        };
    }

    pub fn webSocketHandler(this: AnyServer) ?*WebSocketServer.Handler {
        const server_config: *ServerConfig = switch (this.ptr.tag()) {
            Ptr.case(HTTPServer) => &this.ptr.as(HTTPServer).config,
            Ptr.case(HTTPSServer) => &this.ptr.as(HTTPSServer).config,
            Ptr.case(DebugHTTPServer) => &this.ptr.as(DebugHTTPServer).config,
            Ptr.case(DebugHTTPSServer) => &this.ptr.as(DebugHTTPSServer).config,
            else => bun.unreachablePanic("Invalid pointer tag", .{}),
        };
        if (server_config.websocket == null) return null;
        return &server_config.websocket.?.handler;
    }

    pub fn onRequest(
        this: AnyServer,
        req: *uws.Request,
        resp: *uws.NewApp(false).Response,
    ) void {
        return switch (this.ptr.tag()) {
            Ptr.case(HTTPServer) => this.ptr.as(HTTPServer).onRequest(req, resp),
            Ptr.case(HTTPSServer) => @panic("TODO: https"),
            Ptr.case(DebugHTTPServer) => this.ptr.as(DebugHTTPServer).onRequest(req, resp),
            Ptr.case(DebugHTTPSServer) => @panic("TODO: https"),
            else => bun.unreachablePanic("Invalid pointer tag", .{}),
        };
    }

    pub fn from(server: anytype) AnyServer {
        return .{ .ptr = Ptr.init(server) };
    }

    pub fn onPendingRequest(this: AnyServer) void {
        switch (this.ptr.tag()) {
            Ptr.case(HTTPServer) => this.ptr.as(HTTPServer).onPendingRequest(),
            Ptr.case(HTTPSServer) => this.ptr.as(HTTPSServer).onPendingRequest(),
            Ptr.case(DebugHTTPServer) => this.ptr.as(DebugHTTPServer).onPendingRequest(),
            Ptr.case(DebugHTTPSServer) => this.ptr.as(DebugHTTPSServer).onPendingRequest(),
            else => bun.unreachablePanic("Invalid pointer tag", .{}),
        }
    }

    pub fn onRequestComplete(this: AnyServer) void {
        switch (this.ptr.tag()) {
            Ptr.case(HTTPServer) => this.ptr.as(HTTPServer).onRequestComplete(),
            Ptr.case(HTTPSServer) => this.ptr.as(HTTPSServer).onRequestComplete(),
            Ptr.case(DebugHTTPServer) => this.ptr.as(DebugHTTPServer).onRequestComplete(),
            Ptr.case(DebugHTTPSServer) => this.ptr.as(DebugHTTPSServer).onRequestComplete(),
            else => bun.unreachablePanic("Invalid pointer tag", .{}),
        }
    }

    pub fn onStaticRequestComplete(this: AnyServer) void {
        switch (this.ptr.tag()) {
            Ptr.case(HTTPServer) => this.ptr.as(HTTPServer).onStaticRequestComplete(),
            Ptr.case(HTTPSServer) => this.ptr.as(HTTPSServer).onStaticRequestComplete(),
            Ptr.case(DebugHTTPServer) => this.ptr.as(DebugHTTPServer).onStaticRequestComplete(),
            Ptr.case(DebugHTTPSServer) => this.ptr.as(DebugHTTPSServer).onStaticRequestComplete(),
            else => bun.unreachablePanic("Invalid pointer tag", .{}),
        }
    }

    pub fn publish(this: AnyServer, topic: []const u8, message: []const u8, opcode: uws.Opcode, compress: bool) bool {
        return switch (this.ptr.tag()) {
            Ptr.case(HTTPServer) => this.ptr.as(HTTPServer).app.?.publish(topic, message, opcode, compress),
            Ptr.case(HTTPSServer) => this.ptr.as(HTTPSServer).app.?.publish(topic, message, opcode, compress),
            Ptr.case(DebugHTTPServer) => this.ptr.as(DebugHTTPServer).app.?.publish(topic, message, opcode, compress),
            Ptr.case(DebugHTTPSServer) => this.ptr.as(DebugHTTPSServer).app.?.publish(topic, message, opcode, compress),
            else => bun.unreachablePanic("Invalid pointer tag", .{}),
        };
    }

    pub fn onRequestFromSaved(
        this: AnyServer,
        req: SavedRequest.Union,
        resp: uws.AnyResponse,
        callback: JSC.JSValue,
        comptime extra_arg_count: usize,
        extra_args: [extra_arg_count]JSValue,
    ) void {
        return switch (this.ptr.tag()) {
            Ptr.case(HTTPServer) => this.ptr.as(HTTPServer).onRequestFromSaved(req, resp.TCP, callback, extra_arg_count, extra_args),
            Ptr.case(HTTPSServer) => this.ptr.as(HTTPSServer).onRequestFromSaved(req, resp.SSL, callback, extra_arg_count, extra_args),
            Ptr.case(DebugHTTPServer) => this.ptr.as(DebugHTTPServer).onRequestFromSaved(req, resp.TCP, callback, extra_arg_count, extra_args),
            Ptr.case(DebugHTTPSServer) => this.ptr.as(DebugHTTPSServer).onRequestFromSaved(req, resp.SSL, callback, extra_arg_count, extra_args),
            else => bun.unreachablePanic("Invalid pointer tag", .{}),
        };
    }

    pub fn prepareAndSaveJsRequestContext(
        server: AnyServer,
        req: *uws.Request,
        resp: uws.AnyResponse,
        global: *JSC.JSGlobalObject,
    ) ?SavedRequest {
        return switch (server.ptr.tag()) {
            Ptr.case(HTTPServer) => (server.ptr.as(HTTPServer).prepareJsRequestContext(req, resp.TCP, null, true) orelse return null).save(global, req, resp.TCP),
            Ptr.case(HTTPSServer) => (server.ptr.as(HTTPSServer).prepareJsRequestContext(req, resp.SSL, null, true) orelse return null).save(global, req, resp.SSL),
            Ptr.case(DebugHTTPServer) => (server.ptr.as(DebugHTTPServer).prepareJsRequestContext(req, resp.TCP, null, true) orelse return null).save(global, req, resp.TCP),
            Ptr.case(DebugHTTPSServer) => (server.ptr.as(DebugHTTPSServer).prepareJsRequestContext(req, resp.SSL, null, true) orelse return null).save(global, req, resp.SSL),
            else => bun.unreachablePanic("Invalid pointer tag", .{}),
        };
    }
    pub fn numSubscribers(this: AnyServer, topic: []const u8) u32 {
        return switch (this.ptr.tag()) {
            Ptr.case(HTTPServer) => this.ptr.as(HTTPServer).app.?.numSubscribers(topic),
            Ptr.case(HTTPSServer) => this.ptr.as(HTTPSServer).app.?.numSubscribers(topic),
            Ptr.case(DebugHTTPServer) => this.ptr.as(DebugHTTPServer).app.?.numSubscribers(topic),
            Ptr.case(DebugHTTPSServer) => this.ptr.as(DebugHTTPSServer).app.?.numSubscribers(topic),
            else => bun.unreachablePanic("Invalid pointer tag", .{}),
        };
    }

    pub fn devServer(this: AnyServer) ?*bun.bake.DevServer {
        return switch (this.ptr.tag()) {
            Ptr.case(HTTPServer) => this.ptr.as(HTTPServer).dev_server,
            Ptr.case(HTTPSServer) => this.ptr.as(HTTPSServer).dev_server,
            Ptr.case(DebugHTTPServer) => this.ptr.as(DebugHTTPServer).dev_server,
            Ptr.case(DebugHTTPSServer) => this.ptr.as(DebugHTTPSServer).dev_server,
            else => bun.unreachablePanic("Invalid pointer tag", .{}),
        };
    }
};
const welcome_page_html_gz = @embedFile("welcome-page.html.gz");

extern fn Bun__addInspector(bool, *anyopaque, *JSC.JSGlobalObject) void;

const assert = bun.assert;

pub export fn Server__setIdleTimeout(server: JSC.JSValue, seconds: JSC.JSValue, globalThis: *JSC.JSGlobalObject) void {
    Server__setIdleTimeout_(server, seconds, globalThis) catch return;
}
pub fn Server__setIdleTimeout_(server: JSC.JSValue, seconds: JSC.JSValue, globalThis: *JSC.JSGlobalObject) bun.JSError!void {
    if (!server.isObject()) {
        return globalThis.throw("Failed to set timeout: The 'this' value is not a Server.", .{});
    }

    if (!seconds.isNumber()) {
        return globalThis.throw("Failed to set timeout: The provided value is not of type 'number'.", .{});
    }
    const value = seconds.to(c_uint);
    if (server.as(HTTPServer)) |this| {
        this.setIdleTimeout(value);
    } else if (server.as(HTTPSServer)) |this| {
        this.setIdleTimeout(value);
    } else if (server.as(DebugHTTPServer)) |this| {
        this.setIdleTimeout(value);
    } else if (server.as(DebugHTTPSServer)) |this| {
        this.setIdleTimeout(value);
    } else {
        return globalThis.throw("Failed to set timeout: The 'this' value is not a Server.", .{});
    }
}

comptime {
    _ = Server__setIdleTimeout;
    _ = NodeHTTPResponse.create;
}

extern fn NodeHTTPServer__onRequest_http(
    any_server: usize,
    globalThis: *JSC.JSGlobalObject,
    this: JSC.JSValue,
    callback: JSC.JSValue,
    request: *uws.Request,
    response: *uws.NewApp(false).Response,
    upgrade_ctx: ?*uws.uws_socket_context_t,
    node_response_ptr: *?*NodeHTTPResponse,
) JSC.JSValue;

extern fn NodeHTTPServer__onRequest_https(
    any_server: usize,
    globalThis: *JSC.JSGlobalObject,
    this: JSC.JSValue,
    callback: JSC.JSValue,
    request: *uws.Request,
    response: *uws.NewApp(true).Response,
    upgrade_ctx: ?*uws.uws_socket_context_t,
    node_response_ptr: *?*NodeHTTPResponse,
) JSC.JSValue;

extern fn NodeHTTP_assignOnCloseFunction(c_int, *anyopaque) void;

fn throwSSLErrorIfNecessary(globalThis: *JSC.JSGlobalObject) bool {
    const err_code = BoringSSL.ERR_get_error();
    if (err_code != 0) {
        defer BoringSSL.ERR_clear_error();
        globalThis.throwValue(JSC.API.Bun.Crypto.createCryptoError(globalThis, err_code)) catch {};
        return true;
    }

    return false;
}

extern "c" fn Bun__ServerRouteList__callRoute(
    globalObject: *JSC.JSGlobalObject,
    index: u32,
    requestPtr: *Request,
    serverObject: JSC.JSValue,
    routeListObject: JSC.JSValue,
    requestObject: *JSC.JSValue,
    req: *uws.Request,
) JSC.JSValue;

extern "c" fn Bun__ServerRouteList__create(
    globalObject: *JSC.JSGlobalObject,
    callbacks: [*]JSC.JSValue,
    paths: [*]ZigString,
    pathsLength: usize,
) JSC.JSValue;<|MERGE_RESOLUTION|>--- conflicted
+++ resolved
@@ -1675,8 +1675,7 @@
             }
 
             if (try arg.getTruthy(global, "fetch")) |onRequest_| {
-<<<<<<< HEAD
-                if (!onRequest_.isCallable(global.vm())) {
+                if (!onRequest_.isCallable()) {
                     if (onRequest_.isUndefined()) {
                         return global.throwInvalidArguments(
                             "Bun.serve() requires a fetch() function to handle incoming requests. For more information, see " ++ bun_docs_url ++ "api/http#bun-serve",
@@ -1687,10 +1686,6 @@
                         defer ty.deref();
                         return global.throwInvalidArguments("Expected 'fetch()' to be a function, got {s}", .{ty});
                     }
-=======
-                if (!onRequest_.isCallable()) {
-                    return global.throwInvalidArguments("Expected fetch() to be a function", .{});
->>>>>>> c47e4020
                 }
                 const onRequest = onRequest_.withAsyncContextIfNeeded(global);
                 JSC.C.JSValueProtect(global, onRequest.asObjectRef());
